<<<<<<< HEAD
v2.3.2 (2014-XX-XX)
-------------------

* put in warning about default changed: fixed issue #1134: Change the default endpoint to localhost

=======
v2.3.2 (XXXX-XX-XX)
-------------------

* fixed range operator precedence 

* limit default maximum number of plans created by AQL optimizer to 256 (from 1024)

* make AQL optimizer not generate an extra plan if an index can be used, but modify
  existing plans in place

* fixed AQL cursor ttl (time-to-live) issue

* fixed segfault in AQL query hash index setup with unknown shapes

* fixed memleaks

* fixed issue #1131

  This change provides the `KEEP` clause for `COLLECT ... INTO`. The `KEEP` clause
  allows controlling which variables will be kept in the variable created by `INTO`.
  
>>>>>>> ea827aa0

v2.3.1 (2014-11-28)
-------------------

* recreate password if missing during upgrade

* fixed issue #1126

* fixed non-working subquery index optimizations

* do not restrict summary of Foxx applications to 60 characters

* fixed display of "required" path parameters in Foxx application documentation

* added more optimizations of constants values in AQL FILTER conditions

* fixed invalid or-to-in optimization for FILTERs containing comparisons
  with boolean values

* fixed replication of `_graphs` collection

* added AQL list functions `PUSH`, `POP`, `UNSHIFT`, `SHIFT`, `REMOVE_VALUES`,
  `REMOVE_VALUE`, `REMOVE_NTH` and `APPEND`

* added AQL functions `CALL` and `APPLY` to dynamically call other functions

* fixed AQL optimizer cost estimation for LIMIT node

* prevent Foxx queues from permanently writing to the journal even when
  server is idle

* fixed AQL COLLECT statement with INTO clause, which copied more variables
  than v2.2 and thus lead to too much memory consumption. 
  This deals with #1107.

* fixed AQL COLLECT statement, this concerned every COLLECT statement, 
  only the first group had access to the values of the variables before 
  the COLLECT statement. This deals with #1127.

* fixed some AQL internals, where sometimes too many items were
  fetched from upstream in the presence of a LIMIT clause. This should
  generally improve performance.


v2.3.0 (2014-11-18)
-------------------

* fixed syslog flags. `--log.syslog` is deprecated and setting it has no effect, 
  `--log.facility` now works as described. Application name has been changed from
  `triagens` to `arangod`. It can be changed using `--log.application`. The syslog
  will only contain the actual log message. The datetime prefix is omiited.

* fixed deflate in SimpleHttpClient

* fixed issue #1104: edgeExamples broken or changed 

* fixed issue #1103: Error while importing user queries

* fixed issue #1100: AQL: HAS() fails on doc[attribute_name] 

* fixed issue #1098: runtime error when creating graph vertex

* hide system applications in **Applications** tab by default

  Display of system applications can be toggled by using the *system applications* 
  toggle in the UI.

* added HTTP REST API for managing tasks (`/_api/tasks`)

* allow passing character lists as optional parameter to AQL functions `TRIM`,
  `LTRIM` and `RTRIM`

  These functions now support trimming using custom character lists. If no character
  lists are specified, all whitespace characters will be removed as previously:

      TRIM("  foobar\t \r\n ")         // "foobar"
      TRIM(";foo;bar;baz, ", "; ")     // "foo;bar;baz"

* added AQL string functions `LTRIM`, `RTRIM`, `FIND_FIRST`, `FIND_LAST`, `SPLIT`, 
  `SUBSTITUTE`

* added AQL functions `ZIP`, `VALUES` and `PERCENTILE`

* made AQL functions `CONCAT` and `CONCAT_SEPARATOR` work with list arguments

* dynamically create extra dispatcher threads if required

* fixed issue #1097: schemas in the API docs no longer show required properties as optional


v2.3.0-beta2 (2014-11-08)
-------------------------

* front-end: new icons for uploading and downloading JSON documents into a collection

* front-end: fixed documents pagination css display error

* front-end: fixed flickering of the progress view

* front-end: fixed missing event for documents filter function

* front-end: jsoneditor: added CMD+Return (Mac) CTRL+Return (Linux/Win) shortkey for 
  saving a document

* front-end: added information tooltip for uploading json documents.

* front-end: added database management view to the collapsed navigation menu

* front-end: added collection truncation feature

* fixed issue #1086: arangoimp: Odd errors if arguments are not given properly

* performance improvements for AQL queries that use JavaScript-based expressions
  internally

* added AQL geo functions `WITHIN_RECTANGLE` and `IS_IN_POLYGON`

* fixed non-working query results download in AQL editor of web interface

* removed debug print message in AQL editor query export routine

* fixed issue #1075: Aardvark: user name required even if auth is off #1075 

  The fix for this prefills the username input field with the current user's
  accout name if any and `root` (the default username) otherwise. Additionally,
  the tooltip text has been slightly adjusted.

* fixed issue #1069: Add 'raw' link to swagger ui so that the raw swagger 
  json can easily be retrieved

  This adds a link to the Swagger API docs to an application's detail view in
  the **Applications** tab of the web interface. The link produces the Swagger
  JSON directly. If authentication is turned on, the link requires authentication,
  too.

* documentation updates


v2.3.0-beta1 (2014-11-01)
-------------------------

* added dedicated `NOT IN` operator for AQL

  Previously, a `NOT IN` was only achievable by writing a negated `IN` condition:
   
      FOR i IN ... FILTER ! (i IN [ 23, 42 ]) ...

  This can now alternatively be expressed more intuitively as follows:

      FOR i IN ... FILTER i NOT IN [ 23, 42 ] ...

* added alternative logical operator syntax for AQL

  Previously, the logical operators in AQL could only be written as:
  - `&&`: logical and
  - `||`: logical or
  - `!`: negation

  ArangoDB 2.3 introduces the alternative variants for these operators:
  - `AND`: logical and
  - `OR`: logical or
  - `NOT`: negation

  The new syntax is just an alternative to the old syntax, allowing easier 
  migration from SQL. The old syntax is still fully supported and will be.

* improved output of `ArangoStatement.parse()` and POST `/_api/query`

  If an AQL query can be parsed without problems, The return value of 
  `ArangoStatement.parse()` now contains an attribute `ast` with the abstract
  syntax tree of the query (before optimizations). Though this is an internal
  representation of the query and is subject to change, it can be used to inspect
  how ArangoDB interprets a given query.

* improved `ArangoStatement.explain()` and POST `/_api/explain`

  The commands for explaining AQL queries have been improved.

* added command-line option `--javascript.v8-contexts` to control the number of 
  V8 contexts created in arangod.
  
  Previously, the number of V8 contexts was equal to the number of server threads
  (as specified by option `--server.threads`). 

  However, it may be sensible to create different amounts of threads and V8
  contexts. If the option is not specified, the number of V8 contexts created
  will be equal to the number of server threads. Thus no change in configuration
  is required to keep the old behavior.
  
  If you are using the default config files or merge them with your local config
  files, please review if the default number of server threads is okay in your
  environment. Additionally you should verify that the number of V8 contexts
  created (as specified in option `--javascript.v8-contexts`) is okay.

* the number of server.threads specified is now the minimum of threads
  started. There are situation in which threads are waiting for results of
  distributed database servers. In this case the number of threads is
  dynamically increased.

* removed index type "bitarray"

  Bitarray indexes were only half-way documented and integrated in previous versions 
  of ArangoDB so their benefit was limited. The support for bitarray indexes has
  thus been removed in ArangoDB 2.3. It is not possible to create indexes of type
  "bitarray" with ArangoDB 2.3.

  When a collection is openend that contains a bitarray index definition created 
  with a previous version of ArangoDB, ArangoDB will ignore it and log the following
  warning:

      index type 'bitarray' is not supported in this version of ArangoDB and is ignored 

  Future versions of ArangoDB may automatically remove such index definitions so the
  warnings will eventually disappear.

* removed internal "_admin/modules/flush" in order to fix requireApp

* added basic support for handling binary data in Foxx

  Requests with binary payload can be processed in Foxx applications by
  using the new method `res.rawBodyBuffer()`. This will return the unparsed request
  body as a Buffer object.

  There is now also the method `req.requestParts()` available in Foxx to retrieve
  the individual components of a multipart HTTP request.

  Buffer objects can now be used when setting the response body of any Foxx action.
  Additionally, `res.send()` has been added as a convenience method for returning 
  strings, JSON objects or buffers from a Foxx action:

      res.send("<p>some HTML</p>");
      res.send({ success: true });
      res.send(new Buffer("some binary data"));

  The convenience method `res.sendFile()` can now be used to easily return the
  contents of a file from a Foxx action:

      res.sendFile(applicationContext.foxxFilename("image.png"));

  `fs.write` now accepts not only strings but also Buffer objects as second parameter:

      fs.write(filename, "some data");
      fs.write(filename, new Buffer("some binary data"));

  `fs.readBuffer` can be used to return the contents of a file in a Buffer object.

* improved performance of insertion into non-unique hash indexes significantly in case
  many duplicate keys are used in the index

* issue #1042: set time zone in log output

  the command-line option `--log.use-local-time` was added to print dates and times in
  the server-local timezone instead of UTC

* command-line options that require a boolean value now validate the
  value given on the command-line

  This prevents issues if no value is specified for an option that 
  requires a boolean value. For example, the following command-line would 
  have caused trouble in 2.2, because `--server.endpoint` would have been 
  used as the value for the `--server.disable-authentication` options
  (which requires a boolean value):
  
      arangod --server.disable-authentication --server.endpoint tcp://127.0.0.1:8529 data

  In 2.3, running this command will fail with an error and requires to
  be modified to:

      arangod --server.disable-authentication true --server.endpoint tcp://127.0.0.1:8529 data

* improved performance of CSV import in arangoimp

* fixed issue #1027: Stack traces are off-by-one

* fixed issue #1026: Modules loaded in different files within the same app 
  should refer to the same module

* fixed issue #1025: Traversal not as expected in undirected graph

* added a _relation function in the general-graph module.
 
  This deprecated _directedRelation and _undirectedRelation.
  ArangoDB does not offer any constraints for undirected edges
  which caused some confusion of users how undirected relations
  have to be handled. Relation now only supports directed relations
  and the user can actively simulate undirected relations.

* changed return value of Foxx.applicationContext#collectionName:

  Previously, the function could return invalid collection names because
  invalid characters were not replaced in the application name prefix, only
  in the collection name passed.

  Now, the function replaces invalid characters also in the application name
  prefix, which might to slightly different results for application names that
  contained any characters outside the ranges [a-z], [A-Z] and [0-9].

* prevent XSS in AQL editor and logs view

* integrated tutorial into ArangoShell and web interface

* added option `--backslash-escape` for arangoimp when running CSV file imports

* front-end: added download feature for (filtered) documents

* front-end: added download feature for the results of a user query

* front-end: added function to move documents to another collection

* front-end: added sort-by attribute to the documents filter

* front-end: added sorting feature to database, graph management and user management view.

* issue #989: front-end: Databases view not refreshing after deleting a database

* issue #991: front-end: Database search broken

* front-end: added infobox which shows more information about a document (_id, _rev, _key) or
  an edge (_id, _rev, _key, _from, _to). The from and to attributes are clickable and redirect
  to their document location.

* front-end: added edit-mode for deleting multiple documents at the same time.

* front-end: added delete button to the detailed document/edge view.

* front-end: added visual feedback for saving documents/edges inside the editor (error/success).

* front-end: added auto-focusing for the first input field in a modal.

* front-end: added validation for user input in a modal.

* front-end: user defined queries are now stored inside the database and are bound to the current
  user, instead of using the local storage functionality of the browsers. The outcome of this is
  that user defined queries are now independently usable from any device. Also queries can now be
  edited through the standard document editor of the front-end through the _users collection.

* front-end: added import and export functionality for user defined queries.

* front-end: added new keywords and functions to the aql-editor theme

* front-end: applied tile-style to the graph view

* front-end: now using the new graph api including multi-collection support

* front-end: foxx apps are now deleteable

* front-end: foxx apps are now installable and updateable through github, if github is their
  origin.

* front-end: added foxx app version control. Multiple versions of a single foxx app are now
  installable and easy to manage and are also arranged in groups.

* front-end: the user-set filter of a collection is now stored until the user navigates to
  another collection.

* front-end: fetching and filtering of documents, statistics, and query operations are now
  handled with asynchronous ajax calls.

* front-end: added progress indicator if the front-end is waiting for a server operation.

* front-end: fixed wrong count of documents in the documents view of a collection.

* front-end: fixed unexpected styling of the manage db view and navigation.

* front-end: fixed wrong handling of select fields in a modal view.

* front-end: fixed wrong positioning of some tooltips.

* automatically call `toJSON` function of JavaScript objects (if present)
  when serializing them into database documents. This change allows
  storing JavaScript date objects in the database in a sensible manner.


v2.2.7 (2014-11-19)
-------------------

* fixed issue #998: Incorrect application URL for non-system Foxx apps

* fixed issue #1079: AQL editor: keyword WITH in UPDATE query is not highlighted

* fix memory leak in cluster nodes

* fixed registration of AQL user-defined functions in Web UI (JS shell)

* fixed error display in Web UI for certain errors
  (now error message is printed instead of 'undefined')

* fixed issue #1059: bug in js module console

* fixed issue #1056: "fs": zip functions fail with passwords

* fixed issue #1063: Docs: measuring unit of --wal.logfile-size?

* fixed issue #1062: Docs: typo in 14.2 Example data 


v2.2.6 (2014-10-20)
-------------------

* fixed issue #972: Compilation Issue

* fixed issue #743: temporary directories are now unique and one can read
  off the tool that created them, if empty, they are removed atexit

* Highly improved performance of all AQL GRAPH_* functions.

* Orphan collections in general graphs can now be found via GRAPH_VERTICES
  if either "any" or no direction is defined

* Fixed documentation for AQL function GRAPH_NEIGHBORS.
  The option "vertexCollectionRestriction" is meant to filter the target
  vertices only, and should not filter the path.

* Fixed a bug in GRAPH_NEIGHBORS which enforced only empty results
  under certain conditions


v2.2.5 (2014-10-09)
-------------------

* fixed issue #961: allow non-JSON values in undocument request bodies

* fixed issue 1028: libicu is now statically linked

* fixed cached lookups of collections on the server, which may have caused spurious
  problems after collection rename operations


v2.2.4 (2014-10-01)
-------------------

* fixed accessing `_from` and `_to` attributes in `collection.byExample` and 
  `collection.firstExample`

  These internal attributes were not handled properly in the mentioned functions, so 
  searching for them did not always produce documents

* fixed issue #1030: arangoimp 2.2.3 crashing, not logging on large Windows CSV file 

* fixed issue #1025: Traversal not as expected in undirected graph

* fixed issue #1020

  This requires re-introducing the startup option `--database.force-sync-properties`.

  This option can again be used to force fsyncs of collection, index and database properties 
  stored as JSON strings on disk in files named `parameter.json`. Syncing these files after
  a write may be necessary if the underlying storage does not sync file contents by itself
  in a "sensible" amount of time after a file has been written and closed.

  The default value is `true` so collection, index and database properties will always be
  synced to disk immediately. This affects creating, renaming and dropping collections as 
  well as creating and dropping databases and indexes. Each of these operations will perform
  an additional fsync on the `parameter.json` file if the option is set to `true`. 

  It might be sensible to set this option to `false` for workloads that create and drop a 
  lot of collections (e.g. test runs).

  Document operations such as creating, updating and dropping documents are not affected
  by this option.

* fixed issue #1016: AQL editor bug

* fixed issue #1014: WITHIN function returns wrong distance

* fixed AQL shortest path calculation in function `GRAPH_SHORTEST_PATH` to return
  complete vertex objects instead of just vertex ids

* allow changing of attributes of documents stored in server-side JavaScript variables 

  Previously, the following did not work:

      var doc = db.collection.document(key);
      doc._key = "abc"; // overwriting internal attributes not supported
      doc.value = 123;  // overwriting existing attributes not supported 

  Now, modifying documents stored in server-side variables (e.g. `doc` in the above case)
  is supported. Modifying the variables will not update the documents in the database,
  but will modify the JavaScript object (which can be written back to the database using
  `db.collection.update` or `db.collection.replace`)

* fixed issue #997: arangoimp apparently doesn't support files >2gig on Windows

  large file support (requires using `_stat64` instead of `stat`) is now supported on 
  Windows


v2.2.3 (2014-09-02)
-------------------

* added `around` for Foxx controller

* added `type` option for HTTP API `GET /_api/document?collection=...`

  This allows controlling the type of results to be returned. By default, paths to
  documents will be returned, e.g. 

      [
        `/_api/document/test/mykey1`,
        `/_api/document/test/mykey2`,
        ...
      ]

  To return a list of document ids instead of paths, the `type` URL parameter can be 
  set to `id`:

      [
        `test/mykey1`,
        `test/mykey2`,
        ...
      ]

  To return a list of document keys only, the `type` URL parameter can be set to `key`:

      [
        `mykey1`,
        `mykey2`,
        ...
      ]


* properly capitalize HTTP response header field names in case the `x-arango-async`
  HTTP header was used in a request.

* fixed several documentation issues

* speedup for several general-graph functions, AQL functions starting with `GRAPH_`
  and traversals


v2.2.2 (2014-08-08)
-------------------

* allow storing non-reserved attribute names starting with an underscore

  Previous versions of ArangoDB parsed away all attribute names that started with an 
  underscore (e.g. `_test', '_foo', `_bar`) on all levels of a document (root level
  and sub-attribute levels). While this behavior was documented, it was unintuitive and
  prevented storing documents inside other documents, e.g.:

      {
        "_key" : "foo",
        "_type" : "mydoc",
        "references" : [
          {
            "_key" : "something",
            "_rev" : "...",
            "value" : 1
          },
          { 
            "_key" : "something else",
            "_rev" : "...",
            "value" : 2
          }
        ]
      }

  In the above example, previous versions of ArangoDB removed all attributes and
  sub-attributes that started with underscores, meaning the embedded documents would lose
  some of their attributes. 2.2.2 should preserve such attributes, and will also allow
  storing user-defined attribute names on the top-level even if they start with underscores
  (such as `_type` in the above example).

* fix conversion of JavaScript String, Number and Boolean objects to JSON.

  Objects created in JavaScript using `new Number(...)`, `new String(...)`, or
  `new Boolean(...)` were not converted to JSON correctly.

* fixed a race condition on task registration (i.e. `require("org/arangodb/tasks").register()`)

  this race condition led to undefined behavior when a just-created task with no offset and
  no period was instantly executed and deleted by the task scheduler, before the `register`
  function returned to the caller.

* changed run-tests.sh to execute all suitable tests.

* switch to new version of gyp

* fixed upgrade button


v2.2.1 (2014-07-24)
-------------------

* fixed hanging write-ahead log recovery for certain cases that involved dropping
  databases

* fixed issue with --check-version: when creating a new database the check failed

* issue #947 Foxx applicationContext missing some properties

* fixed issue with --check-version: when creating a new database the check failed

* added startup option `--wal.suppress-shape-information`

  Setting this option to `true` will reduce memory and disk space usage and require
  less CPU time when modifying documents or edges. It should therefore be turned on
  for standalone ArangoDB servers. However, for servers that are used as replication
  masters, setting this option to `true` will effectively disable the usage of the
  write-ahead log for replication, so it should be set to `false` for any replication
  master servers.

  The default value for this option is `false`. 

* added optional `ttl` attribute to specify result cursor expiration for HTTP API method 
  `POST /_api/cursor` 

  The `ttl` attribute can be used to prevent cursor results from timing out too early.

* issue #947: Foxx applicationContext missing some properties

* (reported by Christian Neubauer): 

  The problem was that in Google's V8, signed and unsigned chars are not always declared cleanly.
  so we need to force v8 to compile with forced signed chars which is done by the Flag:
    -fsigned-char
  at least it is enough to follow the instructions of compiling arango on rasperry 
  and add "CFLAGS='-fsigned-char'" to the make command of V8 and remove the armv7=0

* Fixed a bug with the replication client. In the case of single document
  transactions the collection was not write locked.


v2.2.0 (2014-07-10)
-------------------

* The replication methods `logger.start`, `logger.stop` and `logger.properties` are
  no-ops in ArangoDB 2.2 as there is no separate replication logger anymore. Data changes
  are logged into the write-ahead log in ArangoDB 2.2, and not separately by the 
  replication logger. The replication logger object is still there in ArangoDB 2.2 to
  ensure backwards-compatibility, however, logging cannot be started, stopped or 
  configured anymore. Using any of these methods will do nothing.

  This also affects the following HTTP API methods:
  - `PUT /_api/replication/logger-start`
  - `PUT /_api/replication/logger-stop`
  - `GET /_api/replication/logger-config` 
  - `PUT /_api/replication/logger-config`

  Using any of these methods is discouraged from now on as they will be removed in 
  future versions of ArangoDB.

* INCOMPATIBLE CHANGE: replication of transactions has changed. Previously, transactions
  were logged on a master in one big block and shipped to a slave in one block, too.
  Now transactions will be logged and replicated as separate entries, allowing transactions
  to be bigger and also ensure replication progress.
  
  This change also affects the behavior of the `stop` method of the replication applier.
  If the replication applier is now stopped manually using the `stop` method and later 
  restarted using the `start` method, any transactions that were unfinished at the
  point of stopping will be aborted on a slave, even if they later commit on the master.

  In ArangoDB 2.2, stopping the replication applier manually should be avoided unless the
  goal is to stop replication permanently or to do a full resync with the master anyway.
  If the replication applier still must be stopped, it should be made sure that the
  slave has fetched and applied all pending operations from a master, and that no 
  extra transactions are started on the master before the `stop` command on the slave
  is executed.

  Replication of transactions in ArangoDB 2.2 might also lock the involved collections on
  the slave while a transaction is either committed or aborted on the master and the
  change has been replicated to the slave. This change in behavior may be important for
  slave servers that are used for read-scaling. In order to avoid long lasting collection
  locks on the slave, transactions should be kept small.

  The `_replication` system collection is not used anymore in ArangoDB 2.2 and its usage is
  discouraged.

* INCOMPATIBLE CHANGE: the figures reported by the `collection.figures` method
  now only reflect documents and data contained in the journals and datafiles of
  collections. Documents or deletions contained only in the write-ahead log will
  not influence collection figures until the write-ahead log garbage collection
  kicks in. The figures for a collection might therefore underreport the total
  resource usage of a collection.

  Additionally, the attributes `lastTick` and `uncollectedLogfileEntries` have been
  added to the result of the `figures` operation and the HTTP API method 
  `PUT /_api/collection/figures`

* added `insert` method as an alias for `save`. Documents can now be inserted into
  a collection using either method:
  
      db.test.save({ foo: "bar" }); 
      db.test.insert({ foo: "bar" }); 

* added support for data-modification AQL queries

* added AQL keywords `INSERT`, `UPDATE`, `REPLACE` and `REMOVE` (and `WITH`) to
  support data-modification AQL queries.
  
  Unquoted usage of these keywords for attribute names in AQL queries will likely
  fail in ArangoDB 2.2. If any such attribute name needs to be used in a query, it
  should be enclosed in backticks to indicate the usage of a literal attribute
  name. 

  For example, the following query will fail in ArangoDB 2.2 with a parse error:

      FOR i IN foo RETURN i.remove

  and needs to be rewritten like this:

      FOR i IN foo RETURN i.`remove`

* disallow storing of JavaScript objects that contain JavaScript native objects
  of type `Date`, `Function`, `RegExp` or `External`, e.g.

      db.test.save({ foo: /bar/ });
      db.test.save({ foo: new Date() });

  will now print

      Error: <data> cannot be converted into JSON shape: could not shape document

  Previously, objects of these types were silently converted into an empty object
  (i.e. `{ }`).

  To store such objects in a collection, explicitly convert them into strings 
  like this:

      db.test.save({ foo: String(/bar/) });
      db.test.save({ foo: String(new Date()) });

* The replication methods `logger.start`, `logger.stop` and `logger.properties` are
  no-ops in ArangoDB 2.2 as there is no separate replication logger anymore. Data changes
  are logged into the write-ahead log in ArangoDB 2.2, and not separately by the 
  replication logger. The replication logger object is still there in ArangoDB 2.2 to
  ensure backwards-compatibility, however, logging cannot be started, stopped or 
  configured anymore. Using any of these methods will do nothing.

  This also affects the following HTTP API methods:
  - `PUT /_api/replication/logger-start`
  - `PUT /_api/replication/logger-stop`
  - `GET /_api/replication/logger-config` 
  - `PUT /_api/replication/logger-config`

  Using any of these methods is discouraged from now on as they will be removed in 
  future versions of ArangoDB.

* INCOMPATIBLE CHANGE: replication of transactions has changed. Previously, transactions
  were logged on a master in one big block and shipped to a slave in one block, too.
  Now transactions will be logged and replicated as separate entries, allowing transactions
  to be bigger and also ensure replication progress.
  
  This change also affects the behavior of the `stop` method of the replication applier.
  If the replication applier is now stopped manually using the `stop` method and later 
  restarted using the `start` method, any transactions that were unfinished at the
  point of stopping will be aborted on a slave, even if they later commit on the master.

  In ArangoDB 2.2, stopping the replication applier manually should be avoided unless the
  goal is to stop replication permanently or to do a full resync with the master anyway.
  If the replication applier still must be stopped, it should be made sure that the
  slave has fetched and applied all pending operations from a master, and that no 
  extra transactions are started on the master before the `stop` command on the slave
  is executed.

  Replication of transactions in ArangoDB 2.2 might also lock the involved collections on
  the slave while a transaction is either committed or aborted on the master and the
  change has been replicated to the slave. This change in behavior may be important for
  slave servers that are used for read-scaling. In order to avoid long lasting collection
  locks on the slave, transactions should be kept small.

  The `_replication` system collection is not used anymore in ArangoDB 2.2 and its usage is
  discouraged.

* INCOMPATIBLE CHANGE: the figures reported by the `collection.figures` method
  now only reflect documents and data contained in the journals and datafiles of
  collections. Documents or deletions contained only in the write-ahead log will
  not influence collection figures until the write-ahead log garbage collection
  kicks in. The figures for a collection might therefore underreport the total
  resource usage of a collection.

  Additionally, the attributes `lastTick` and `uncollectedLogfileEntries` have been
  added to the result of the `figures` operation and the HTTP API method 
  `PUT /_api/collection/figures`

* added `insert` method as an alias for `save`. Documents can now be inserted into
  a collection using either method:
  
      db.test.save({ foo: "bar" }); 
      db.test.insert({ foo: "bar" }); 

* added support for data-modification AQL queries

* added AQL keywords `INSERT`, `UPDATE`, `REPLACE` and `REMOVE` (and `WITH`) to
  support data-modification AQL queries.
  
  Unquoted usage of these keywords for attribute names in AQL queries will likely
  fail in ArangoDB 2.2. If any such attribute name needs to be used in a query, it
  should be enclosed in backticks to indicate the usage of a literal attribute
  name. 

  For example, the following query will fail in ArangoDB 2.2 with a parse error:

      FOR i IN foo RETURN i.remove

  and needs to be rewritten like this:

      FOR i IN foo RETURN i.`remove`

* disallow storing of JavaScript objects that contain JavaScript native objects
  of type `Date`, `Function`, `RegExp` or `External`, e.g.

      db.test.save({ foo: /bar/ });
      db.test.save({ foo: new Date() });

  will now print

      Error: <data> cannot be converted into JSON shape: could not shape document

  Previously, objects of these types were silently converted into an empty object
  (i.e. `{ }`).

  To store such objects in a collection, explicitly convert them into strings 
  like this:

      db.test.save({ foo: String(/bar/) });
      db.test.save({ foo: String(new Date()) });

* honor startup option `--server.disable-statistics` when deciding whether or not
  to start periodic statistics collection jobs

  Previously, the statistics collection jobs were started even if the server was
  started with the `--server.disable-statistics` flag being set to `true`

* removed startup option `--random.no-seed`

  This option had no effect in previous versions of ArangoDB and was thus removed.

* removed startup option `--database.remove-on-drop`

  This option was used for debugging only.

* removed startup option `--database.force-sync-properties`

  This option is now superfluous as collection properties are now stored in the 
  write-ahead log.

* introduced write-ahead log

  All write operations in an ArangoDB server instance are automatically logged
  to the server's write-ahead log. The write-ahead log is a set of append-only 
  logfiles, and it is used in case of a crash recovery and for replication.
  Data from the write-ahead log will eventually be moved into the journals or
  datafiles of collections, allowing the server to remove older write-ahead log 
  logfiles. Figures of collections will be updated when data are moved from the
  write-ahead log into the journals or datafiles of collections.

  Cross-collection transactions in ArangoDB should benefit considerably by this
  change, as less writes than in previous versions are required to ensure the data 
  of multiple collections are atomcially and durably committed. All data-modifying 
  operations inside transactions (insert, update, remove) will write their 
  operations into the write-ahead log directly, making transactions with multiple 
  operations also require less physical memory than in previous versions of ArangoDB,
  that required all transaction data to fit into RAM.
  
  The `_trx` system collection is not used anymore in ArangoDB 2.2 and its usage is
  discouraged.

  The data in the write-ahead log can also be used in the replication context.
  The `_replication` collection that was used in previous versions of ArangoDB to 
  store all changes on the server is not used anymore in ArangoDB 2.2. Instead, 
  slaves can read from a master's write-ahead log to get informed about most
  recent changes. This removes the need to store data-modifying operations in 
  both the actual place and the `_replication` collection. 

* removed startup option `--server.disable-replication-logger`

  This option is superfluous in ArangoDB 2.2. There is no dedicated replication
  logger in ArangoDB 2.2. There is now always the write-ahead log, and it is also
  used as the server's replication log. Specifying the startup option
  `--server.disable-replication-logger` will do nothing in ArangoDB 2.2, but the
  option should not be used anymore as it might be removed in a future version.

* changed behavior of replication logger

  There is no dedicated replication logger in ArangoDB 2.2 as there is the 
  write-ahead log now. The existing APIs for starting and stopping the replication
  logger still exist in ArangoDB 2.2 for downwards-compatibility, but calling
  the start or stop operations are no-ops in ArangoDB 2.2. When querying the
  replication logger status via the API, the server will always report that the
  replication logger is running. Configuring the replication logger is a no-op 
  in ArangoDB 2.2, too. Changing the replication logger configuration has no
  effect. Instead, the write-ahead log configuration can be changed.

* removed MRuby integration for arangod

  ArangoDB had an experimental MRuby integration in some of the publish builds.
  This wasn't continuously developed, and so it has been removed in ArangoDB 2.2.

  This change has led to the following startup options being superfluous:

  - `--ruby.gc-interval`
  - `--ruby.action-directory`
  - `--ruby.modules-path`
  - `--ruby.startup-directory`

  Specifying these startup options will do nothing in ArangoDB 2.2, but the 
  options should be avoided from now on as they might be removed in future versions.

* reclaim index memory when last document in collection is deleted

  Previously, deleting documents from a collection did not lead to index sizes being
  reduced. Instead, the already allocated index memory was re-used when a collection
  was refilled.

  Now, index memory for primary indexes and hash indexes is reclaimed instantly when
  the last document from a collection is removed.
  
* inlined and optimized functions in hash indexes

* added AQL TRANSLATE function

  This function can be used to perform lookups from static lists, e.g.

      LET countryNames = { US: "United States", UK: "United Kingdom", FR: "France" }
      RETURN TRANSLATE("FR", countryNames) 

* fixed datafile debugger

* fixed check-version for empty directory

* moved try/catch block to the top of routing chain

* added mountedApp function for foxx-manager

* fixed issue #883: arango 2.1 - when starting multi-machine cluster, UI web 
  does not change to cluster overview

* fixed dfdb: should not start any other V8 threads

* cleanup of version-check, added module org/arangodb/database-version,
  added --check-version option

* fixed issue #881: [2.1.0] Bombarded (every 10 sec or so) with 
  "WARNING format string is corrupt" when in non-system DB Dashboard

* specialized primary index implementation to allow faster hash table 
  rebuilding and reduce lookups in datafiles for the actual value of `_key`.

* issue #862: added `--overwrite` option to arangoimp

* removed number of property lookups for documents during AQL queries that
  access documents

* prevent buffering of long print results in arangosh's and arangod's print
  command

  this change will emit buffered intermediate print results and discard the
  output buffer to quickly deliver print results to the user, and to prevent
  constructing very large buffers for large results

* removed sorting of attribute names for use in a collection's shaper

  sorting attribute names was done on document insert to keep attributes 
  of a collection in sorted order for faster comparisons. The sort order
  of attributes was only used in one particular and unlikely case, so it
  was removed. Collections with many different attribute names should 
  benefit from this change by faster inserts and slightly less memory usage.

* fixed a bug in arangodump which got the collection name in _from and _to
  attributes of edges wrong (all were "_unknown")

* fixed a bug in arangorestore which did not recognise wrong _from and _to
  attributes of edges

* improved error detection and reporting in arangorestore


v2.1.1 (2014-06-06)
-------------------

* fixed dfdb: should not start any other V8 threads

* signature for collection functions was modified

  The basic change was the substitution of the input parameter of the
  function by an generic options object which can contain multiple
  option parameter of the function.
  Following functions were modified
  remove
  removeBySample
  replace
  replaceBySample
  update
  updateBySample
  
  Old signature is yet supported but it will be removed in future versions 

v2.1.0 (2014-05-29)
-------------------

* implemented upgrade procedure for clusters

* fixed communication issue with agency which prevented reconnect
  after an agent failure

* fixed cluster dashboard in the case that one but not all servers
  in the cluster are down

* fixed a bug with coordinators creating local database objects
  in the wrong order (_system needs to be done first)

* improved cluster dashboard


v2.1.0-rc2 (2014-05-25)
-----------------------

* fixed issue #864: Inconsistent behavior of AQL REVERSE(list) function


v2.1.0-rc1 (XXXX-XX-XX)
-----------------------

* added server-side periodic task management functions:

  - require("org/arangodb/tasks").register(): registers a periodic task
  - require("org/arangodb/tasks").unregister(): unregisters and removes a 
    periodic task
  - require("org/arangodb/tasks").get(): retrieves a specific tasks or all
    existing tasks

  the previous undocumented function `internal.definePeriodic` is now
  deprecated and will be removed in a future release.

* decrease the size of some seldomly used system collections on creation. 

  This will make these collections use less disk space and mapped memory.

* added AQL date functions

* added AQL FLATTEN() list function

* added index memory statistics to `db.<collection>.figures()` function

  The `figures` function will now return a sub-document `indexes`, which lists
  the number of indexes in the `count` sub-attribute, and the total memory
  usage of the indexes in bytes in the `size` sub-attribute.

* added AQL CURRENT_DATABASE() function

  This function returns the current database's name.

* added AQL CURRENT_USER() function

  This function returns the current user from an AQL query. The current user is the
  username that was specified in the `Authorization` HTTP header of the request. If
  authentication is turned off or the query was executed outside a request context,
  the function will return `null`.

* fixed issue #796: Searching with newline chars broken?

  fixed slightly different handling of backslash escape characters in a few
  AQL functions. Now handling of escape sequences should be consistent, and 
  searching for newline characters should work the same everywhere

* added OpenSSL version check for configure

  It will report all OpenSSL versions < 1.0.1g as being too old.
  `configure` will only complain about an outdated OpenSSL version but not stop.

* require C++ compiler support (requires g++ 4.8, clang++ 3.4 or Visual Studio 13)

* less string copying returning JSONified documents from ArangoDB, e.g. via
  HTTP GET `/_api/document/<collection>/<document>`

* issue #798: Lower case http headers from arango
        
  This change allows returning capitalized HTTP headers, e.g.
  `Content-Length` instead of `content-length`.
  The HTTP spec says that headers are case-insensitive, but
  in fact several clients rely on a specific case in response
  headers.
  This change will capitalize HTTP headers if the `X-Arango-Version`
  request header is sent by the client and contains a value of at
  least `20100` (for version 2.1). The default value for the
  compatibility can also be set at server start, using the
  `--server.default-api-compatibility` option.

* simplified usage of `db._createStatement()`

  Previously, the function could not be called with a query string parameter as 
  follows:

      db._createStatement(queryString);

  Calling it as above resulted in an error because the function expected an
  object as its parameter. From now on, it's possible to call the function with 
  just the query string.

* make ArangoDB not send back a `WWW-Authenticate` header to a client in case the
  client sends the `X-Omit-WWW-Authenticate` HTTP header.

  This is done to prevent browsers from showing their built-in HTTP authentication 
  dialog for AJAX requests that require authentication.
  ArangoDB will still return an HTTP 401 (Unauthorized) if the request doesn't
  contain valid credentials, but it will omit the `WWW-Authenticate` header, 
  allowing clients to bypass the browser's authentication dialog.

* added REST API method HTTP GET `/_api/job/job-id` to query the status of an
  async job without potentially fetching it from the list of done jobs

* fixed non-intuitive behaviour in jobs API: previously, querying the status
  of an async job via the API HTTP PUT `/_api/job/job-id` removed a currently 
  executing async job from the list of queryable jobs on the server.
  Now, when querying the result of an async job that is still executing, 
  the job is kept in the list of queryable jobs so its result can be fetched
  by a subsequent request.

* use a new data structure for the edge index of an edge collection. This
  improves the performance for the creation of the edge index and in 
  particular speeds up removal of edges in graphs. Note however that
  this change might change the order in which edges starting at 
  or ending in a vertex are returned. However, this order was never
  guaranteed anyway and it is not sensible to guarantee any particular 
  order.

* provide a size hint to edge and hash indexes when initially filling them
  this will lead to less re-allocations when populating these indexes
    
  this may speed up building indexes when opening an existing collection

* don't requeue identical context methods in V8 threads in case a method is 
  already registered

* removed arangod command line option `--database.remove-on-compacted`

* export the sort attribute for graph traversals to the HTTP interface

* add support for arangodump/arangorestore for clusters


v2.0.8 (XXXX-XX-XX)
-------------------

* fixed too-busy iteration over skiplists

  Even when a skiplist query was restricted by a limit clause, the skiplist
  index was queried without the limit. this led to slower-than-necessary
  execution times.

* fixed timeout overflows on 32 bit systems

  this bug has led to problems when select was called with a high timeout
  value (2000+ seconds) on 32bit systems that don't have a forgiving select
  implementation. when the call was made on these systems, select failed
  so no data would be read or sent over the connection

  this might have affected some cluster-internal operations.

* fixed ETCD issues on 32 bit systems

  ETCD was non-functional on 32 bit systems at all. The first call to the
  watch API crashed it. This was because atomic operations worked on data
  structures that were not properly aligned on 32 bit systems. 

* fixed issue #848: db.someEdgeCollection.inEdge does not return correct 
  value when called the 2nd time after a .save to the edge collection


v2.0.7 (2014-05-05)
-------------------

* issue #839: Foxx Manager missing "unfetch"

* fixed a race condition at startup

  this fixes undefined behavior in case the logger was involved directly at 
  startup, before the logger initialization code was called. This should have
  occurred only for code that was executed before the invocation of main(), 
  e.g. during ctor calls of statically defined objects.


v2.0.6 (2014-04-22)
-------------------

* fixed issue #835: arangosh doesn't show correct database name



v2.0.5 (2014-04-21)
-------------------

* Fixed a caching problem in IE JS Shell

* added cancelation for async jobs

* upgraded to new gyp for V8

* new Windows installer


v2.0.4 (2014-04-14)
-------------------

* fixed cluster authentication front-end issues for Firefox and IE, there are
  still problems with Chrome


v2.0.3 (2014-04-14)
-------------------

* fixed AQL optimizer bug

* fixed front-end issues

* added password change dialog


v2.0.2 (2014-04-06)
-------------------

* during cluster startup, do not log (somewhat expected) connection errors with
  log level error, but with log level info

* fixed dashboard modals

* fixed connection check for cluster planning front end: firefox does 
  not support async:false

* document how to persist a cluster plan in order to relaunch an existing
  cluster later


v2.0.1 (2014-03-31)
-------------------

* make ArangoDB not send back a `WWW-Authenticate` header to a client in case the
  client sends the `X-Omit-WWW-Authenticate` HTTP header.

  This is done to prevent browsers from showing their built-in HTTP authentication 
  dialog for AJAX requests that require authentication.
  ArangoDB will still return an HTTP 401 (Unauthorized) if the request doesn't
  contain valid credentials, but it will omit the `WWW-Authenticate` header, 
  allowing clients to bypass the browser's authentication dialog.

* fixed isses in arango-dfdb:

  the dfdb was not able to unload certain system collections, so these couldn't be
  inspected with the dfdb sometimes. Additionally, it did not truncate corrupt
  markers from datafiles under some circumstances

* added `changePassword` attribute for users

* fixed non-working "save" button in collection edit view of web interface
  clicking the save button did nothing. one had to press enter in one of the input
  fields to send modified form data

* fixed V8 compile error on MacOS X

* prevent `body length: -9223372036854775808` being logged in development mode for
  some Foxx HTTP responses

* fixed several bugs in web interface dashboard

* fixed issue #783: coffee script not working in manifest file

* fixed issue #783: coffee script not working in manifest file

* fixed issue #781: Cant save current query from AQL editor ui

* bumped version in `X-Arango-Version` compatibility header sent by arangosh and other
  client tools from `1.5` to `2.0`.

* fixed startup options for arango-dfdb, added details option for arango-dfdb

* fixed display of missing error messages and codes in arangosh

* when creating a collection via the web interface, the collection type was always 
  "document", regardless of the user's choice


v2.0.0 (2014-03-10)
-------------------

* first 2.0 release


v2.0.0-rc2 (2014-03-07)
-----------------------

* fixed cluster authorization


v2.0.0-rc1 (2014-02-28)
-----------------------

* added sharding :-)

* added collection._dbName attribute to query the name of the database from a collection

  more detailed documentation on the sharding and cluster features can be found in the user 
  manual, section **Sharding**

* INCOMPATIBLE CHANGE: using complex values in AQL filter conditions with operators other
  than equality (e.g. >=, >, <=, <) will disable usage of skiplist indexes for filter 
  evaluation.
  
  For example, the following queries will be affected by change:

      FOR doc IN docs FILTER doc.value < { foo: "bar" } RETURN doc
      FOR doc IN docs FILTER doc.value >= [ 1, 2, 3 ] RETURN doc

  The following queries will not be affected by the change:
      
      FOR doc IN docs FILTER doc.value == 1 RETURN doc
      FOR doc IN docs FILTER doc.value == "foo" RETURN doc
      FOR doc IN docs FILTER doc.value == [ 1, 2, 3 ] RETURN doc
      FOR doc IN docs FILTER doc.value == { foo: "bar" } RETURN doc

* INCOMPATIBLE CHANGE: removed undocumented method `collection.saveOrReplace`
  
  this feature was never advertised nor documented nor tested.

* INCOMPATIBLE CHANGE: removed undocumented REST API method `/_api/simple/BY-EXAMPLE-HASH`

  this feature was never advertised nor documented nor tested.

* added explicit startup parameter `--server.reuse-address`

  This flag can be used to control whether sockets should be acquired with the SO_REUSEADDR 
  flag.
  
  Regardless of this setting, sockets on Windows are always acquired using the
  SO_EXCLUSIVEADDRUSE flag.

* removed undocumented REST API method GET `/_admin/database-name`

* added user validation API at POST `/_api/user/<username>`

* slightly improved users management API in `/_api/user`:

  Previously, when creating a new user via HTTP POST, the username needed to be 
  passed in an attribute `username`. When users were returned via this API,
  the usernames were returned in an attribute named `user`. This was slightly
  confusing and was changed in 2.0 as follows:

  - when adding a user via HTTP POST, the username can be specified in an attribute 
  `user`. If this attribute is not used, the API will look into the attribute `username`
  as before and use that value.
  - when users are returned via HTTP GET, the usernames are still returned in an
    attribute `user`.

  This change should be fully downwards-compatible with the previous version of the API.

* added AQL SLICE function to extract slices from lists

* made module loader more node compatible

* the startup option `--javascript.package-path` for arangosh is now deprecated and does
  nothing. Using it will not cause an error, but the option is ignored.

* added coffee script support

* Several UI improvements.

* Exchanged icons in the graphviewer toolbar

* always start networking and HTTP listeners when starting the server (even in 
  console mode)

* allow vertex and edge filtering with user-defined functions in TRAVERSAL,
  TRAVERSAL_TREE and SHORTEST_PATH AQL functions:

      // using user-defined AQL functions for edge and vertex filtering
      RETURN TRAVERSAL(friends, friendrelations, "friends/john", "outbound", {
        followEdges: "myfunctions::checkedge",
        filterVertices: "myfunctions::checkvertex"
      })

      // using the following custom filter functions
      var aqlfunctions = require("org/arangodb/aql/functions");
      aqlfunctions.register("myfunctions::checkedge", function (config, vertex, edge, path) { 
        return (edge.type !== 'dislikes'); // don't follow these edges
      }, false);

      aqlfunctions.register("myfunctions::checkvertex", function (config, vertex, path) { 
        if (vertex.isDeleted || ! vertex.isActive) {
          return [ "prune", "exclude" ]; // exclude these and don't follow them
        }
        return [ ]; // include everything else
      }, false);

* fail if invalid `strategy`, `order` or `itemOrder` attribute values
  are passed to the AQL TRAVERSAL function. Omitting these attributes 
  is not considered an error, but specifying an invalid value for any
  of these attributes will make an AQL query fail.

* issue #751: Create database through API should return HTTP status code 201

  By default, the server now returns HTTP 201 (created) when creating a new
  database successfully. To keep compatibility with older ArangoDB versions, the
  startup parameter `--server.default-api-compatibility` can be set to a value
  of `10400` to indicate API compatibility with ArangoDB 1.4. The compatibility
  can also be enforced by setting the `X-Arango-Version` HTTP header in a 
  client request to this API on a per-request basis.

* allow direct access from the `db` object to collections whose names start 
  with an underscore (e.g. db._users).

  Previously, access to such collections via the `db` object was possible from
  arangosh, but not from arangod (and thus Foxx and actions). The only way
  to access such collections from these places was via the `db._collection(<name>)`
  workaround.

* allow `\n` (as well as `\r\n`) as line terminator in batch requests sent to 
  `/_api/batch` HTTP API.

* use `--data-binary` instead of `--data` parameter in generated cURL examples

* issue #703: Also show path of logfile for fm.config()

* issue #675: Dropping a collection used in "graph" module breaks the graph

* added "static" Graph.drop() method for graphs API

* fixed issue #695: arangosh server.password error

* use pretty-printing in `--console` mode by default

* simplified ArangoDB startup options

  Some startup options are now superfluous or their usage is simplified. The
  following options have been changed:

  * `--javascript.modules-path`: this option has been removed. The modules paths
    are determined by arangod and arangosh automatically based on the value of 
    `--javascript.startup-directory`.

    If the option is set on startup, it is ignored so startup will not abort with
    an error `unrecognized option`.

  * `--javascript.action-directory`: this option has been removed. The actions
    directory is determined by arangod automatically based on the value of
    `--javascript.startup-directory`.

    If the option is set on startup, it is ignored so startup will not abort with
    an error `unrecognized option`.

  * `--javascript.package-path`: this option is still available but it is not
    required anymore to set the standard package paths (e.g. `js/npm`). arangod
    will automatically use this standard package path regardless of whether it
    was specified via the options.

    It is possible to use this option to add additional package paths to the
    standard value.

  Configuration files included with arangod are adjusted accordingly.

* layout of the graphs tab adapted to better fit with the other tabs

* database selection is moved to the bottom right corner of the web interface

* removed priority queue index type

  this feature was never advertised nor documented nor tested.

* display internal attributes in document source view of web interface

* removed separate shape collections

  When upgrading to ArangoDB 2.0, existing collections will be converted to include
  shapes and attribute markers in the datafiles instead of using separate files for
  shapes.

  When a collection is converted, existing shapes from the SHAPES directory will
  be written to a new datafile in the collection directory, and the SHAPES directory
  will be removed afterwards.

  This saves up to 2 MB of memory and disk space for each collection 
  (savings are higher, the less different shapes there are in a collection). 
  Additionally, one less file descriptor per opened collection will be used.

  When creating a new collection, the amount of sync calls may be reduced. The same
  may be true for documents with yet-unknown shapes. This may help performance
  in these cases.

* added AQL functions `NTH` and `POSITION`

* added signal handler for arangosh to save last command in more cases

* added extra prompt placeholders for arangosh:
  - `%e`: current endpoint
  - `%u`: current user

* added arangosh option `--javascript.gc-interval` to control amount of 
  garbage collection performed by arangosh

* fixed issue #651: Allow addEdge() to take vertex ids in the JS library

* removed command-line option `--log.format`

  In previous versions, this option did not have an effect for most log messages, so
  it got removed.

* removed C++ logger implementation

  Logging inside ArangoDB is now done using the LOG_XXX() macros. The LOGGER_XXX()
  macros are gone.

* added collection status "loading"


v1.4.16 (XXXX-XX-XX)
--------------------

* fixed too eager datafile deletion

  this issue could have caused a crash when the compaction had marked datafiles as obsolete
  and they were removed while "old" temporary query results still pointed to the old datafile
  positions

* fixed issue #826: Replication fails when a collection's configuration changes


v1.4.15 (2014-04-19)
--------------------

* bugfix for AQL query optimiser
       
  the following type of query was too eagerly optimised, leading to errors in code-generation:
              
      LET a = (FOR i IN [] RETURN i) LET b = (FOR i IN [] RETURN i) RETURN 1
                           
  the problem occurred when both lists in the subqueries were empty. In this case invalid code
  was generated and the query couldn't be executed.


v1.4.14 (2014-04-05)
--------------------

* fixed race conditions during shape / attribute insertion

  A race condition could have led to spurios `cannot find attribute #xx` or
  `cannot find shape #xx` (where xx is a number) warning messages being logged 
  by the server. This happened when a new attribute was inserted and at the same 
  time was queried by another thread.

  Also fixed a race condition that may have occurred when a thread tried to
  access the shapes / attributes hash tables while they were resized. In this
  cases, the shape / attribute may have been hashed to a wrong slot.

* fixed a memory barrier / cpu synchronisation problem with libev, affecting
  Windows with Visual Studio 2013 (probably earlier versions are affected, too)
  
  The issue is described in detail here:
  http://lists.schmorp.de/pipermail/libev/2014q1/002318.html


v1.4.13 (2014-03-14)
--------------------

* added diagnostic output for Foxx application upload

* allow dump & restore from ArangoDB 1.4 with an ArangoDB 2.0 server

* allow startup options `temp-path` and `default-language` to be specified from the arangod
  configuration file and not only from the command line

* fixed too eager compaction
  
  The compaction will now wait for several seconds before trying to re-compact the same
  collection. Additionally, some other limits have been introduced for the compaction.
 

v1.4.12 (2014-03-05)
--------------------

* fixed display bug in web interface which caused the following problems:
  - documents were displayed in web interface as being empty
  - document attributes view displayed many attributes with content "undefined"
  - document source view displayed many attributes with name "TYPEOF" and value "undefined"
  - an alert popping up in the browser with message "Datatables warning..."
  
* re-introduced old-style read-write locks to supports Windows versions older than
  Windows 2008R2 and Windows 7. This should re-enable support for Windows Vista and
  Windows 2008.


v1.4.11 (2014-02-27)
--------------------

* added SHORTEST_PATH AQL function 

  this calculates the shortest paths between two vertices, using the Dijkstra
  algorithm, employing a min-heap

  By default, ArangoDB does not know the distance between any two vertices and
  will use a default distance of 1. A custom distance function can be registered
  as an AQL user function to make the distance calculation use any document 
  attributes or custom logic:
    
      RETURN SHORTEST_PATH(cities, motorways, "cities/CGN", "cities/MUC", "outbound", {
        paths: true,
        distance: "myfunctions::citydistance"
      }) 

      // using the following custom distance function
      var aqlfunctions = require("org/arangodb/aql/functions");
      aqlfunctions.register("myfunctions::distance", function (config, vertex1, vertex2, edge) { 
        return Math.sqrt(Math.pow(vertex1.x - vertex2.x) + Math.pow(vertex1.y - vertex2.y));
      }, false);

* fixed bug in Graph.pathTo function

* fixed small memleak in AQL optimiser

* fixed access to potentially uninitialised variable when collection had a cap constraint


v1.4.10 (2014-02-21)
--------------------

* fixed graph constructor to allow graph with some parameter to be used

* added node.js "events" and "stream"

* updated npm packages

* added loading of .json file

* Fixed http return code in graph api with waitForSync parameter.

* Fixed documentation in graph, simple and index api.

* removed 2 tests due to change in ruby library.

* issue #756: set access-control-expose-headers on CORS response

  the following headers are now whitelisted by ArangoDB in CORS responses:
  - etag
  - content-encoding
  - content-length
  - location
  - server
  - x-arango-errors
  - x-arango-async-id


v1.4.9 (2014-02-07)
-------------------

* return a document's current etag in response header for HTTP HEAD requests on
  documents that return an HTTP 412 (precondition failed) error. This allows
  retrieving the document's current revision easily.

* added AQL function `SKIPLIST` to directly access skiplist indexes from AQL
  
  This is a shortcut method to use a skiplist index for retrieving specific documents in 
  indexed order. The function capability is rather limited, but it may be used
  for several cases to speed up queries. The documents are returned in index order if
  only one condition is used.

      /* return all documents with mycollection.created > 12345678 */
      FOR doc IN SKIPLIST(mycollection, { created: [[ '>', 12345678 ]] })
        RETURN doc

      /* return first document with mycollection.created > 12345678 */
      FOR doc IN SKIPLIST(mycollection, { created: [[ '>', 12345678 ]] }, 0, 1)
        RETURN doc

      /* return all documents with mycollection.created between 12345678 and 123456790 */
      FOR doc IN SKIPLIST(mycollection, { created: [[ '>', 12345678 ], [ '<=', 123456790 ]] })
        RETURN doc

      /* return all documents with mycollection.a equal 1 and .b equal 2 */
      FOR doc IN SKIPLIST(mycollection, { a: [[ '==', 1 ]], b: [[ '==', 2 ]] })
        RETURN doc

  The function requires a skiplist index with the exact same attributes to 
  be present on the specified colelction. All attributes present in the skiplist
  index must be specified in the conditions specified for the `SKIPLIST` function.
  Attribute declaration order is important, too: attributes must be specified in the 
  same order in the condition as they have been declared in the skiplist index.

* added command-line option `--server.disable-authentication-unix-sockets`
  
  with this option, authentication can be disabled for all requests coming
  in via UNIX domain sockets, enabling clients located on the same host as
  the ArangoDB server to connect without authentication.
  Other connections (e.g. TCP/IP) are not affected by this option.
 
  The default value for this option is `false`.
  Note: this option is only supported on platforms that support Unix domain
  sockets.

* call global arangod instance destructor on shutdown

* issue #755: TRAVERSAL does not use strategy, order and itemOrder options

  these options were not honored when configuring a traversal via the AQL
  TRAVERSAL function. Now, these options are used if specified.

* allow vertex and edge filtering with user-defined functions in TRAVERSAL,
  TRAVERSAL_TREE and SHORTEST_PATH AQL functions:

      // using user-defined AQL functions for edge and vertex filtering
      RETURN TRAVERSAL(friends, friendrelations, "friends/john", "outbound", {
        followEdges: "myfunctions::checkedge",
        filterVertices: "myfunctions::checkvertex"
      })

      // using the following custom filter functions
      var aqlfunctions = require("org/arangodb/aql/functions");
      aqlfunctions.register("myfunctions::checkedge", function (config, vertex, edge, path) { 
        return (edge.type !== 'dislikes'); // don't follow these edges
      }, false);

      aqlfunctions.register("myfunctions::checkvertex", function (config, vertex, path) { 
        if (vertex.isDeleted || ! vertex.isActive) {
          return [ "prune", "exclude" ]; // exclude these and don't follow them
        }
        return [ ]; // include everything else
      }, false);

* issue #748: add vertex filtering to AQL's TRAVERSAL[_TREE]() function


v1.4.8 (2014-01-31)
-------------------

* install foxx apps in the web interface

* fixed a segfault in the import API


v1.4.7 (2014-01-23)
-------------------

* issue #744: Add usage example arangoimp from Command line

* issue #738: added __dirname, __filename pseudo-globals. Fixes #733. (@by pluma)

* mount all Foxx applications in system apps directory on startup


v1.4.6 (2014-01-20)
-------------------

* issue #736: AQL function to parse collection and key from document handle

* added fm.rescan() method for Foxx-Manager

* fixed issue #734: foxx cookie and route problem

* added method `fm.configJson` for arangosh

* include `startupPath` in result of API `/_api/foxx/config`


v1.4.5 (2014-01-15)
-------------------

* fixed issue #726: Alternate Windows Install Method

* fixed issue #716: dpkg -P doesn't remove everything

* fixed bugs in description of HTTP API `_api/index`

* fixed issue #732: Rest API GET revision number
 
* added missing documentation for several methods in HTTP API `/_api/edge/...`

* fixed typos in description of HTTP API `_api/document`

* defer evaluation of AQL subqueries and logical operators (lazy evaluation)

* Updated font in WebFrontend, it now contains a version that renders properly on windows

* generally allow function return values as call parameters to AQL functions

* fixed potential deadlock in global context method execution

* added override file "arangod.conf.local" (and co)


v1.4.4 (2013-12-24)
-------------------

* uid and gid are now set in the scripts, there is no longer a separate config file for 
  arangod when started from a script

* foxx-manager is now an alias for arangosh

* arango-dfdb is now an alias for arangod, moved from bin to sbin

* changed from readline to linenoise for Windows

* added --install-service and --uninstall-service for Windows

* removed --daemon and --supervisor for Windows

* arangosh and arangod now uses the config-file which maps the binary name, i. e. if you
  rename arangosh to foxx-manager it will use the config file foxx-manager.conf

* fixed lock file for Windows

* fixed issue #711, #687: foxx-manager throws internal errors

* added `--server.ssl-protocol` option for client tools
  this allows connecting from arangosh, arangoimp, arangoimp etc. to an ArangoDB
  server that uses a non-default value for `--server.ssl-protocol`. The default
  value for the SSL protocol is 4 (TLSv1). If the server is configured to use a
  different protocol, it was not possible to connect to it with the client tools.

* added more detailed request statistics 

  This adds the number of async-executed HTTP requests plus the number of HTTP
  requests per individual HTTP method type.

* added `--force` option for arangorestore
  this option allows continuing a restore operation even if the server reports errors
  in the middle of the restore operation

* better error reporting for arangorestore
  in case the server returned an HTTP error, arangorestore previously reported this
  error as `internal error` without any details only. Now server-side errors are
  reported by arangorestore with the server's error message

* include more system collections in dumps produced by arangodump
  previously some system collections were intentionally excluded from dumps, even if the
  dump was run with `--include-system-collections`. for example, the collections `_aal`,
  `_modules`, `_routing`, and `_users` were excluded. This makes sense in a replication
  context but not always in a dump context.
  When specifying `--include-system-collections`, arangodump will now include the above-
  mentioned collections in the dump, too. Some other system collections are still excluded
  even when the dump is run with `--include-system-collections`, for example `_replication`
  and `_trx`.

* fixed issue #701: ArangoStatement undefined in arangosh

* fixed typos in configuration files


v1.4.3 (2013-11-25)
-------------------

* fixed a segfault in the AQL optimiser, occurring when a constant non-list value was
  used on the right-hand side of an IN operator that had a collection attribute on the
  left-hand side

* issue #662:
 
  Fixed access violation errors (crashes) in the Windows version, occurring under some
  circumstances when accessing databases with multiple clients in parallel

* fixed issue #681: Problem with ArchLinux PKGBUILD configuration


v1.4.2 (2013-11-20)
-------------------

* fixed issue #669: Tiny documentation update

* ported Windows version to use native Windows API SRWLocks (slim read-write locks) 
  and condition variables instead of homemade versions

  MSDN states the following about the compatibility of SRWLocks and Condition Variables:

      Minimum supported client:
      Windows Server 2008 [desktop apps | Windows Store apps]

      Minimum supported server:
      Windows Vista [desktop apps | Windows Store apps]
  
* fixed issue #662: ArangoDB on Windows hanging

  This fixes a deadlock issue that occurred on Windows when documents were written to
  a collection at the same time when some other thread tried to drop the collection.

* fixed file-based logging in Windows
 
  the logger complained on startup if the specified log file already existed

* fixed startup of server in daemon mode (`--daemon` startup option)

* fixed a segfault in the AQL optimiser

* issue #671: Method graph.measurement does not exist

* changed Windows condition variable implementation to use Windows native
  condition variables
  
  This is an attempt to fix spurious Windows hangs as described in issue #662.

* added documentation for JavaScript traversals 

* added --code-page command-line option for Windows version of arangosh

* fixed a problem when creating edges via the web interface.

  The problem only occurred if a collection was created with type "document
  collection" via the web interface, and afterwards was dropped and re-created
  with type "edge collection". If the web interface page was not reloaded,
  the old collection type (document) was cached, making the subsequent creation
  of edges into the (seeming-to-be-document) collection fail.

  The fix is to not cache the collection type in the web interface. Users of
  an older version of the web interface can reload the collections page if they
  are affected.

* fixed a caching problem in arangosh: if a collection was created using the web
  interface, and then removed via arangosh, arangosh did not actually drop the
  collection due to caching.

  Because the `drop` operation was not carried out, this caused misleading error
  messages when trying to re-create the collection (e.g. `cannot create collection:
  duplicate name`).

* fixed ALT-introduced characters for arangosh console input on Windows

  The Windows readline port was not able to handle characters that are built
  using CTRL or ALT keys. Regular characters entered using the CTRL or ALT keys
  were silently swallowed and not passed to the terminal input handler.
  
  This did not seem to cause problems for the US keyboard layout, but was a
  severe issue for keyboard layouts that require the ALT (or ALT-GR) key to 
  construct characters. For example, entering the character `{` with a German
  keyboard layout requires pressing ALT-GR + 9. 

* fixed issue #665: Hash/skiplist combo madness bit my ass

  this fixes a problem with missing/non-deterministic rollbacks of inserts in
  case of a unique constraint violation into a collection with multiple secondary
  indexes (with at least one of them unique)

* fixed issue #664: ArangoDB installer on windows requires drive c:

* partly fixed issue #662: ArangoDB on Windows hanging

  This fixes dropping databases on Windows. In previous 1.4 versions on Windows,
  one shape collection file was not unloaded and removed when dropping a database,
  leaving one directory and one shape collection file in the otherwise-dropped
  database directory.

* fixed issue #660: updated documentation on indexes


v1.4.1 (2013-11-08)
-------------------

* performance improvements for skip-list deletes


v1.4.1-rc1 (2013-11-07)
-----------------------

* fixed issue #635: Web-Interface should have a "Databases" Menu for Management

* fixed issue #624: Web-Interface is missing a Database selector

* fixed segfault in bitarray query

* fixed issue #656: Cannot create unique index through web interface

* fixed issue #654: bitarray index makes server down

* fixed issue #653: Slow query

* fixed issue #650: Randonmess of any() should be improved

* made AQL `DOCUMENT()` function polymorphic and work with just one parameter.

  This allows using the `DOCUMENT` function like this:

      DOCUMENT('users/john') 
      DOCUMENT([ 'users/john', 'users/amy' ]) 

  in addition to the existing use cases:

      DOCUMENT(users, 'users/john')
      DOCUMENT(users, 'john')
      DOCUMENT(users, [ 'users/john' ])
      DOCUMENT(users, [ 'users/john', 'users/amy' ])
      DOCUMENT(users, [ 'john', 'amy' ])

* simplified usage of ArangoDB batch API

  It is not necessary anymore to send the batch boundary in the HTTP `Content-Type`
  header. Previously, the batch API expected the client to send a Content-Type header
  of`multipart/form-data; boundary=<some boundary value>`. This is still supported in
  ArangoDB 2.0, but clients can now also omit this header. If the header is not 
  present in a client request, ArangoDB will ignore the request content type and
  read the MIME boundary from the beginning of the request body.

  This also allows using the batch API with the Swagger "Try it out" feature (which is
  not too good at sending a different or even dynamic content-type request header).

* added API method GET `/_api/database/user` 

  This returns the list of databases a specific user can see without changing the
  username/passwd.

* issue #424: Documentation about IDs needs to be upgraded


v1.4.0 (2013-10-29)
-------------------

* fixed issue #648: /batch API is missing from Web Interface API Docummentation (Swagger)

* fixed issue #647: Icon tooltips missing

* fixed issue #646: index creation in web interface

* fixed issue #645: Allow jumping from edge to linked vertices

* merged PR for issue #643: Some minor corrections and a link to "Downloads"

* fixed issue #642: Completion of error handling

* fixed issue #639: compiling v1.4 on maverick produces warnings on -Wstrict-null-sentinel

* fixed issue #634: Web interface bug: Escape does not always propagate

* fixed issue #620: added startup option `--server.default-api-compatibility`

  This adds the following changes to the ArangoDB server and clients:
  - the server provides a new startup option `--server.default-api-compatibility`.
    This option can be used to determine the compatibility of (some) server API
    return values. The value for this parameter is a server version number,
    calculated as follows: `10000 * major + 100 * minor` (e.g. `10400` for ArangoDB
    1.3). The default value is `10400` (1.4), the minimum allowed value is `10300`
    (1.3).

    When setting this option to a value lower than the current server version,
    the server might respond with old-style results to "old" clients, increasing
    compatibility with "old" (non-up-to-date) clients.

  - the server will on each incoming request check for an HTTP header 
    `x-arango-version`. Clients can optionally set this header to the API
    version number they support. For example, if a client sends the HTTP header
    `x-arango-version: 10300`, the server will pick this up and might send ArangoDB
    1.3-style responses in some situations.

    Setting either the startup parameter or using the HTTP header (or both) allows
    running "old" clients with newer versions of ArangoDB, without having to adjust
    the clients too much.

  - the `location` headers returned by the server for the APIs `/_api/document/...` 
    and `/_api/collection/...` will have different values depending on the used API
    version. If the API compatibility is `10300`, the `location` headers returned
    will look like this:

        location: /_api/document/....

    whereas when an API compatibility of `10400` or higher is used, the `location`
    headers will look like this:

        location: /_db/<database name>/_api/document/...

  Please note that even in the presence of this, old API versions still may not 
  be supported forever by the server. 
  
* fixed issue #643: Some minor corrections and a link to "Downloads" by @frankmayer

* started issue #642: Completion of error handling

* fixed issue #639: compiling v1.4 on maverick produces warnings on 
  -Wstrict-null-sentinel 

* fixed issue #621: Standard Config needs to be fixed

* added function to manage indexes (web interface)

* improved server shutdown time by signalling shutdown to applicationserver,
  logging, cleanup and compactor threads

* added foxx-manager `replace` command

* added foxx-manager `installed` command (a more intuitive alias for `list`) 

* fixed issue #617: Swagger API is missing '/_api/version'

* fixed issue #615: Swagger API: Some commands have no parameter entry forms

* fixed issue #614: API : Typo in : Request URL /_api/database/current

* fixed issue #609: Graph viz tool - different background color 

* fixed issue #608: arangosh config files - eventually missing in the manual

* fixed issue #607: Admin interface: no core documentation

* fixed issue #603: Aardvark Foxx App Manager 

* fixed a bug in type-mapping between AQL user functions and the AQL layer

  The bug caused errors like the following when working with collection documents
  in an AQL user function:

      TypeError: Cannot assign to read only property '_id' of #<ShapedJson>

* create less system collections when creating a new database

  This is achieved by deferring collection creation until the collections are actually
  needed by ArangoDB. The following collections are affected by the change:
  - `_fishbowl`
  - `_structures`


v1.4.0-beta2 (2013-10-14)
-------------------------

* fixed compaction on Windows 

  The compaction on Windows did not ftruncate the cleaned datafiles to a smaller size.
  This has been fixed so not only the content of the files is cleaned but also files
  are re-created with potentially smaller sizes.

* only the following system collections will be excluded from replication from now on:
  - `_replication`
  - `_trx`
  - `_users`
  - `_aal`
  - `_fishbowl`
  - `_modules`
  - `_routing`

  Especially the following system collections will now be included in replication:
  - `_aqlfunctions`
  - `_graphs`
  
  In previous versions of ArangoDB, all system collections were excluded from the 
  replication.

  The change also caused a change in the replication logger and applier:
  in previous versions of ArangoDB, only a collection's id was logged for an operation.
  This has not caused problems for non-system collections but for system collections 
  there ids might differ. In addition to a collection id ArangoDB will now also log the
  name of a collection for each replication event.

  The replication applier will now look for the collection name attribute in logged
  events preferrably.

* added database selection to arango-dfdb

* provide foxx-manager, arangodump, and arangorestore in Windows build

* ArangoDB 1.4 will refuse to start if option `--javascript.app-path` is not set.

* added startup option `--server.allow-method-override`

  This option can be set to allow overriding the HTTP request method in a request using
  one of the following custom headers:

  - x-http-method-override
  - x-http-method
  - x-method-override

  This allows bypassing proxies and tools that would otherwise just let certain types of
  requests pass. Enabling this option may impose a security risk, so it should only be
  used in very controlled environments.

  The default value for this option is `false` (no method overriding allowed).

* added "details" URL parameter for bulk import API
  
  Setting the `details` URL parameter to `true` in a call to POST `/_api/import` will make
  the import return details about non-imported documents in the `details` attribute. If
  `details` is `false` or omitted, no `details` attribute will be present in the response.
  This is the same behavior that previous ArangoDB versions exposed.

* added "complete" option for bulk import API
 
  Setting the `complete` URL parameter to `true` in a call to POST `/_api/import` will make
  the import completely fail if at least one of documents cannot be imported successfully.

  It defaults to `false`, which will make ArangoDB continue importing the other documents
  from the import even if some documents cannot be imported. This is the same behaviour that
  previous ArangoDB versions exposed.

* added missing swagger documentation for `/_api/log`

* calling `/_api/logs` (or `/_admin/logs`) is only permitted from the `_system` database now.
  
  Calling this API method for/from other database will result in an HTTP 400.

' ported fix from https://github.com/novus/nvd3/commit/0894152def263b8dee60192f75f66700cea532cc
  
  This prevents JavaScript errors from occurring in Chrome when in the admin interface, 
  section "Dashboard".

* show current database name in web interface (bottom right corner)

* added missing documentation for /_api/import in swagger API docs 

* allow specification of database name for replication sync command replication applier

  This allows syncing from a master database with a different name than the slave database.

* issue #601: Show DB in prompt

  arangosh now displays the database name as part of the prompt by default.
  
  Can change the prompt by using the `--prompt` option, e.g.

      > arangosh --prompt "my db is named \"%d\"> "


v1.4.0-beta1 (2013-10-01)
-------------------------

* make the Foxx manager use per-database app directories

  Each database now has its own subdirectory for Foxx applications. Each database
  can thus use different Foxx applications if required. A Foxx app for a specific
  database resides in `<app-path>/databases/<database-name>/<app-name>`.

  System apps are shared between all databases. They reside in `<app-path>/system/<app-name>`.

* only trigger an engine reset in development mode for URLs starting with `/dev/`

  This prevents ArangoDB from reloading all Foxx applications when it is not
  actually necessary.

* changed error code from 10 (bad parameter) to 1232 (invalid key generator) for 
  errors that are due to an invalid key generator specification when creating a new
  collection

* automatic detection of content-type / mime-type for Foxx assets based on filenames,
  added possibility to override auto detection

* added endpoint management API at `/_api/endpoint`

* changed HTTP return code of PUT `/_api/cursor` from 400 to 404 in case a
  non-existing cursor is referred to

* issue #360: added support for asynchronous requests

  Incoming HTTP requests with the headers `x-arango-async: true` or 
  `x-arango-async: store` will be answered by the server instantly with a generic 
  HTTP 202 (Accepted) response. 
  
  The actual requests will be queued and processed by the server asynchronously, 
  allowing the client to continue sending other requests without waiting for the
  server to process the actually requested operation.

  The exact point in time when a queued request is executed is undefined. If an
  error occurs during execution of an asynchronous request, the client will not
  be notified by the server.

  The maximum size of the asynchronous task queue can be controlled using the new
  option `--scheduler.maximal-queue-size`. If the queue contains this many number of
  tasks and a new asynchronous request comes in, the server will reject it with an
  HTTP 500 (internal server error) response.
  
  Results of incoming requests marked with header `x-arango-async: true` will be
  discarded by the server immediately. Clients have no way of accessing the result
  of such asynchronously executed request. This is just _fire and forget_.

  To later retrieve the result of an asynchronously executed request, clients can
  mark a request with the header `x-arango-async: keep`. This makes the server
  store the result of the request in memory until explicitly fetched by a client
  via the `/_api/job` API. The `/_api/job` API also provides methods for basic
  inspection of which pending or already finished requests there are on the server,
  plus ways for garbage collecting unneeded results.

* Added new option `--scheduler.maximal-queue-size`.

* issue #590: Manifest Lint

* added data dump and restore tools, arangodump and arangorestore.

  arangodump can be used to create a logical dump of an ArangoDB database, or
  just dedicated collections. It can be used to dump both a collection's structure
  (properties and indexes) and data (documents).

  arangorestore can be used to restore data from a dump created with arangodump.
  arangorestore currently does not re-create any indexes, and doesn't yet handle
  referenced documents in edges propertly when doing just partial restores.
  This will be fixed until 1.4 stable.
  
* introduced `--server.database` option for arangosh, arangoimp, and arangob.

  The option allows these client tools to use a certain database for their actions.
  In arangosh, the current database can be switched at any time using the command

      db._useDatabase(<name>);

  When no database is specified, all client tools will assume they should use the
  default database `_system`. This is done for downwards-compatibility reasons.

* added basic multi database support (alpha)

  New databases can be created using the REST API POST `/_api/database` and the
  shell command `db._createDatabase(<name>)`.

  The default database in ArangoDB is called `_system`. This database is always
  present and cannot be deleted by the user. When an older version of ArangoDB is
  upgraded to 1.4, the previously only database will automatically become the
  `_system` database.

  New databases can be created with the above commands, and can be deleted with the
  REST API DELETE `/_api/database/<name>` or the shell command `db._dropDatabase(<name>);`.

  Deleting databases is still unstable in ArangoDB 1.4 alpha and might crash the
  server. This will be fixed until 1.4 stable.

  To access a specific database via the HTTP REST API, the `/_db/<name>/` prefix 
  can be used in all URLs. ArangoDB will check if an incoming request starts with
  this prefix, and will automatically pick the database name from it. If the prefix
  is not there, ArangoDB will assume the request is made for the default database 
  (`_system`). This is done for downwards-compatibility reasons.

  That means, the following URL pathnames are logically identical:

      /_api/document/mycollection/1234
      /_db/_system/document/mycollection/1234

  To access a different database (e.g. `test`), the URL pathname would look like this:

      /_db/test/document/mycollection/1234

  New databases can also be created and existing databases can only be dropped from
  within the default database (`_system`). It is not possible to drop the `_system`
  database itself.

  Cross-database operations are unintended and unsupported. The intention of the
  multi-database feature is to have the possibility to have a few databases managed
  by ArangoDB in parallel, but to only access one database at a time from a connection 
  or a request.

  When accessing the web interface via the URL pathname `/_admin/html/` or `/_admin/aardvark`,
  the web interface for the default database (`_system`) will be displayed.
  To access the web interface for a different database, the database name can be
  put into the URLs as a prefix, e.g. `/_db/test/_admin/html` or 
  `/_db/test/_admin/aardvark`.

  All internal request handlers and also all user-defined request handlers and actions
  (including Foxx) will only get to see the unprefixed URL pathnames (i.e. excluding
  any database name prefix). This is to ensure downwards-compatibility.

  To access the name of the requested database from any action (including Foxx), use
  use `req.database`.

  For example, when calling the URL `/myapp/myaction`, the content of `req.database`
  will be `_system` (the default database because no database got specified) and the
  content of `req.url` will be `/myapp/myaction`.
  
  When calling the URL `/_db/test/myapp/myaction`, the content of `req.database` will be 
  `test`, and the content of `req.url` will still be `/myapp/myaction`.
   
* Foxx now excludes files starting with . (dot) when bundling assets

  This mitigates problems with editor swap files etc.

* made the web interface a Foxx application

  This change caused the files for the web interface to be moved from `html/admin` to
  `js/apps/aardvark` in the file system.

  The base URL for the admin interface changed from `_admin/html/index.html` to
  `_admin/aardvark/index.html`.

  The "old" redirection to `_admin/html/index.html` will now produce a 404 error. 
  
  When starting ArangoDB with the `--upgrade` option, this will automatically be remedied 
  by putting in a redirection from `/` to `/_admin/aardvark/index.html`, and from 
  `/_admin/html/index.html` to `/_admin/aardvark/index.html`.

  This also obsoletes the following configuration (command-line) options:
  - `--server.admin-directory`
  - `--server.disable-admin-interface`

  when using these now obsolete options when the server is started, no error is produced
  for downwards-compatibility.

* changed User-Agent value sent by arangoimp, arangosh, and arangod from "VOC-Agent" to 
  "ArangoDB"

* changed journal file creation behavior as follows:

  Previously, a journal file for a collection was always created when a collection was
  created. When a journal filled up and became full, the current journal was made a
  datafile, and a new (empty) journal was created automatically. There weren't many
  intended situations when a collection did not have at least one journal.

  This is changed now as follows:
  - when a collection is created, no journal file will be created automatically
  - when there is a write into a collection without a journal, the journal will be
    created lazily
  - when there is a write into a collection with a full journal, a new journal will
    be created automatically

  From the end user perspective, nothing should have changed, except that there is now
  less disk usage for empty collections. Disk usage of infrequently updated collections 
  might also be reduced significantly by running the `rotate()` method of a collection, 
  and not writing into a collection subsequently.

* added method `collection.rotate()`

  This allows premature rotation of a collection's current journal file into a (read-only)
  datafile. The purpose of using `rotate()` is to prematurely allow compaction (which is 
  performed on datafiles only) on data, even if the journal was not filled up completely.

  Using `rotate()` may make sense in the following scenario:

      c = db._create("test");
      for (i = 0; i < 1000; ++i) {
        c.save(...); // insert lots of data here
      }

      ...
      c.truncate(); // collection is now empty
      // only data in datafiles will be compacted by following compaction runs
      // all data in the current journal would not be compacted

      // calling rotate will make the current journal a datafile, and thus make it
      // eligible for compaction
      c.rotate(); 

  Using `rotate()` may also be useful when data in a collection is known to not change
  in the immediate future. After having completed all write operations on a collection,
  performing a `rotate()` will reduce the size of the current journal to the actually
  required size (remember that journals are pre-allocated with a specific size) before
  making the journal a datafile. Thus `rotate()` may cause disk space savings, even if
  the datafiles does not qualify for compaction after rotation.

  Note: rotating the journal is asynchronous, so that the actual rotation may be executed
  after `rotate()` returns to the caller.

* changed compaction to merge small datafiles together (up to 3 datafiles are merged in 
  a compaction run)

  In the regular case, this should leave less small datafiles stay around on disk and allow
  using less file descriptors in total.

* added AQL MINUS function

* added AQL UNION_DISTINCT function (more efficient than combination of `UNIQUE(UNION())`)

* updated mruby to 2013-08-22

* issue #587: Add db._create() in help for startup arangosh

* issue #586: Share a link on installation instructions in the User Manual 

* issue #585: Bison 2.4 missing on Mac for custom build

* issue #584: Web interface images broken in devel

* issue #583: Small documentation update

* issue #581: Parameter binding for attributes

* issue #580: Small improvements (by @guidoreina) 

* issue #577: Missing documentation for collection figures in implementor manual

* issue #576: Get disk usage for collections and graphs

  This extends the result of the REST API for /_api/collection/figures with
  the attributes `compactors.count`, `compactors.fileSize`, `shapefiles.count`,
  and `shapefiles.fileSize`.

* issue #575: installing devel version on mac (low prio)

* issue #574: Documentation (POST /_admin/routing/reload)

* issue #558: HTTP cursors, allow count to ignore LIMIT


v1.4.0-alpha1 (2013-08-02)
--------------------------

* added replication. check online manual for details.

* added server startup options `--server.disable-replication-logger` and 
  `--server.disable-replication-applier`

* removed action deployment tool, this now handled with Foxx and its manager or
  by kaerus node utility

* fixed a server crash when using byExample / firstExample inside a transaction
  and the collection contained a usable hash/skiplist index for the example

* defineHttp now only expects a single context

* added collection detail dialog (web interface)

  Shows collection properties, figures (datafiles, journals, attributes, etc.)
  and indexes.

* added documents filter (web interface)

  Allows searching for documents based on attribute values. One or many filter
  conditions can be defined, using comparison operators such as '==', '<=', etc.

* improved AQL editor (web interface)

  Editor supports keyboard shortcuts (Submit, Undo, Redo, Select).
  Editor allows saving and reusing of user-defined queries.
  Added example queries to AQL editor.
  Added comment button.

* added document import (web interface)

  Allows upload of JSON-data from files. Files must have an extension of .json.

* added dashboard (web interface)

  Shows the status of replication and multiple system charts, e.g.
  Virtual Memory Size, Request Time, HTTP Connections etc.

* added API method `/_api/graph` to query all graphs with all properties.

* added example queries in web interface AQL editor

* added arango.reconnect(<host>) method for arangosh to dynamically switch server or
  user name

* added AQL range operator `..`

  The `..` operator can be used to easily iterate over a sequence of numeric
  values. It will produce a list of values in the defined range, with both bounding 
  values included.

  Example:

      2010..2013

  will produce the following result:

      [ 2010, 2011, 2012, 2013 ]

* added AQL RANGE function

* added collection.first(count) and collection.last(count) document access functions
  
  These functions allow accessing the first or last n documents in a collection. The order
  is determined by document insertion/update time.

* added AQL INTERSECTION function

* INCOMPATIBLE CHANGE: changed AQL user function namespace resolution operator from `:` to `::`

  AQL user-defined functions were introduced in ArangoDB 1.3, and the namespace resolution
  operator for them was the single colon (`:`). A function call looked like this:

      RETURN mygroup:myfunc()

  The single colon caused an ambiguity in the AQL grammar, making it indistinguishable from
  named attributes or the ternary operator in some cases, e.g.

      { mygroup:myfunc ? mygroup:myfunc }

  The change of the namespace resolution operator from `:` to `::` fixes this ambiguity.

  Existing user functions in the database will be automatically fixed when starting ArangoDB
  1.4 with the `--upgrade` option. However, queries using user-defined functions need to be
  adjusted on the client side to use the new operator.

* allow multiple AQL LET declarations separated by comma, e.g.
  LET a = 1, b = 2, c = 3

* more useful AQL error messages

  The error position (line/column) is more clearly indicated for parse errors.
  Additionally, if a query references a collection that cannot be found, the error
  message will give a hint on the collection name

* changed return value for AQL `DOCUMENT` function in case document is not found
  
  Previously, when the AQL `DOCUMENT` function was called with the id of a document and
  the document could not be found, it returned `undefined`. This value is not part of the
  JSON type system and this has caused some problems.
  Starting with ArangoDB 1.4, the `DOCUMENT` function will return `null` if the document
  looked for cannot be found.

  In case the function is called with a list of documents, it will continue to return all
  found documents, and will not return `null` for non-found documents. This has not changed.

* added single line comments for AQL

  Single line comments can be started with a double forward slash: `//`.
  They end at the end of the line, or the end of the query string, whichever is first.

* fixed documentation issues #567, #568, #571.

* added collection.checksum(<withData>) method to calculate CRC checksums for
  collections

  This can be used to 
  - check if data in a collection has changed
  - compare the contents of two collections on different ArangoDB instances

* issue #565: add description line to aal.listAvailable()

* fixed several out-of-memory situations when double freeing or invalid memory
  accesses could happen

* less msyncing during the creation of collections

  This is achieved by not syncing the initial (standard) markers in shapes collections.
  After all standard markers are written, the shapes collection will get synced.

* renamed command-line option `--log.filter` to `--log.source-filter` to avoid
  misunderstandings

* introduced new command-line option `--log.content-filter` to optionally restrict 
  logging to just specific log messages (containing the filter string, case-sensitive).
  
  For example, to filter on just log entries which contain `ArangoDB`, use:
  
      --log.content-filter "ArangoDB"

* added optional command-line option `--log.requests-file` to log incoming HTTP
  requests to a file.

  When used, all HTTP requests will be logged to the specified file, containing the
  client IP address, HTTP method, requests URL, HTTP response code, and size of the
  response body.

* added a signal handler for SIGUSR1 signal: 

  when ArangoDB receives this signal, it will respond all further incoming requests
  with an HTTP 503 (Service Unavailable) error. This will be the case until another
  SIGUSR1 signal is caught. This will make ArangoDB start serving requests regularly
  again. Note: this is not implemented on Windows.

* limited maximum request URI length to 16384 bytes:

  Incoming requests with longer request URIs will be responded to with an HTTP
  414 (Request-URI Too Long) error.

* require version 1.0 or 1.1 in HTTP version signature of requests sent by clients:
  
  Clients sending requests with a non-HTTP 1.0 or non-HTTP 1.1 version number will
  be served with an HTTP 505 (HTTP Version Not Supported) error.

* updated manual on indexes:  

  using system attributes such as `_id`, `_key`, `_from`, `_to`, `_rev` in indexes is
  disallowed and will be rejected by the server. This was the case since ArangoDB 1.3,
  but was not properly documented.

* issue #563: can aal become a default object?

  aal is now a prefab object in arangosh

* prevent certain system collections from being renamed, dropped, or even unloaded.

  Which restrictions there are for which system collections may vary from release to
  release, but users should in general not try to modify system collections directly
  anyway. 
  
  Note: there are no such restrictions for user-created collections.

* issue #559: added Foxx documentation to user manual

* added server startup option `--server.authenticate-system-only`. This option can be
  used to restrict the need for HTTP authentication to internal functionality and APIs,
  such as `/_api/*` and `/_admin/*`. 
  Setting this option to `true` will thus force authentication for the ArangoDB APIs 
  and the web interface, but allow unauthenticated requests for other URLs (including
  user defined actions and Foxx applications).
  The default value of this option is `false`, meaning that if authentication is turned
  on, authentication is still required for *all* incoming requests. Only by setting the
  option to `true` this restriction is lifted and authentication becomes required for
  URLs starting with `/_` only.

  Please note that authentication still needs to be enabled regularly by setting the
  `--server.disable-authentication` parameter to `false`. Otherwise no authentication 
  will be required for any URLs as before.

* protect collections against unloading when there are still document barriers around.

* extended cap constraints to optionally limit the active data size in a collection to
  a specific number of bytes.

  The arguments for creating a cap constraint are now:
  `collection.ensureCapConstraint(<count>, <byteSize>);`

  It is supported to specify just a count as in ArangoDB 1.3 and before, to specify 
  just a fileSize, or both. The first met constraint will trigger the automated
  document removal.

* added `db._exists(doc)` and `collection.exists(doc)` for easy document existence checks

* added API `/_api/current-database` to retrieve information about the database the
  client is currently connected to (note: the API `/_api/current-database` has been
  removed in the meantime. The functionality is accessible via `/_api/database/current` 
  now).

* ensure a proper order of tick values in datafiles/journals/compactors.
  any new files written will have the _tick values of their markers in order. for
  older files, there are edge cases at the beginning and end of the datafiles when
  _tick values are not properly in order.

* prevent caching of static pages in PathHandler. 
  whenever a static page is requested that is served by the general PathHandler, the
  server will respond to HTTP GET requests with a "Cache-Control: max-age=86400" header.

* added "doCompact" attribute when creating collections and to collection.properties().
  The attribute controls whether collection datafiles are compacted.

* changed the HTTP return code from 400 to 404 for some cases when there is a referral 
  to a non-existing collection or document.

* introduced error code 1909 `too many iterations` that is thrown when graph traversals
  hit the `maxIterations` threshold.

* optionally limit traversals to a certain number of iterations
  the limitation can be achieved via the traversal API by setting the `maxIterations` 
  attribute, and also via the AQL `TRAVERSAL` and `TRAVERSAL_TREE` functions by setting
  the same attribute. If traversals are not limited by the end user, a server-defined
  limit for `maxIterations` may be used to prevent server-side traversals from running
  endlessly.

* added graph traversal API at `/_api/traversal`

* added "API" link in web interface, pointing to REST API generated with Swagger

* moved "About" link in web interface into "links" menu

* allow incremental access to the documents in a collection from out of AQL
  this allows reading documents from a collection chunks when a full collection scan
  is required. memory usage might be must lower in this case and queries might finish
  earlier if there is an additional LIMIT statement

* changed AQL COLLECT to use a stable sort, so any previous SORT order is preserved

* issue #547: Javascript error in the web interface

* issue #550: Make AQL graph functions support key in addition to id

* issue #526: Unable to escape when an errorneous command is entered into the js shell

* issue #523: Graph and vertex methods for the javascript api
 
* issue #517: Foxx: Route parameters with captial letters fail

* issue #512: Binded Parameters for LIMIT


v1.3.3 (2013-08-01)
-------------------

* issue #570: updateFishbowl() fails once

* updated and fixed generated examples

* issue #559: added Foxx documentation to user manual

* added missing error reporting for errors that happened during import of edges


v1.3.2 (2013-06-21)
-------------------

* fixed memleak in internal.download()

* made the shape-collection journal size adaptive:
  if too big shapes come in, a shape journal will be created with a big-enough size
  automatically. the maximum size of a shape journal is still restricted, but to a 
  very big value that should never be reached in practice.

* fixed a segfault that occurred when inserting documents with a shape size bigger
  than the default shape journal size (2MB)

* fixed a locking issue in collection.truncate()

* fixed value overflow in accumulated filesizes reported by collection.figures()

* issue #545: AQL FILTER unnecessary (?) loop

* issue #549: wrong return code with --daemon


v1.3.1 (2013-05-24)
-------------------

* removed currently unused _ids collection

* fixed usage of --temp-path in aranogd and arangosh

* issue #540: suppress return of temporary internal variables in AQL

* issue #530: ReferenceError: ArangoError is not a constructor

* issue #535: Problem with AQL user functions javascript API

* set --javascript.app-path for test execution to prevent startup error

* issue #532: Graph _edgesCache returns invalid data?

* issue #531: Arangod errors

* issue #529: Really weird transaction issue

* fixed usage of --temp-path in aranogd and arangosh


v1.3.0 (2013-05-10)
-------------------

* fixed problem on restart ("datafile-xxx is not sealed") when server was killed
  during a compaction run

* fixed leak when using cursors with very small batchSize

* issue #508: `unregistergroup` function not mentioned in http interface docs

* issue #507: GET /_api/aqlfunction returns code inside parentheses

* fixed issue #489: Bug in aal.install

* fixed issue 505: statistics not populated on MacOS


v1.3.0-rc1 (2013-04-24)
-----------------------

* updated documentation for 1.3.0

* added node modules and npm packages

* changed compaction to only compact datafiles with more at least 10% of dead
  documents (byte size-wise)

* issue #498: fixed reload of authentication info when using 
  `require("org/arangodb/users").reload()`

* issue #495: Passing an empty array to create a document results in a 
  "phantom" document

* added more precision for requests statistics figures

* added "sum" attribute for individual statistics results in statistics API
  at /_admin/statistics

* made "limit" an optional parameter in AQL function NEAR().
  limit can now be either omitted completely, or set to 0. If so, an internal
  default value (currently 100) will be applied for the limit.

* issue #481

* added "attributes.count" to output of `collection.figures()`
  this also affects the REST API /_api/collection/<name>/figures

* added IndexedPropertyGetter for ShapedJson objects

* added API for user-defined AQL functions

* issue #475: A better error message for deleting a non-existent graph

* issue #474: Web interface problems with the JS Shell
 
* added missing documentation for AQL UNION function

* added transaction support. 
  This provides ACID transactions for ArangoDB. Transactions can be invoked
  using the `db._executeTransaction()` function, or the `/_api/transaction`
  REST API.

* switched to semantic versioning (at least for alpha & alpha naming)

* added saveOrReplace() for server-side JS

v1.3.alpha1 (2013-04-05)
------------------------

* cleanup of Module, Package, ArangoApp and modules "internal", "fs", "console"

* use Error instead of string in throw to allow stack-trace

* issue #454: error while creation of Collection

* make `collection.count()` not recalculate the number of documents on the fly, but
  use some internal document counters.

* issue #457: invalid string value in web interface

* make datafile id (datafile->_fid) identical to the numeric part of the filename.
  E.g. the datafile `journal-123456.db` will now have a datafile marker with the same
  fid (i.e. `123456`) instead of a different value. This change will only affect
  datafiles that are created with 1.3 and not any older files.
  The intention behind this change is to make datafile debugging easier.

* consistently discard document attributes with reserved names (system attributes)
  but without any known meaning, for example `_test`, `_foo`, ...

  Previously, these attributes were saved with the document regularly in some cases,
  but were discarded in other cases. 
  Now these attributes are discarded consistently. "Real" system attributes such as
  `_key`, `_from`, `_to` are not affected and will work as before.
  
  Additionally, attributes with an empty name (``) are discarded when documents are
  saved.

  Though using reserved or empty attribute names in documents was not really and 
  consistently supported in previous versions of ArangoDB, this change might cause 
  an incompatibility for clients that rely on this feature.

* added server startup flag `--database.force-sync-properties` to force syncing of
  collection properties on collection creation, deletion and on property update.
  The default value is true to mimic the behavior of previous versions of ArangoDB.
  If set to false, collection properties are written to disk but no call to sync()
  is made.

* added detailed output of server version and components for REST APIs
  `/_admin/version` and `/_api/version`. To retrieve this extended information,
  call the REST APIs with URL parameter `details=true`.

* issue #443: For git-based builds include commit hash in version

* adjust startup log output to be more compact, less verbose

* set the required minimum number of file descriptors to 256.
  On server start, this number is enforced on systems that have rlimit. If the limit
  cannot be enforced, starting the server will fail.
  Note: 256 is considered to be the absolute minimum value. Depending on the use case
  for ArangoDB, a much higher number of file descriptors should be used.

  To avoid checking & potentially changing the number of maximum open files, use the
  startup option `--server.descriptors-minimum 0`

* fixed shapedjson to json conversion for special numeric values (NaN, +inf, -inf).
  Before, "NaN", "inf", or "-inf" were written into the JSONified output, but these 
  values are not allowed in JSON. Now, "null" is written to the JSONified output as
  required.

* added AQL functions VARIANCE_POPULATION(), VARIANCE_SAMPLE(), STDDEV_POPULATION(),
  STDDEV_SAMPLE(), AVERAGE(), MEDIAN() to calculate stastical values for lists

* added AQL SQRT() function

* added AQL TRIM(), LEFT() and RIGHT() string functions

* fixed issue #436: GET /_api/document on edge
 
* make AQL REVERSE() and LENGTH() functions work on strings, too

* disabled DOT generation in `make doxygen`. this speeds up docs generation

* renamed startup option `--dispatcher.report-intervall` to `--dispatcher.report-interval`

* renamed startup option `--scheduler.report-intervall` to `--scheduler.report-interval`

* slightly changed output of REST API method /_admin/log.
  Previously, the log messages returned also contained the date and log level, now
  they will only contain the log message, and no date and log level information.
  This information can be re-created by API users from the `timestamp` and `level`
  attributes of the result.

* removed configure option `--enable-zone-debug`
  memory zone debugging is now automatically turned on when compiling with ArangoDB
  `--enable-maintainer-mode`

* removed configure option `--enable-arangob`
  arangob is now always included in the build


v1.2.3 (XXXX-XX-XX)
-------------------

* added optional parameter `edgexamples` for AQL function EDGES() and NEIGHBORS()

* added AQL function NEIGHBORS()
 
* added freebsd support

* fixed firstExample() query with `_id` and `_key` attributes

* issue triAGENS/ArangoDB-PHP#55: AQL optimiser may have mis-optimised duplicate 
  filter statements with limit


v1.2.2 (2013-03-26)
-------------------

* fixed save of objects with common sub-objects

* issue #459: fulltext internal memory allocation didn't scale well
  This fix improves loading times for collections with fulltext indexes that have
  lots of equal words indexed.

* issue #212: auto-increment support

  The feature can be used by creating a collection with the extra `keyOptions`
  attribute as follows:

      db._create("mycollection", { keyOptions: { type: "autoincrement", offset: 1, increment: 10, allowUserKeys: true } });

  The `type` attribute will make sure the keys will be auto-generated if no 
  `_key` attribute is specified for a document.

  The `allowUserKeys` attribute determines whether users might still supply own 
  `_key` values with documents or if this is considered an error.

  The `increment` value determines the actual increment value, whereas the `offset` 
  value can be used to seed to value sequence with a specific starting value. 
  This will be useful later in a multi-master setup, when multiple servers can use
  different auto-increment seed values and thus generate non-conflicting auto-increment values.

  The default values currently are:

  - `allowUserKeys`: `true`
  - `offset`: `0`
  - `increment`: `1`

  The only other available key generator type currently is `traditional`. 
  The `traditional` key generator will auto-generate keys in a fashion as ArangoDB 
  always did (some increasing integer value, with a more or less unpredictable
  increment value).

  Note that for the `traditional` key generator there is only the option to disallow 
  user-supplied keys and give the server the sole responsibility for key generation.
  This can be achieved by setting the `allowUserKeys` property to `false`.

  This change also introduces the following errors that API implementors may want to check
  the return values for:

  - 1222: `document key unexpected`: will be raised when a document is created with
    a `_key` attribute, but the underlying collection was set up with the `keyOptions`
    attribute `allowUserKeys: false`.

  - 1225: `out of keys`: will be raised when the auto-increment key generator runs
    out of keys. This may happen when the next key to be generated is 2^64 or higher.
    In practice, this will only happen if the values for `increment` or `offset` are
    not set appropriately, or if users are allowed to supply own keys, those keys
    are near the 2^64 threshold, and later the auto-increment feature kicks in and
    generates keys that cross that threshold.

    In practice it should not occur with proper configuration and proper usage of the
    collections.

  This change may also affect the following REST APIs:
  - POST `/_api/collection`: the server does now accept the optional `keyOptions` 
    attribute in the second parameter
  - GET `/_api/collection/properties`: will return the `keyOptions` attribute as part
    of the collection's properties. The previous optional attribute `createOptions` 
    is now gone.

* fixed `ArangoStatement.explain()` method with bind variables

* fixed misleading "cursor not found" error message in arangosh that occurred when
  `count()` was called for client-side cursors

* fixed handling of empty attribute names, which may have crashed the server under
  certain circumstances before

* fixed usage of invalid pointer in error message output when index description could
  not be opened


v1.2.1 (2013-03-14)
-------------------

* issue #444: please darken light color in arangosh

* issue #442: pls update post install info on osx

* fixed conversion of special double values (NaN, -inf, +inf) when converting from 
  shapedjson to JSON

* fixed compaction of markers (location of _key was not updated correctly in memory,
  leading to _keys pointing to undefined memory after datafile rotation)

* fixed edge index key pointers to use document master pointer plus offset instead
  of direct _key address

* fixed case when server could not create any more journal or compactor files. 
  Previously a wrong status code may have been returned, and not being able to create
  a new compactor file may have led to an infinite loop with error message
  "could not create compactor".
 
* fixed value truncation for numeric filename parts when renaming datafiles/journals


v1.2.0 (2013-03-01)
-------------------

* by default statistics are now switch off; in order to enable comment out
  the "disable-statistics = yes" line in "arangod.conf"

* fixed issue #435: csv parser skips data at buffer border

* added server startup option `--server.disable-statistics` to turn off statistics
  gathering without recompilation of ArangoDB.
  This partly addresses issue #432.

* fixed dropping of indexes without collection name, e.g.
  `db.xxx.dropIndex("123456");`
  Dropping an index like this failed with an assertion error.
 
* fixed issue #426: arangoimp should be able to import edges into edge collections

* fixed issue #425: In case of conflict ArangoDB returns HTTP 400 Bad request 
  (with 1207 Error) instead of HTTP 409 Conflict

* fixed too greedy token consumption in AQL for negative values:
  e.g. in the statement `RETURN { a: 1 -2 }` the minus token was consumed as part 
  of the value `-2`, and not interpreted as the binary arithmetic operator


v1.2.beta3 (2013-02-22)
-----------------------

* issue #427: ArangoDB Importer Manual has no navigation links (previous|home|next)

* issue #319: Documentation missing for Emergency console and incomplete for datafile debugger.

* issue #370: add documentation for reloadRouting and flushServerModules

* issue #393: added REST API for user management at /_api/user

* issue #393, #128: added simple cryptographic functions for user actions in module "crypto":
  * require("org/arangodb/crypto").md5()
  * require("org/arangodb/crypto").sha256()
  * require("org/arangodb/crypto").rand()

* added replaceByExample() Javascript and REST API method

* added updateByExample() Javascript and REST API method

* added optional "limit" parameter for removeByExample() Javascript and REST API method

* fixed issue #413

* updated bundled V8 version from 3.9.4 to 3.16.14.1
  Note: the Windows version used a more recent version (3.14.0.1) and was not updated.

* fixed issue #404: keep original request url in request object


v1.2.beta2 (2013-02-15)
-----------------------

* fixed issue #405: 1.2 compile warnings

* fixed issue #333: [debian] Group "arangodb" is not used when starting vie init.d script

* added optional parameter 'excludeSystem' to GET /_api/collection
  This parameter can be used to disable returning system collections in the list
  of all collections.

* added AQL functions KEEP() and UNSET()

* fixed issue #348: "HTTP Interface for Administration and Monitoring" 
  documentation errors.

* fix stringification of specific positive int64 values. Stringification of int64
  values with the upper 32 bits cleared and the 33rd bit set were broken.

* issue #395:  Collection properties() function should return 'isSystem' for 
  Javascript and REST API

* make server stop after upgrade procedure when invoked with `--upgrade option`.
  When started with the `--upgrade` option, the server will perfom
  the upgrade, and then exit with a status code indicating the result of the
  upgrade (0 = success, 1 = failure). To start the server regularly in either 
  daemon or console mode, the `--upgrade` option must not be specified.
  This change was introduced to allow init.d scripts check the result of
  the upgrade procedure, even in case an upgrade was successful.
  this was introduced as part of issue #391.

* added AQL function EDGES()

* added more crash-protection when reading corrupted collections at startup

* added documentation for AQL function CONTAINS()

* added AQL function LIKE()

* replaced redundant error return code 1520 (Unable to open collection) with error code
  1203 (Collection not found). These error codes have the same meanings, but one of
  them was returned from AQL queries only, the other got thrown by other parts of
  ArangoDB. Now, error 1203 (Collection not found) is used in AQL too in case a 
  non-existing collection is used.

v1.2.beta1 (2013-02-01)
-----------------------

* fixed issue #382: [Documentation error] Maschine... should be Machine...
 
* unified history file locations for arangod, arangosh, and arangoirb.
  - The readline history for arangod (emergency console) is now stored in file
    $HOME/.arangod. It was stored in $HOME/.arango before.
  - The readline history for arangosh is still stored in $HOME/.arangosh.
  - The readline history for arangoirb is now stored in $HOME/.arangoirb. It was
    stored in $HOME/.arango-mrb before.

* fixed issue #381: _users user should have a unique constraint

* allow negative list indexes in AQL to access elements from the end of a list,
  e.g. ```RETURN values[-1]``` will return the last element of the `values` list.

* collection ids, index ids, cursor ids, and document revision ids created and 
  returned by ArangoDB are now returned as strings with numeric content inside. 
  This is done to prevent some value overrun/truncation in any part of the
  complete client/server workflow. 
  In ArangoDB 1.1 and before, these values were previously returned as 
  (potentially very big) integer values. This may cause problems (clipping, overrun,
  precision loss) for clients that do not support big integers natively and store 
  such values in IEEE754 doubles internally. This type loses precision after about
  52 bits and is thus not safe to hold an id.
  Javascript and 32 bit-PHP are examples for clients that may cause such problems. 
  Therefore, ids are now returned by ArangoDB as strings, with the string
  content being the integer value as before. 

  Example for documents ("_rev" attribute):
  - Document returned by ArangoDB 1.1: { "_rev": 1234, ... } 
  - Document returned by ArangoDB 1.2: { "_rev": "1234", ... } 
  
  Example for collections ("id" attribute / "_id" property):
  - Collection returned by ArangoDB 1.1: { "id": 9327643, "name": "test", ... } 
  - Collection returned by ArangoDB 1.2: { "id": "9327643", "name": "test", ... }

  Example for cursors ("id" attribute):
  - Collection returned by ArangoDB 1.1: { "id": 11734292, "hasMore": true, ... } 
  - Collection returned by ArangoDB 1.2: { "id": "11734292", "hasMore": true, ... }

* global variables are not automatically available anymore when starting the 
  arangod Javascript emergency console (i.e. ```arangod --console```). 
  
  Especially, the variables `db`, `edges`, and `internal` are not available 
  anymore. `db` and `internal` can be made available in 1.2 by
  ```var db = require("org/arangodb").db;``` and
  ```var internal = require("internal");```, respectively.
  The reason for this change is to get rid of global variables in the server
  because this will allow more specific inclusion of functionality.

  For convenience, the global variable `db` is still available by default in 
  arangosh. The global variable `edges`, which since ArangoDB 1.1 was kind of
  a redundant wrapper of `db`, has been removed in 1.2 completely.
  Please use `db` instead, and if creating an edge collection, use the explicit
  ```db._createEdgeCollection()``` command.

* issue #374: prevent endless redirects when calling admin interface with 
  unexpected URLs

* issue #373: TRAVERSAL() `trackPaths` option does not work. Instead `paths` does work

* issue #358: added support for CORS

* honor optional waitForSync property for document removal, replace, update, and
  save operations in arangosh. The waitForSync parameter for these operations
  was previously honored by the REST API and on the server-side, but not when
  the waitForSync parameter was specified for a document operation in arangosh.

* calls to db.collection.figures() and /_api/collection/<collection>/figures now 
  additionally return the number of shapes used in the collection in the
  extra attribute "shapes.count"

* added AQL TRAVERSAL_TREE() function to return a hierchical result from a traversal

* added AQL TRAVERSAL() function to return the results from a traversal

* added AQL function ATTRIBUTES() to return the attribute names of a document

* removed internal server-side AQL functions from global scope. 

  Now the AQL internal functions can only be accessed via the exports of the 
  ahuacatl module, which can be included via ```require("org/arangodb/ahuacatl")```.
  It shouldn't be necessary for clients to access this module at all, but 
  internal code may use this module.

  The previously global AQL-related server-side functions were moved to the 
  internal namespace. This produced the following function name changes on 
  the server:

     old name              new name
     ------------------------------------------------------
     AHUACATL_RUN       => require("internal").AQL_QUERY
     AHUACATL_EXPLAIN   => require("internal").AQL_EXPLAIN
     AHUACATL_PARSE     => require("internal").AQL_PARSE

  Again, clients shouldn't have used these functions at all as there is the
  ArangoStatement object to execute AQL queries.

* fixed issue #366: Edges index returns strange description

* added AQL function MATCHES() to check a document against a list of examples

* added documentation and tests for db.collection.removeByExample

* added --progress option for arangoimp. This will show the percentage of the input
  file that has been processed by arangoimp while the import is still running. It can
  be used as a rough indicator of progress for the entire import.

* make the server log documents that cannot be imported via /_api/import into the
  logfile using the warning log level. This may help finding illegal documents in big
  import runs.

* check on server startup whether the database directory and all collection directories
  are writable. if not, the server startup will be aborted. this prevents serious
  problems with collections being non-writable and this being detected at some pointer
  after the server has been started

* allow the following AQL constructs: FUNC(...)[...], FUNC(...).attribute

* fixed issue #361: Bug in Admin Interface. Header disappears when clicking new collection

* Added in-memory only collections

  Added collection creation parameter "isVolatile": 
  if set to true, the collection is created as an in-memory only collection, 
  meaning that all document data of that collection will reside in memory only, 
  and will not be stored permanently to disk. 
  This means that all collection data will be lost when the collection is unloaded 
  or the server is shut down.
  As this collection type does not have datafile disk overhead for the regular 
  document operations, it may be faster than normal disk-backed collections. The
  actual performance gains strongly depend on the underlying OS, filesystem, and 
  settings though.
  This collection type should be used for caches only and not for any sensible data
  that cannot be re-created otherwise.
  Some platforms, namely Windows, currently do not support this collection type.
  When creating an in-memory collection on such platform, an error message will be
  returned by ArangoDB telling the user the platform does not support it.

  Note: in-memory collections are an experimental feature. The feature might
  change drastically or even be removed altogether in a future version of ArangoDB.

* fixed issue #353: Please include "pretty print" in Emergency Console

* fixed issue #352: "pretty print" console.log
  This was achieved by adding the dump() function for the "internal" object

* reduced insertion time for edges index
  Inserting into the edges index now avoids costly comparisons in case of a hash 
  collision, reducing the prefilling/loading timer for bigger edge collections

* added fulltext queries to AQL via FULLTEXT() function. This allows search 
  fulltext indexes from an AQL query to find matching documents

* added fulltext index type. This index type allows indexing words and prefixes of
  words from a specific document attribute. The index can be queries using a
  SimpleQueryFull object, the HTTP REST API at /_api/simple/fulltext, or via AQL

* added collection.revision() method to determine whether a collection has changed. 
  The revision method returns a revision string that can be used by client programs
  for equality/inequality comparisons. The value returned by the revision method
  should be treated by clients as an opaque string and clients should not try to
  figure out the sense of the revision id. This is still useful enough to check
  whether data in a collection has changed.

* issue #346: adaptively determine NUMBER_HEADERS_PER_BLOCK

* issue #338: arangosh cursor positioning problems

* issue #326: use limit optimisation with filters

* issue #325: use index to avoid sorting

* issue #324: add limit optimisation to AQL

* removed arango-password script and added Javascript functionality to add/delete
  users instead. The functionality is contained in module `users` and can be invoked
  as follows from arangosh and arangod:
  * require("users").save("name", "passwd");
  * require("users").replace("name", "newPasswd");
  * require("users").remove("name");
  * require("users").reload();
  These functions are intentionally not offered via the web interface.
  This also addresses issue #313

* changed print output in arangosh and the web interface for JSON objects.
  Previously, printing a JSON object in arangosh resulted in the attribute values
  being printed as proper JSON, but attribute names were printed unquoted and
  unescaped. This was fine for the purpose of arangosh, but lead to invalid
  JSON being produced. Now, arangosh will produce valid JSON that can be used
  to send it back to ArangoDB or use it with arangoimp etc.

* fixed issue #300: allow importing documents via the REST /_api/import API 
  from a JSON list, too.
  So far, the API only supported importing from a format that had one JSON object
  on each line. This is sometimes inconvenient, e.g. when the result of an AQL
  query or any other list is to be imported. This list is a JSON list and does not
  necessary have a document per line if pretty-printed.
  arangoimp now supports the JSON list format, too. However, the format requires
  arangoimp and the server to read the entire dataset at once. If the dataset is
  too big (bigger than --max-upload-size) then the import will be rejected. Even if
  increased, the entire list must fit in memory on both the client and the server,
  and this may be more resource-intensive than importing individual lines in chunks.

* removed unused parameter --reuse-ids for arangoimp. This parameter did not have
  any effect in 1.2, was never publicly announced and did evil (TM) things.

* fixed issue #297 (partly): added whitespace between command line and
  command result in arangosh, added shell colors for better usability

* fixed issue #296: system collections not usable from AQL

* fixed issue #295: deadlock on shutdown

* fixed issue #293: AQL queries should exploit edges index

* fixed issue #292: use index when filtering on _key in AQL

* allow user-definable document keys
  users can now define their own document keys by using the _key attribute
  when creating new documents or edges. Once specified, the value of _key is
  immutable.
  The restrictions for user-defined key values are:
  * the key must be at most 254 bytes long
  * it must consist of the letters a-z (lower or upper case), the digits 0-9,
    the underscore (_) or dash (-) characters only
  * any other characters, especially multi-byte sequences, whitespace or
    punctuation characters cannot be used inside key values

  Specifiying a document key is optional when creating new documents. If no
  document key is specified, ArangoDB will create a document key itself.
  There are no guarantees about the format and pattern of auto-generated document
  keys other than the above restrictions.
  Clients should therefore treat auto-generated document keys as opaque values.
  Keys can be used to look up and reference documents, e.g.:
  * saving a document: `db.users.save({ "_key": "fred", ... })`
  * looking up a document: `db.users.document("fred")`
  * referencing other documents: `edges.relations.save("users/fred", "users/john", ...)`

  This change is downwards-compatible to ArangoDB 1.1 because in ArangoDB 1.1 
  users were not able to define their own keys. If the user does not supply a _key
  attribute when creating a document, ArangoDB 1.2 will still generate a key of
  its own as ArangoDB 1.1 did. However, all documents returned by ArangoDB 1.2 will 
  include a _key attribute and clients should be able to handle that (e.g. by
  ignoring it if not needed). Documents returned will still include the _id attribute
  as in ArangoDB 1.1.

* require collection names everywhere where a collection id was allowed in 
  ArangoDB 1.1 & 1.0
  This change requires clients to use a collection name in place of a collection id 
  at all places the client deals with collections.
  Examples:
  * creating edges: the _from and _to attributes must now contain collection names instead
    of collection ids: `edges.relations.save("test/my-key1", "test/my-key2", ...)`
  * retrieving edges: the returned _from and _to attributes now will contain collection
    names instead of ids, too: _from: `test/fred` instead of `1234/3455`
  * looking up documents: db.users.document("fred") or db._document("users/fred")
  
  Collection names must be used in REST API calls instead of collection ids, too.
  This change is thus not completely downwards-compatible to ArangoDB 1.1. ArangoDB 1.1
  required users to use collection ids in many places instead of collection names.
  This was unintuitive and caused overhead in cases when just the collection name was
  known on client-side but not its id. This overhead can now be avoided so clients can
  work with the collection names directly. There is no need to work with collection ids
  on the client side anymore. 
  This change will likely require adjustments to API calls issued by clients, and also
  requires a change in how clients handle the _id value of returned documents. Previously,
  the _id value of returned documents contained the collection id, a slash separator and
  the document number. Since 1.2, _id will contain the collection name, a slash separator
  and the document key. The same applies to the _from and _to attribute values of edges
  that are returned by ArangoDB.

  Also removed (now unnecessary) location header in responses of the collections REST API.
  The location header was previously returned because it was necessary for clients.
  When clients created a collection, they specified the collection name. The collection
  id was generated on the server, but the client needed to use the server-generated
  collection id for further API calls, e.g. when creating edges etc. Therefore, the
  full collection URL, also containing the collection id, was returned by the server in
  responses to the collection API, in the HTTP location header.
  Returning the location header has become unnecessary in ArangoDB 1.2 because users
  can access collections by name and do not need to care about collection ids.


v1.1.3 (2013-XX-XX)
-------------------

* fix case when an error message was looked up for an error code but no error
  message was found. In this case a NULL ptr was returned and not checked everywhere.
  The place this error popped up was when inserting into a non-unique hash index
  failed with a specific, invalid error code.

* fixed issue #381:  db._collection("_users").getIndexes();

* fixed issue #379: arango-password fatal issue javscript.startup-directory 

* fixed issue #372: Command-Line Options for the Authentication and Authorisation


v1.1.2 (2013-01-20)
-------------------

* upgraded to mruby 2013-01-20 583983385b81c21f82704b116eab52d606a609f4

* fixed issue #357: Some spelling and grammar errors

* fixed issue #355: fix quotes in pdf manual
 
* fixed issue #351: Strange arangosh error message for long running query 

* fixed randomly hanging connections in arangosh on MacOS

* added "any" query method: this returns a random document from a collection. It
  is also available via REST HTTP at /_api/simple/any.

* added deployment tool

* added getPeerVertex

* small fix for logging of long messages: the last character of log messages longer
  than 256 bytes was not logged.

* fixed truncation of human-readable log messages for web interface: the trailing \0
  byte was not appended for messages longer than 256 bytes

* fixed issue #341: ArangoDB crashes when stressed with Batch jobs
  Contrary to the issue title, this did not have anything to do with batch jobs but
  with too high memory usage. The memory usage of ArangoDB is now reduced for cases
   when there are lots of small collections with few documents each

* started with issue #317: Feature Request (from Google Groups): DATE handling

* backported issue #300: Extend arangoImp to Allow importing resultset-like 
  (list of documents) formatted files

* fixed issue #337: "WaitForSync" on new collection does not work on Win/X64

* fixed issue #336: Collections REST API docs

* fixed issue #335: mmap errors due to wrong memory address calculation 

* fixed issue #332: arangoimp --use-ids parameter seems to have no impact

* added option '--server.disable-authentication' for arangosh as well. No more passwd
  prompts if not needed

* fixed issue #330: session logging for arangosh

* fixed issue #329: Allow passing script file(s) as parameters for arangosh to run

* fixed issue #328: 1.1 compile warnings

* fixed issue #327: Javascript parse errors in front end


v1.1.1 (2012-12-18)
-------------------

* fixed issue #339: DELETE /_api/cursor/cursor-identifier return incollect errorNum

  The fix for this has led to a signature change of the function actions.resultNotFound().
  The meaning of parameter #3 for This function has changed from the error message string
  to the error code. The error message string is now parameter #4.
  Any client code that uses this function in custom actions must be adjusted.

* fixed issue #321: Problem upgrading arangodb 1.0.4 to 1.1.0 with Homebrew (OSX 10.8.2)

* fixed issue #230: add navigation and search for online documentation

* fixed issue #315: Strange result in PATH

* fixed issue #323: Wrong function returned in error message of AQL CHAR_LENGTH()

* fixed some log errors on startup / shutdown due to pid file handling and changing
  of directories


v1.1.0 (2012-12-05)
-------------------

* WARNING:
  arangod now performs a database version check at startup. It will look for a file
  named "VERSION" in its database directory. If the file is not present, arangod will
  perform an automatic upgrade of the database directory. This should be the normal
  case when upgrading from ArangoDB 1.0 to ArangoDB 1.1.

  If the VERSION file is present but is from an older version of ArangoDB, arangod 
  will refuse to start and ask the user to run a manual upgrade first. A manual upgrade
  can be performed by starting arangod with the option `--upgrade`. 

  This upgrade procedure shall ensure that users have full control over when they 
  perform any updates/upgrades of their data, and can plan backups accordingly. The
  procedure also guarantees that the server is not run without any required system
  collections or with in incompatible data state.

* added AQL function DOCUMENT() to retrieve a document by its _id value

* fixed issue #311: fixed segfault on unload 

* fixed issue #309: renamed stub "import" button from web interface

* fixed issue #307: added WaitForSync column in collections list in in web interface 

* fixed issue #306: naming in web interface 

* fixed issue #304: do not clear AQL query text input when switching tabs in
  web interface

* fixed issue #303: added documentation about usage of var keyword in web interface

* fixed issue #301: PATCH does not work in web interface

# fixed issue #269: fix make distclean & clean

* fixed issue #296: system collections not usable from AQL

* fixed issue #295: deadlock on shutdown

* added collection type label to web interface

* fixed issue #290: the web interface now disallows creating non-edges in edge collections
  when creating collections via the web interface, the collection type must also be
  specified (default is document collection)

* fixed issue #289: tab-completion does not insert any spaces

* fixed issue #282: fix escaping in web interface

* made AQL function NOT_NULL take any number of arguments. Will now return its
  first argument that is not null, or null if all arguments are null. This is downwards
  compatible.

* changed misleading AQL function name NOT_LIST() to FIRST_LIST() and slightly changed
  the behavior. The function will now return its first argument that is a list, or null 
  if none of the arguments are lists.
  This is mostly downwards-compatible. The only change to the previous implementation in
  1.1-beta will happen if two arguments were passed and the 1st and 2nd arguments were 
  both no lists. In previous 1.1, the 2nd argument was returned as is, but now null 
  will be returned.

* add AQL function FIRST_DOCUMENT(), with same behavior as FIRST_LIST(), but working
  with documents instead of lists.

* added UPGRADING help text

* fixed issue #284: fixed Javascript errors when adding edges/vertices without own
  attributes

* fixed issue #283: AQL LENGTH() now works on documents, too

* fixed issue #281: documentation for skip lists shows wrong example

* fixed AQL optimiser bug, related to OR-combined conditions that filtered on the
  same attribute but with different conditions

* fixed issue #277: allow usage of collection names when creating edges
  the fix of this issue also implies validation of collection names / ids passed to
  the REST edge create method. edges with invalid collection ids or names in the
  "from" or "to" values will be rejected and not saved


v1.1.beta2 (2012-11-13)
-----------------------

* fixed arangoirb compilation

* fixed doxygen


v1.1.beta1 (2012-10-24)
-----------------------

* fixed AQL optimiser bug

* WARNING:
  - the user has changed from "arango" to "arangodb", the start script has changed from
    "arangod" to "arangodb", the database directory has changed from "/var/arangodb" to
    "/var/lib/arangodb" to be compliant with various Linux policies

  - In 1.1, we have introduced types for collections: regular documents go into document
    collections, and edges go into edge collections. The prefixing (db.xxx vs. edges.xxx) 
    works slightly different in 1.1: edges.xxx can still be used to access collections, 
    however, it will not determine the type of existing collections anymore. To create an 
    edge collection 1.1, you can use db._createEdgeCollection() or edges._create(). 
    And there's of course also db._createDocumentCollection(). 
    db._create() is also still there and will create a document collection by default, 
    whereas edges._create() will create an edge collection.

  - the admin web interface that was previously available via the simple URL suffix / 
    is now available via a dedicated URL suffix only: /_admin/html
    The reason for this is that routing and URLs are now subject to changes by the end user,
    and only URLs parts prefixed with underscores (e.g. /_admin or /_api) are reserved
    for ArangoDB's internal usage.

* the server now handles requests with invalid Content-Length header values as follows:
  - if Content-Length is negative, the server will respond instantly with HTTP 411
    (length required)

  - if Content-Length is positive but shorter than the supplied body, the server will
    respond with HTTP 400 (bad request)

  - if Content-Length is positive but longer than the supplied body, the server will
    wait for the client to send the missing bytes. The server allows 90 seconds for this
    and will close the connection if the client does not send the remaining data

  - if Content-Length is bigger than the maximum allowed size (512 MB), the server will 
    fail with HTTP 413 (request entitiy too large).

  - if the length of the HTTP headers is greated than the maximum allowed size (1 MB),
    the server will fail with HTTP 431 (request header fields too large)

* issue #265: allow optional base64 encoding/decoding of action response data

* issue #252: create _modules collection using arango-upgrade (note: arango-upgrade was
  finally replaced by the `--upgrade` option for arangod)

* issue #251: allow passing arbitrary options to V8 engine using new command line option:
  --javascript.v8-options. Using this option, the Harmony features or other settings in
  v8 can be enabled if the end user requires them

* issue #248: allow AQL optimiser to pull out completely uncorrelated subqueries to the
  top level, resulting in less repeated evaluation of the subquery

* upgraded to Doxygen 1.8.0

* issue #247: added AQL function MERGE_RECURSIVE

* issue #246: added clear() function in arangosh

* issue #245: Documentation: Central place for naming rules/limits inside ArangoDB

* reduced size of hash index elements by 50 %, allowing more index elements to fit in 
  memory

* issue #235: GUI Shell throws Error:ReferenceError: db is not defined

* issue #229: methods marked as "under construction" 

* issue #228: remove unfinished APIs (/_admin/config/*) 

* having the OpenSSL library installed is now a prerequisite to compiling ArangoDB
  Also removed the --enable-ssl configure option because ssl is always required.

* added AQL functions TO_LIST, NOT_LIST

* issue #224: add optional Content-Id for batch requests

* issue #221: more documentation on AQL explain functionality. Also added
  ArangoStatement.explain() client method

* added db._createStatement() method on server as well (was previously available
  on the client only)

* issue #219: continue in case of "document not found" error in PATHS() function

* issue #213: make waitForSync overridable on specifc actions

* changed AQL optimiser to use indexes in more cases. Previously, indexes might
  not have been used when in a reference expression the inner collection was 
  specified last. Example: FOR u1 IN users FOR u2 IN users FILTER u1._id == u2._id
  Previously, this only checked whether an index could be used for u2._id (not
  possible). It was not checked whether an index on u1._id could be used (possible).
  Now, for expressions that have references/attribute names on both sides of the
  above as above, indexes are checked for both sides.
  
* issue #204: extend the CSV import by TSV and by user configurable 
  seperator character(s)

* issue #180: added support for batch operations

* added startup option --server.backlog-size
  this allows setting the value of the backlog for the listen() system call.
  the default value is 10, the maximum value is platform-dependent

* introduced new configure option "--enable-maintainer-mode" for
  ArangoDB maintainers. this option replaces the previous compile switches
  --with-boost-test, --enable-bison, --enable-flex and --enable-errors-dependency
  the individual configure options have been removed. --enable-maintainer-mode
  turns them all on.

* removed potentially unused configure option --enable-memfail

* fixed issue #197: HTML web interface calls /_admin/user-manager/session

* fixed issue #195: VERSION file in database directory

* fixed issue #193: REST API HEAD request returns a message body on 404

* fixed issue #188: intermittent issues with 1.0.0
  (server-side cursors not cleaned up in all cases, pthreads deadlock issue)

* issue #189: key store should use ISO datetime format bug 

* issue #187: run arango-upgrade on server start (note: arango-upgrade was finally
  replaced by the `--upgrade` option for arangod)n

* fixed issue #183: strange unittest error

* fixed issue #182: manual pages

* fixed issue #181: use getaddrinfo

* moved default database directory to "/var/lib/arangodb" in accordance with 
  http://www.pathname.com/fhs/pub/fhs-2.3.html

* fixed issue #179: strange text in import manual

* fixed issue #178: test for aragoimp is missing

* fixed issue #177: a misleading error message was returned if unknown variables
  were used in certain positions in an AQL query.

* fixed issue #176: explain how to use AQL from the arangosh

* issue #175: re-added hidden (and deprecated) option --server.http-port. This 
  option is only there to be downwards-compatible to Arango 1.0.

* fixed issue #174: missing Documentation for `within`

* fixed issue #170: add db.<coll_name>.all().toArray() to arangosh help screen

* fixed issue #169: missing argument in Simple Queries

* added program arango-upgrade. This program must be run after installing ArangoDB
  and after upgrading from a previous version of ArangoDB. The arango-upgrade script
  will ensure all system collections are created and present in the correct state.
  It will also perform any necessary data updates.
  Note: arango-upgrade was finally replaced by the `--upgrade` option for arangod.

* issue #153: edge collection should be a flag for a collection
  collections now have a type so that the distinction between document and edge 
  collections can now be done at runtime using a collection's type value.
  A collection's type can be queried in Javascript using the <collection>.type() method. 
  
  When new collections are created using db._create(), they will be document 
  collections by default. When edge._create() is called, an edge collection will be created.
  To explicitly create a collection of a specific/different type, use the methods 
  _createDocumentCollection() or _createEdgeCollection(), which are available for
  both the db and the edges object.
  The Javascript objects ArangoEdges and ArangoEdgesCollection have been removed
  completely.
  All internal and test code has been adjusted for this, and client code
  that uses edges.* should also still work because edges is still there and creates
  edge collections when _create() is called.
  
  INCOMPATIBLE CHANGE: Client code might still need to be changed in the following aspect:
  Previously, collections did not have a type so documents and edges could be inserted
  in the same collection. This is now disallowed. Edges can only be inserted into
  edge collections now. As there were no collection types in 1.0, ArangoDB will perform
  an automatic upgrade when migrating from 1.0 to 1.1.
  The automatic upgrade will check every collection and determine its type as follows:
  - if among the first 50 documents in the collection there are documents with
    attributes "_from" and "_to", the collection is typed as an edge collection
  - if among the first 50 documents in the collection there are no documents with
    attributes "_from" and "_to", the collection is made as a document collection

* issue #150: call V8 garbage collection on server periodically

* issue #110: added support for partial updates

  The REST API for documents now offers an HTTP PATCH method to partially update
  documents. Overwriting/replacing documents is still available via the HTTP PUT method
  as before. The Javascript API in the shell also offers a new update() method in extension to
  the previously existing replace() method.


v1.0.4 (2012-11-12)
-------------------

* issue #275: strange error message in arangosh 1.0.3 at startup


v1.0.3 (2012-11-08)
-------------------

* fixed AQL optimiser bug

* issue #273: fixed segfault in arangosh on HTTP 40x 

* issue #265: allow optional base64 encoding/decoding of action response data

* issue #252: _modules collection not created automatically


v1.0.2 (2012-10-22)
-------------------

* repository CentOS-X.Y moved to CentOS-X, same for Debian

* bugfix for rollback from edges

* bugfix for hash indexes

* bugfix for StringBuffer::erase_front

* added autoload for modules

* added AQL function TO_LIST


v1.0.1 (2012-09-30)
-------------------

* draft for issue #165: front-end application howto

* updated mruby to cf8fdea4a6598aa470e698e8cbc9b9b492319d

* fix for issue #190: install doesn't create log directory

* fix for issue #194: potential race condition between creating and dropping collections

* fix for issue #193: REST API HEAD request returns a message body on 404

* fix for issue #188: intermittent issues with 1.0.0 

* fix for issue #163: server cannot create collection because of abandoned files
  
* fix for issue #150: call V8 garbage collection on server periodically 


v1.0.0 (2012-08-17)
-------------------

* fix for issue #157: check for readline and ncurses headers, not only libraries


v1.0.beta4 (2012-08-15)
-----------------------

* fix for issue #152: fix memleak for barriers


v1.0.beta3 (2012-08-10)
-----------------------

* fix for issue #151: Memleak, collection data not removed

* fix for issue #149: Inconsistent port for admin interface

* fix for issue #163: server cannot create collection because of abandoned files

* fix for issue #157: check for readline and ncurses headers, not only libraries

* fix for issue #108: db.<collection>.truncate() inefficient

* fix for issue #109: added startup note about cached collection names and how to
  refresh them

* fix for issue #156: fixed memleaks in /_api/import

* fix for issue #59: added tests for /_api/import

* modified return value for calls to /_api/import: now, the attribute "empty" is 
  returned as well, stating the number of empty lines in the input. Also changed the
  return value of the error code attribute ("errorNum") from 1100 ("corrupted datafile")
  to 400 ("bad request") in case invalid/unexpected JSON data was sent to the server. 
  This error code is more appropriate as no datafile is broken but just input data is
  incorrect.

* fix for issue #152: Memleak for barriers

* fix for issue #151: Memleak, collection data not removed

* value of --database.maximal-journal-size parameter is now validated on startup. If
  value is smaller than the minimum value (currently 1048576), an error is thrown and
  the server will not start. Before this change, the global value of maximal journal 
  size was not validated at server start, but only on collection level

* increased sleep value in statistics creation loop from 10 to 500 microseconds. This
  reduces accuracy of statistics values somewhere after the decimal points but saves
  CPU time.

* avoid additional sync() calls when writing partial shape data (attribute name data) 
  to disk. sync() will still be called when the shape marker (will be written after
  the attributes) is written to disk 

* issue #147: added flag --database.force-sync-shapes to force synching of shape data
  to disk. The default value is true so it is the same behavior as in version 1.0.
  if set to false, shape data is synched to disk if waitForSync for the collection is
  set to true, otherwise, shape data is not synched.
  
* fix for issue #145: strange issue on Travis: added epsilon for numeric comparion in
  geo index

* fix for issue #136: adjusted message during indexing

* issue #131: added timeout for HTTP keep-alive connections. The default value is 300 
  seconds. There is a startup parameter server.keep-alive-timeout to configure the value. 
  Setting it to 0 will disable keep-alive entirely on the server.

* fix for issue #137: AQL optimizer should use indexes for ref accesses with 
  2 named attributes


v1.0.beta2 (2012-08-03)
-----------------------

* fix for issue #134: improvements for centos RPM

* fixed problem with disable-admin-interface in config file


v1.0.beta1 (2012-07-29)
-----------------------

* fixed issue #118: We need a collection "debugger"

* fixed issue #126: Access-Shaper must be cached

* INCOMPATIBLE CHANGE: renamed parameters "connect-timeout" and "request-timeout" 
  for arangosh and arangoimp to "--server.connect-timeout" and "--server.request-timeout"

* INCOMPATIBLE CHANGE: authorization is now required on the server side
  Clients sending requests without HTTP autorization will be rejected with HTTP 401
  To allow backwards compatibility, the server can be started with the option
  "--server.disable-authentication"

* added options "--server.username" and "--server.password" for arangosh and arangoimp
  These parameters must be used to specify the user and password to be used when
  connecting to the server. If no password is given on the command line, arangosh/
  arangoimp will interactively prompt for a password.
  If no user name is specified on the command line, the default user "root" will be
  used.

* added startup option "--server.ssl-cipher-list" to determine which ciphers to
  use in SSL context. also added SSL_OP_CIPHER_SERVER_PREFERENCE to SSL default 
  options so ciphers are tried in server and not in client order

* changed default SSL protocol to TLSv1 instead of SSLv2

* changed log-level of SSL-related messages

* added SSL connections if server is compiled with OpenSSL support. Use --help-ssl

* INCOMPATIBLE CHANGE: removed startup option "--server.admin-port". 
  The new endpoints feature (see --server.endpoint) allows opening multiple endpoints 
  anyway, and the distinction between admin and "other" endpoints can be emulated 
  later using privileges.

* INCOMPATIBLE CHANGE: removed startup options "--port", "--server.port", and 
  "--server.http-port" for arangod. 
  These options have been replaced by the new "--server.endpoint" parameter
  
* INCOMPATIBLE CHANGE: removed startup option "--server" for arangosh and arangoimp.
  These options have been replaced by the new "--server.endpoint" parameter

* Added "--server.endpoint" option to arangod, arangosh, and arangoimp.
  For arangod, this option allows specifying the bind endpoints for the server
  The server can be bound to one or multiple endpoints at once. For arangosh
  and arangoimp, the option specifies the server endpoint to connect to.
  The following endpoint syntax is currently supported:
  - tcp://host:port or http@tcp://host:port (HTTP over IPv4)
  - tcp://[host]:port or http@tcp://[host]:port (HTTP over IPv6)
  - ssl://host:port or http@tcp://host:port (HTTP over SSL-encrypted IPv4)
  - ssl://[host]:port or http@tcp://[host]:port (HTTP over SSL-encrypted IPv6)
  - unix:///path/to/socket or http@unix:///path/to/socket (HTTP over UNIX socket)

  If no port is specified, the default port of 8529 will be used.

* INCOMPATIBLE CHANGE: removed startup options "--server.require-keep-alive" and 
  "--server.secure-require-keep-alive". 
  The server will now behave as follows which should be more conforming to the 
  HTTP standard:
  * if a client sends a "Connection: close" header, the server will close the
    connection
  * if a client sends a "Connection: keep-alive" header, the server will not
    close the connection
  * if a client does not send any "Connection" header, the server will assume
    "keep-alive" if the request was an HTTP/1.1 request, and "close" if the
    request was an HTTP/1.0 request

* (minimal) internal optimisations for HTTP request parsing and response header 
  handling

* fixed Unicode unescaping bugs for \f and surrogate pairs in BasicsC/strings.c

* changed implementation of TRI_BlockCrc32 algorithm to use 8 bytes at a time

* fixed issue #122: arangod doesn't start if <log.file> cannot be created

* fixed issue #121: wrong collection size reported

* fixed issue #98: Unable to change journalSize

* fixed issue #88: fds not closed

* fixed escaping of document data in HTML admin front end

* added HTTP basic authentication, this is always turned on

* added server startup option --server.disable-admin-interface to turn off the
  HTML admin interface

* honor server startup option --database.maximal-journal-size when creating new
  collections without specific journalsize setting. Previously, these
  collections were always created with journal file sizes of 32 MB and the
  --database.maximal-journal-size setting was ignored

* added server startup option --database.wait-for-sync to control the default
  behavior

* renamed "--unit-tests" to "--javascript.unit-tests"


v1.0.alpha3 (2012-06-30)
------------------------

* fixed issue #116: createCollection=create option doesn't work

* fixed issue #115: Compilation issue under OSX 10.7 Lion & 10.8 Mountain Lion
  (homebrew)

* fixed issue #114: image not found

* fixed issue #111: crash during "make unittests"

* fixed issue #104: client.js -> ARANGO_QUIET is not defined


v1.0.alpha2 (2012-06-24)
------------------------

* fixed issue #112: do not accept document with duplicate attribute names

* fixed issue #103: Should we cleanup the directory structure

* fixed issue #100: "count" attribute exists in cursor response with "count:
  false"

* fixed issue #84 explain command 

* added new MRuby version (2012-06-02)

* added --log.filter

* cleanup of command line options:
** --startup.directory => --javascript.startup-directory
** --quite => --quiet
** --gc.interval => --javascript.gc-interval
** --startup.modules-path => --javascript.modules-path
** --action.system-directory => --javascript.action-directory
** --javascript.action-threads => removed (is now the same pool as --server.threads)

* various bug-fixes

* support for import

* added option SKIP_RANGES=1 for make unittests

* fixed several range-related assertion failures in the AQL query optimiser

* fixed AQL query optimisations for some edge cases (e.g. nested subqueries with
  invalid constant filter expressions)


v1.0.alpha1 (2012-05-28)
------------------------

Alpha Release of ArangoDB 1.0<|MERGE_RESOLUTION|>--- conflicted
+++ resolved
@@ -1,12 +1,7 @@
-<<<<<<< HEAD
 v2.3.2 (2014-XX-XX)
 -------------------
 
 * put in warning about default changed: fixed issue #1134: Change the default endpoint to localhost
-
-=======
-v2.3.2 (XXXX-XX-XX)
--------------------
 
 * fixed range operator precedence 
 
@@ -26,7 +21,6 @@
   This change provides the `KEEP` clause for `COLLECT ... INTO`. The `KEEP` clause
   allows controlling which variables will be kept in the variable created by `INTO`.
   
->>>>>>> ea827aa0
 
 v2.3.1 (2014-11-28)
 -------------------

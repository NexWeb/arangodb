<<<<<<< HEAD
v3.3.0 (XXXX-XX-XX)
-------------------

* fixed issue #3745: Invalid result when using OLD object with array attribute in UPSERT statement
=======
v3.3.rc7 (2017-XX-XX)
---------------------

* UI: edge collections were wrongly added to from and to vertices select box during graph creation

* UI: added not found views for documents and collections

* UI: using default user database api during database creation now

* UI: the graph viewer backend now picks one random start vertex of the
  first 1000 documents instead of calling any(). The implementation of
  "any" is known to scale bad on huge collections with RocksDB.

* UI: fixed disappearing of the navigation label in some case special case

* UI: the graph viewer now displays updated label values correctly.
  Additionally the included node/edge editor now closes automatically
	after a successful node/edge update.
  
* fixed issue #3917: traversals with high maximal depth take extremely long
  in planning phase.
>>>>>>> 29d81302


v3.3.rc4 (2017-11-28)
---------------------

* minor bug-fixes


v3.3.rc3 (2017-11-24)
---------------------

* bug-fixes


v3.3.rc2 (2017-11-22)
---------------------

* UI: document/edge editor now remembering their modes (e.g. code or tree)

* UI: optimized error messages for invalid graph definitions. Also fixed a
  graph renderer cleanrenderer cleanup error.

* UI: added a delay within the graph viewer while changing the colors of the
  graph. Necessary due different browser behaviour.

* added options `--encryption.keyfile` and `--encryption.key-generator` to arangodump
  and arangorestore

* UI: the graph viewer now displays updated label values correctly.
  Additionally the included node/edge editor now closes automatically
	after a successful node/edge update.

* removed `--recycle-ids` option for arangorestore

  using that option could have led to problems on the restore, with potential
  id conflicts between the originating server (the source dump server) and the
  target server (the restore server)


v3.3.rc1 (2017-11-17)
---------------------

* add readonly mode REST API

* allow compilation of ArangoDB source code with g++ 7

* upgrade minimum required g++ compiler version to g++ 5.4
  That means ArangoDB source code will not compile with g++ 4.x or g++ < 5.4 anymore.

* AQL: during a traversal if a vertex is not found. It will not print an ERROR to the log and continue
  with a NULL value, but will register a warning at the query and continue with a NULL value.
  The situation is not desired as an ERROR as ArangoDB can store edges pointing to non-existing
  vertex which is perfectly valid, but it may be a n issue on the data model, so users
  can directly see it on the query now and do not "by accident" have to check the LOG output.

* potential fix for issue #3562: Document WITHIN_RECTANGLE not found

* make the ArangoShell refill its collection cache when a yet-unknown collection
  is first accessed. This fixes the following problem:

      arangosh1> db._collections();  // shell1 lists all collections
      arangosh2> db._create("test"); // shell2 now creates a new collection 'test'
      arangosh1> db.test.insert({}); // shell1 is not aware of the collection created
                                     // in shell2, so the insert will fail


v3.3.beta1 (2017-11-07)
-----------------------

* introduce `enforceReplicationFactor`: An optional parameter controlling
  if the server should bail out during collection creation if there are not
  enough DBServers available for the desired `replicationFactor`.

* introduce `enforceReplicationFactor` attribute for creating collections:
  this optional parameter controls if the coordinator should bail out during collection
  creation if there are not enough DBServers available for the desired `replicationFactor`.

* fixed issue #3516: Show execution time in arangosh

  this change adds more dynamic prompt components for arangosh
  The following components are now available for dynamic prompts,
  settable via the `--console.prompt` option in arangosh:

  - '%t': current time as timestamp
  - '%p': duration of last command in seconds
  - '%d': name of current database
  - '%e': current endpoint
  - '%E': current endpoint without protocol
  - '%u': current user

  The time a command takes can be displayed easily by starting arangosh with `--console.prompt "%p> "`.

* make the ArangoShell refill its collection cache when a yet-unknown collection
  is first accessed. This fixes the following problem:

      arangosh1> db._collections();  // shell1 lists all collections
      arangosh2> db._create("test"); // shell2 now creates a new collection 'test'
      arangosh1> db.test.insert({}); // shell1 is not aware of the collection created
                                     // in shell2, so the insert will fail

* enable JEMalloc background thread for purging and returning unused memory
  back to the operating system (Linux only)

* incremental transfer of initial collection data now can handle partial
  responses for a chunk, allowing the leader/master to send smaller chunks
  (in terms of HTTP response size) and limit memory usage

* initial creation of shards for cluster collections is now faster with
  replicationFactor values bigger than 1. this is achieved by an optimization
  for the case when the collection on the leader is still empty

* potential fix for issue #3517: several "filesystem full" errors in logs
  while there's a lot of disk space

* added C++ implementations for AQL function `SUBSTRING()`, `LEFT()`, `RIGHT()` and `TRIM()`

* fixed issue #3395: AQL: cannot instantiate CollectBlock with undetermined
  aggregation method


v3.3.milestone2 (2017-10-19)
----------------------------

* added new replication module

* make AQL `DISTINCT` not change the order of the results it is applied on

* show C++ function name of call site in ArangoDB log output

  This requires option `--log.line-number` to be set to *true*

* fixed issue #3408: Hard crash in query for pagination

* UI: fixed unresponsive events in cluster shards view

* UI: added word wrapping to query editor

* fixed issue #3395: AQL: cannot instantiate CollectBlock with undetermined
  aggregation method

* minimum number of V8 contexts in console mode must be 2, not 1. this is
  required to ensure the console gets one dedicated V8 context and all other
  operations have at least one extra context. This requirement was not enforced
  anymore.

* UI: fixed wrong user attribute name validation, issue #3228

* make AQL return a proper error message in case of a unique key constraint
  violation. previously it only returned the generic "unique constraint violated"
  error message but omitted the details about which index caused the problem.

  This addresses https://stackoverflow.com/questions/46427126/arangodb-3-2-unique-constraint-violation-id-or-key

* fix potential overflow in CRC marker check when a corrupted CRC marker
  is found at the very beginning of an MMFiles datafile


v3.3.milestone1 (2017-10-11)
----------------------------

* added option `--server.local-authentication`

* UI: added user roles

* added config option `--log.color` to toggle colorful logging to terminal

* added config option `--log.thread-name` to additionally log thread names

* usernames must not start with `:role:`, added new options:
    --server.authentication-timeout
    --ldap.roles-attribute-name
    --ldap.roles-transformation
    --ldap.roles-search
    --ldap.superuser-role
    --ldap.roles-include
    --ldap.roles-exclude

* performance improvements for full collection scans and a few other operations
  in MMFiles engine

* added `--rocksdb.encryption-key-generator` for enterprise

* removed `--compat28` parameter from arangodump and replication API

  older ArangoDB versions will no longer be supported by these tools.

* increase the recommended value for `/proc/sys/vm/max_map_count` to a value
  eight times as high as the previous recommended value. Increasing the
  values helps to prevent an ArangoDB server from running out of memory mappings.

  The raised minimum recommended value may lead to ArangoDB showing some startup
  warnings as follows:

      WARNING {memory} maximum number of memory mappings per process is 65530, which seems too low. it is recommended to set it to at least 512000
      WARNING {memory} execute 'sudo sysctl -w "vm.max_map_count=512000"'


v3.2.7 (2017-11-13)
-------------------

* Cluster customers, which have upgraded from 3.1 to 3.2 need to upgrade
  to 3.2.7. The cluster supervision is otherwise not operational.

* Fixed issue #3597: AQL with path filters returns unexpected results
  In some cases breadth first search in combination with vertex filters
  yields wrong result, the filter was not applied correctly.

* fixed some undefined behavior in some internal value caches for AQL GatherNodes
  and SortNodes, which could have led to sorted results being effectively not
  correctly sorted.

* make the replication applier for the RocksDB engine start automatically after a
  restart of the server if the applier was configured with its `autoStart` property
  set to `true`. previously the replication appliers were only automatically restarted
  at server start for the MMFiles engine.

* fixed arangodump batch size adaptivity in cluster mode and upped default batch size
  for arangodump

  these changes speed up arangodump in cluster context

* smart graphs now return a proper inventory in response to replication inventory
  requests

* fixed issue #3618: Inconsistent behavior of OR statement with object bind parameters

* only users with read/write rights on the "_system" database can now execute
  "_admin/shutdown" as well as modify properties of the write-ahead log (WAL)

* increase default maximum number of V8 contexts to at least 16 if not explicitly
  configured otherwise.
  the procedure for determining the actual maximum value of V8 contexts is unchanged
  apart from the value `16` and works as follows:
  - if explicitly set, the value of the configuration option `--javascript.v8-contexts`
    is used as the maximum number of V8 contexts
  - when the option is not set, the maximum number of V8 contexts is determined
    by the configuration option `--server.threads` if that option is set. if
    `--server.threads` is not set, then the maximum number of V8 contexts is the
    server's reported hardware concurrency (number of processors visible
    to the arangod process). if that would result in a maximum value of less than 16
    in any of these two cases, then the maximum value will be increased to 16.

* fixed issue #3447: ArangoError 1202: AQL: NotFound: (while executing) when
  updating collection

* potential fix for issue #3581: Unexpected "rocksdb unique constraint
  violated" with unique hash index

* fixed geo index optimizer rule for geo indexes with a single (array of coordinates)
  attribute.

* improved the speed of the shards overview in cluster (API endpoint /_api/cluster/shardDistribution API)
  It is now guaranteed to return after ~2 seconds even if the entire cluster is unresponsive.

* fix agency precondition check for complex objects
  this fixes issues with several CAS operations in the agency

* several fixes for agency restart and shutdown

* the cluster-internal representation of planned collection objects is now more
  lightweight than before, using less memory and not allocating any cache for indexes
  etc.

* fixed issue #3403: How to kill long running AQL queries with the browser console's
  AQL (display issue)

* fixed issue #3549: server reading ENGINE config file fails on common standard
  newline character

* UI: fixed error notifications for collection modifications

* several improvements for the truncate operation on collections:

  * the timeout for the truncate operation was increased in cluster mode in
    order to prevent too frequent "could not truncate collection" errors

  * after a truncate operation, collections in MMFiles still used disk space.
    to reclaim disk space used by truncated collection, the truncate actions
    in the web interface and from the ArangoShell now issue an extra WAL flush
    command (in cluster mode, this command is also propagated to all servers).
    the WAL flush allows all servers to write out any pending operations into the
    datafiles of the truncated collection. afterwards, a final journal rotate
    command is sent, which enables the compaction to entirely remove all datafiles
    and journals for the truncated collection, so that all disk space can be
    reclaimed

  * for MMFiles a special method will be called after a truncate operation so that
    all indexes of the collection can free most of their memory. previously some
    indexes (hash and skiplist indexes) partially kept already allocated memory
    in order to avoid future memory allocations

  * after a truncate operation in the RocksDB engine, an additional compaction
    will be triggered for the truncated collection. this compaction removes all
    deletions from the key space so that follow-up scans over the collection's key
    range do not have to filter out lots of already-removed values

  These changes make truncate operations potentially more time-consuming than before,
  but allow for memory/disk space savings afterwards.

* enable JEMalloc background threads for purging and returning unused memory
  back to the operating system (Linux only)

  JEMalloc will create its background threads on demand. The number of background
  threads is capped by the number of CPUs or active arenas. The background threads run
  periodically and purge unused memory pages, allowing memory to be returned to the
  operating system.

  This change will make the arangod process create several additional threads.
  It is accompanied by an increased `TasksMax` value in the systemd service configuration
  file for the arangodb3 service.

* upgraded bundled V8 engine to bugfix version v5.7.492.77

  this upgrade fixes a memory leak in upstream V8 described in
  https://bugs.chromium.org/p/v8/issues/detail?id=5945 that will result in memory
  chunks only getting uncommitted but not unmapped


v3.2.6 (2017-10-26)
-------------------

* UI: fixed event cleanup in cluster shards view

* UI: reduced cluster dashboard api calls

* fixed a permission problem that prevented collection contents to be displayed
  in the web interface

* removed posix_fadvise call from RocksDB's PosixSequentialFile::Read(). This is
  consistent with Facebook PR 2573 (#3505)

  this fix should improve the performance of the replication with the RocksDB
  storage engine

* allow changing of collection replication factor for existing collections

* UI: replicationFactor of a collection is now changeable in a cluster
  environment

* several fixes for the cluster agency

* fixed undefined behavior in the RocksDB-based geo index

* fixed Foxxmaster failover

* purging or removing the Debian/Ubuntu arangodb3 packages now properly stops
  the arangod instance before actuallying purging or removing


v3.2.5 (2017-10-16)
-------------------

* general-graph module and _api/gharial now accept cluster options
  for collection creation. It is now possible to set replicationFactor and
  numberOfShards for all collections created via this graph object.
  So adding a new collection will not result in a singleShard and
  no replication anymore.

* fixed issue #3408: Hard crash in query for pagination

* minimum number of V8 contexts in console mode must be 2, not 1. this is
  required to ensure the console gets one dedicated V8 context and all other
  operations have at least one extra context. This requirement was not enforced
  anymore.

* fixed issue #3395: AQL: cannot instantiate CollectBlock with undetermined
  aggregation method

* UI: fixed wrong user attribute name validation, issue #3228

* fix potential overflow in CRC marker check when a corrupted CRC marker
  is found at the very beginning of an MMFiles datafile

* UI: fixed unresponsive events in cluster shards view

* Add statistics about the V8 context counts and number of available/active/busy
  threads we expose through the server statistics interface.


v3.2.4 (2017-09-26)
-------------------

* UI: no default index selected during index creation

* UI: added replicationFactor option during SmartGraph creation

* make the MMFiles compactor perform less writes during normal compaction
  operation

  This partially fixes issue #3144

* make the MMFiles compactor configurable

  The following options have been added:

* `--compaction.db-sleep-time`: sleep interval between two compaction runs
    (in s)
  * `--compaction.min-interval"`: minimum sleep time between two compaction
     runs (in s)
  * `--compaction.min-small-data-file-size`: minimal filesize threshold
    original datafiles have to be below for a compaction
  * `--compaction.dead-documents-threshold`: minimum unused count of documents
    in a datafile
  * `--compaction.dead-size-threshold`: how many bytes of the source data file
    are allowed to be unused at most
  * `--compaction.dead-size-percent-threshold`: how many percent of the source
    datafile should be unused at least
  * `--compaction.max-files`: Maximum number of files to merge to one file
  * `--compaction.max-result-file-size`: how large may the compaction result
    file become (in bytes)
  * `--compaction.max-file-size-factor`: how large the resulting file may
    be in comparison to the collection's `--database.maximal-journal-size' setting`

* fix downwards-incompatibility in /_api/explain REST handler

* fix Windows implementation for fs.getTempPath() to also create a
  sub-directory as we do on linux

* fixed a multi-threading issue in cluster-internal communication

* performance improvements for traversals and edge lookups

* removed internal memory zone handling code. the memory zones were a leftover
  from the early ArangoDB days and did not provide any value in the current
  implementation.

* (Enterprise only) added `skipInaccessibleCollections` option for AQL queries:
  if set, AQL queries (especially graph traversals) will treat collections to
  which a user has no access rights to as if these collections were empty.

* adjusted scheduler thread handling to start and stop less threads in
  normal operations

* leader-follower replication catchup code has been rewritten in C++

* early stage AQL optimization now also uses the C++ implementations of
  AQL functions if present. Previously it always referred to the JavaScript
  implementations and ignored the C++ implementations. This change gives
  more flexibility to the AQL optimizer.

* ArangoDB tty log output is now colored for log messages with levels
  FATAL, ERR and WARN.

* changed the return values of AQL functions `REGEX_TEST` and `REGEX_REPLACE`
  to `null` when the input regex is invalid. Previous versions of ArangoDB
  partly returned `false` for invalid regexes and partly `null`.

* added `--log.role` option for arangod

  When set to `true`, this option will make the ArangoDB logger print a single
  character with the server's role into each logged message. The roles are:

  - U: undefined/unclear (used at startup)
  - S: single server
  - C: coordinator
  - P: primary
  - A: agent

  The default value for this option is `false`, so no roles will be logged.


v3.2.3 (2017-09-07)
-------------------

* fixed issue #3106: orphan collections could not be registered in general-graph module

* fixed wrong selection of the database inside the internal cluster js api

* added startup option `--server.check-max-memory-mappings` to make arangod check
  the number of memory mappings currently used by the process and compare it with
  the maximum number of allowed mappings as determined by /proc/sys/vm/max_map_count

  The default value is `true`, so the checks will be performed. When the current
  number of mappings exceeds 90% of the maximum number of mappings, the creation
  of further V8 contexts will be deferred.

  Note that this option is effective on Linux systems only.

* arangoimp now has a `--remove-attribute` option

* added V8 context lifetime control options
  `--javascript.v8-contexts-max-invocations` and `--javascript.v8-contexts-max-age`

  These options allow specifying after how many invocations a used V8 context is
  disposed, or after what time a V8 context is disposed automatically after its
  creation. If either of the two thresholds is reached, an idl V8 context will be
  disposed.

  The default value of `--javascript.v8-contexts-max-invocations` is 0, meaning that
  the maximum number of invocations per context is unlimited. The default value
  for `--javascript.v8-contexts-max-age` is 60 seconds.

* fixed wrong UI cluster health information

* fixed issue #3070: Add index in _jobs collection

* fixed issue #3125: HTTP Foxx API JSON parsing

* fixed issue #3120: Foxx queue: job isn't running when server.authentication = true

* fixed supervision failure detection and handling, which happened with simultaneous
  agency leadership change


v3.2.2 (2017-08-23)
-------------------

* make "Rebalance shards" button work in selected database only, and not make
  it rebalance the shards of all databases

* fixed issue #2847: adjust the response of the DELETE `/_api/users/database/*` calls

* fixed issue #3075: Error when upgrading arangoDB on linux ubuntu 16.04

* fixed a buffer overrun in linenoise console input library for long input strings

* increase size of the linenoise input buffer to 8 KB

* abort compilation if the detected GCC or CLANG isn't in the range of compilers
  we support

* fixed spurious cluster hangups by always sending AQL-query related requests
  to the correct servers, even after failover or when a follower drops

  The problem with the previous shard-based approach was that responsibilities
  for shards may change from one server to another at runtime, after the query
  was already instanciated. The coordinator and other parts of the query then
  sent further requests for the query to the servers now responsible for the
  shards.
  However, an AQL query must send all further requests to the same servers on
  which the query was originally instanciated, even in case of failover.
  Otherwise this would potentially send requests to servers that do not know
  about the query, and would also send query shutdown requests to the wrong
  servers, leading to abandoned queries piling up and using resources until
  they automatically time out.

* fixed issue with RocksDB engine acquiring the collection count values too
  early, leading to the collection count values potentially being slightly off
  even in exclusive transactions (for which the exclusive access should provide
  an always-correct count value)

* fixed some issues in leader-follower catch-up code, specifically for the
  RocksDB engine

* make V8 log fatal errors to syslog before it terminates the process.
  This change is effective on Linux only.

* fixed issue with MMFiles engine creating superfluous collection journals
  on shutdown

* fixed issue #3067: Upgrade from 3.2 to 3.2.1 reset autoincrement keys

* fixed issue #3044: ArangoDB server shutdown unexpectedly

* fixed issue #3039: Incorrect filter interpretation

* fixed issue #3037: Foxx, internal server error when I try to add a new service

* improved MMFiles fulltext index document removal performance
  and fulltext index query performance for bigger result sets

* ui: fixed a display bug within the slow and running queries view

* ui: fixed a bug when success event triggers twice in a modal

* ui: fixed the appearance of the documents filter

* ui: graph vertex collections not restricted to 10 anymore

* fixed issue #2835: UI detection of JWT token in case of server restart or upgrade

* upgrade jemalloc version to 5.0.1

  This fixes problems with the memory allocator returing "out of memory" when
  calling munmap to free memory in order to return it to the OS.

  It seems that calling munmap on Linux can increase the number of mappings, at least
  when a region is partially unmapped. This can lead to the process exceeding its
  maximum number of mappings, and munmap and future calls to mmap returning errors.

  jemalloc version 5.0.1 does not have the `--enable-munmap` configure option anymore,
  so the problem is avoided. To return memory to the OS eventually, jemalloc 5's
  background purge threads are used on Linux.

* fixed issue #2978: log something more obvious when you log a Buffer

* fixed issue #2982: AQL parse error?

* fixed issue #3125: HTTP Foxx API Json parsing

v3.2.1 (2017-08-09)
-------------------

* added C++ implementations for AQL functions `LEFT()`, `RIGHT()` and `TRIM()`

* fixed docs for issue #2968: Collection _key autoincrement value increases on error

* fixed issue #3011: Optimizer rule reduce-extraction-to-projection breaks queries

* Now allowing to restore users in a sharded environment as well
  It is still not possible to restore collections that are sharded
  differently than by _key.

* fixed an issue with restoring of system collections and user rights.
  It was not possible to restore users into an authenticated server.

* fixed issue #2977: Documentation for db._createDatabase is wrong

* ui: added bind parameters to slow query history view

* fixed issue #1751: Slow Query API should provide bind parameters, webui should display them

* ui: fixed a bug when moving multiple documents was not possible

* fixed docs for issue #2968: Collection _key autoincrement value increases on error

* AQL CHAR_LENGTH(null) returns now 0. Since AQL TO_STRING(null) is '' (string of length 0)

* ui: now supports single js file upload for Foxx services in addition to zip files

* fixed a multi-threading issue in the agency when callElection was called
  while the Supervision was calling updateSnapshot

* added startup option `--query.tracking-with-bindvars`

  This option controls whether the list of currently running queries
  and the list of slow queries should contain the bind variables used
  in the queries or not.

  The option can be changed at runtime using the commands

      // enables tracking of bind variables
      // set to false to turn tracking of bind variables off
      var value = true;
      require("@arangodb/aql/queries").properties({
        trackBindVars: value
      });

* index selectivity estimates are now available in the cluster as well

* fixed issue #2943: loadIndexesIntoMemory not returning the same structure
  as the rest of the collection APIs

* fixed issue #2949: ArangoError 1208: illegal name

* fixed issue #2874: Collection properties do not return `isVolatile`
  attribute

* potential fix for issue #2939: Segmentation fault when starting
  coordinator node

* fixed issue #2810: out of memory error when running UPDATE/REPLACE
  on medium-size collection

* fix potential deadlock errors in collector thread

* disallow the usage of volatile collections in the RocksDB engine
  by throwing an error when a collection is created with attribute
  `isVolatile` set to `true`.
  Volatile collections are unsupported by the RocksDB engine, so
  creating them should not succeed and silently create a non-volatile
  collection

* prevent V8 from issuing SIGILL instructions when it runs out of memory

  Now arangod will attempt to log a FATAL error into its logfile in case V8
  runs out of memory. In case V8 runs out of memory, it will still terminate the
  entire process. But at least there should be something in the ArangoDB logs
  indicating what the problem was. Apart from that, the arangod process should
  now be exited with SIGABRT rather than SIGILL as it shouldn't return into the
  V8 code that aborted the process with `__builtin_trap`.

  this potentially fixes issue #2920: DBServer crashing automatically post upgrade to 3.2

* Foxx queues and tasks now ensure that the scripts in them run with the same
  permissions as the Foxx code who started the task / queue

* fixed issue #2928: Offset problems

* fixed issue #2876: wrong skiplist index usage in edge collection

* fixed issue #2868: cname missing from logger-follow results in rocksdb

* fixed issue #2889: Traversal query using incorrect collection id

* fixed issue #2884: AQL traversal uniqueness constraints "propagating" to other traversals? Weird results

* arangoexport: added `--query` option for passing an AQL query to export the result

* fixed issue #2879: No result when querying for the last record of a query

* ui: allows now to edit default access level for collections in database
  _system for all users except the root user.

* The _users collection is no longer accessible outside the arngod process, _queues is always read-only

* added new option "--rocksdb.max-background-jobs"

* removed options "--rocksdb.max-background-compactions", "--rocksdb.base-background-compactions" and "--rocksdb.max-background-flushes"

* option "--rocksdb.compaction-read-ahead-size" now defaults to 2MB

* change Windows build so that RocksDB doesn't enforce AVX optimizations by default
  This fixes startup crashes on servers that do not have AVX CPU extensions

* speed up RocksDB secondary index creation and dropping

* removed RocksDB note in Geo index docs


v3.2.0 (2017-07-20)
-------------------

* fixed UI issues

* fixed multi-threading issues in Pregel

* fixed Foxx resilience

* added command-line option `--javascript.allow-admin-execute`

  This option can be used to control whether user-defined JavaScript code
  is allowed to be executed on server by sending via HTTP to the API endpoint
  `/_admin/execute`  with an authenticated user account.
  The default value is `false`, which disables the execution of user-defined
  code. This is also the recommended setting for production. In test environments,
  it may be convenient to turn the option on in order to send arbitrary setup
  or teardown commands for execution on the server.


v3.2.beta6 (2017-07-18)
-----------------------

* various bugfixes


v3.2.beta5 (2017-07-16)
-----------------------

* numerous bugfixes


v3.2.beta4 (2017-07-04)
-----------------------

* ui: fixed document view _from and _to linking issue for special characters

* added function `db._parse(query)` for parsing an AQL query and returning information about it

* fixed one medium priority and two low priority security user interface
  issues found by owasp zap.

* ui: added index deduplicate options

* ui: fixed renaming of collections for the rocksdb storage engine

* documentation and js fixes for secondaries

* RocksDB storage format was changed, users of the previous beta/alpha versions
  must delete the database directory and re-import their data

* enabled permissions on database and collection level

* added and changed some user related REST APIs
    * added `PUT /_api/user/{user}/database/{database}/{collection}` to change collection permission
    * added `GET /_api/user/{user}/database/{database}/{collection}`
    * added optional `full` parameter to the `GET /_api/user/{user}/database/` REST call

* added user functions in the arangoshell `@arangodb/users` module
    * added `grantCollection` and `revokeCollection` functions
    * added `permission(user, database, collection)` to retrieve collection specific rights

* added "deduplicate" attribute for array indexes, which controls whether inserting
  duplicate index values from the same document into a unique array index will lead to
  an error or not:

      // with deduplicate = true, which is the default value:
      db._create("test");
      db.test.ensureIndex({ type: "hash", fields: ["tags[*]"], deduplicate: true });
      db.test.insert({ tags: ["a", "b"] });
      db.test.insert({ tags: ["c", "d", "c"] }); // will work, because deduplicate = true
      db.test.insert({ tags: ["a"] }); // will fail

      // with deduplicate = false
      db._create("test");
      db.test.ensureIndex({ type: "hash", fields: ["tags[*]"], deduplicate: false });
      db.test.insert({ tags: ["a", "b"] });
      db.test.insert({ tags: ["c", "d", "c"] }); // will not work, because deduplicate = false
      db.test.insert({ tags: ["a"] }); // will fail

  The "deduplicate" attribute is now also accepted by the index creation HTTP
  API endpoint POST /_api/index and is returned by GET /_api/index.

* added optimizer rule "remove-filters-covered-by-traversal"

* Debian/Ubuntu installer: make messages about future package upgrades more clear

* fix a hangup in VST

  The problem happened when the two first chunks of a VST message arrived
  together on a connection that was newly switched to VST.

* fix deletion of outdated WAL files in RocksDB engine

* make use of selectivity estimates in hash, skiplist and persistent indexes
  in RocksDB engine

* changed VM overcommit recommendation for user-friendliness

* fix a shutdown bug in the cluster: a destroyed query could still be active

* do not terminate the entire server process if a temp file cannot be created
  (Windows only)

* fix log output in the front-end, it stopped in case of too many messages


v3.2.beta3 (2017-06-27)
-----------------------

* numerous bugfixes


v3.2.beta2 (2017-06-20)
-----------------------

* potentially fixed issue #2559: Duplicate _key generated on insertion

* fix invalid results (too many) when a skipping LIMIT was used for a
  traversal. `LIMIT x` or `LIMIT 0, x` were not affected, but `LIMIT s, x`
  may have returned too many results

* fix races in SSL communication code

* fix invalid locking in JWT authentication cache, which could have
  crashed the server

* fix invalid first group results for sorted AQL COLLECT when LIMIT
  was used

* fix potential race, which could make arangod hang on startup

* removed `exception` field from transaction error result; users should throw
  explicit `Error` instances to return custom exceptions (addresses issue #2561)

* fixed issue #2613: Reduce log level when Foxx manager tries to self heal missing database

* add a read only mode for users and collection level authorization

* removed `exception` field from transaction error result; users should throw
  explicit `Error` instances to return custom exceptions (addresses issue #2561)

* fixed issue #2677: Foxx disabling development mode creates non-deterministic service bundle

* fixed issue #2684: Legacy service UI not working


v3.2.beta1 (2017-06-12)
-----------------------

* provide more context for index errors (addresses issue #342)

* arangod now validates several OS/environment settings on startup and warns if
  the settings are non-ideal. Most of the checks are executed on Linux systems only.

* fixed issue #2515: The replace-or-with-in optimization rule might prevent use of indexes

* added `REGEX_REPLACE` AQL function

* the RocksDB storage format was changed, users of the previous alpha versions
  must delete the database directory and re-import their data

* added server startup option `--query.fail-on-warning`

  setting this option to `true` will abort any AQL query with an exception if
  it causes a warning at runtime. The value can be overridden per query by
  setting the `failOnWarning` attribute in a query's options.

* added --rocksdb.num-uncompressed-levels to adjust number of non-compressed levels

* added checks for memory managment and warn (i. e. if hugepages are enabled)

* set default SSL cipher suite string to "HIGH:!EXPORT:!aNULL@STRENGTH"

* fixed issue #2469: Authentication = true does not protect foxx-routes

* fixed issue #2459: compile success but can not run with rocksdb

* `--server.maximal-queue-size` is now an absolute maximum. If the queue is
  full, then 503 is returned. Setting it to 0 means "no limit".

* (Enterprise only) added authentication against an LDAP server

* fixed issue #2083: Foxx services aren't distributed to all coordinators

* fixed issue #2384: new coordinators don't pick up existing Foxx services

* fixed issue #2408: Foxx service validation causes unintended side-effects

* extended HTTP API with routes for managing Foxx services

* added distinction between hasUser and authorized within Foxx
  (cluster internal requests are authorized requests but don't have a user)

* arangoimp now has a `--threads` option to enable parallel imports of data

* PR #2514: Foxx services that can't be fixed by self-healing now serve a 503 error

* added `time` function to `@arangodb` module


v3.2.alpha4 (2017-04-25)
------------------------

* fixed issue #2450: Bad optimization plan on simple query

* fixed issue #2448: ArangoDB Web UI takes no action when Delete button is clicked

* fixed issue #2442: Frontend shows already deleted databases during login

* added 'x-content-type-options: nosniff' to avoid MSIE bug

* set default value for `--ssl.protocol` from TLSv1 to TLSv1.2.

* AQL breaking change in cluster:
  The SHORTEST_PATH statement using edge-collection names instead
  of a graph name now requires to explicitly name the vertex-collection names
  within the AQL query in the cluster. It can be done by adding `WITH <name>`
  at the beginning of the query.

  Example:
  ```
  FOR v,e IN OUTBOUND SHORTEST_PATH @start TO @target edges [...]
  ```

  Now has to be:

  ```
  WITH vertices
  FOR v,e IN OUTBOUND SHORTEST_PATH @start TO @target edges [...]
  ```

  This change is due to avoid dead-lock sitations in clustered case.
  An error stating the above is included.

* add implicit use of geo indexes when using SORT/FILTER in AQL, without
  the need to use the special-purpose geo AQL functions `NEAR` or `WITHIN`.

  the special purpose `NEAR` AQL function can now be substituted with the
  following AQL (provided there is a geo index present on the `doc.latitude`
  and `doc.longitude` attributes):

      FOR doc in geoSort
        SORT DISTANCE(doc.latitude, doc.longitude, 0, 0)
        LIMIT 5
        RETURN doc

  `WITHIN` can be substituted with the following AQL:

      FOR doc in geoFilter
        FILTER DISTANCE(doc.latitude, doc.longitude, 0, 0) < 2000
        RETURN doc

  Compared to using the special purpose AQL functions this approach has the
  advantage that it is more composable, and will also honor any `LIMIT` values
  used in the AQL query.

* potential fix for shutdown hangs on OSX

* added KB, MB, GB prefix for integer parameters, % for integer parameters
  with a base value

* added JEMALLOC 4.5.0

* added `--vm.resident-limit` and `--vm.path` for file-backed memory mapping
  after reaching a configurable maximum RAM size

* try recommended limit for file descriptors in case of unlimited
  hard limit

* issue #2413: improve logging in case of lock timeout and deadlocks

* added log topic attribute to /_admin/log api

* removed internal build option `USE_DEV_TIMERS`

  Enabling this option activated some proprietary timers for only selected
  events in arangod. Instead better use `perf` to gather timings.


v3.2.alpha3 (2017-03-22)
------------------------

* increase default collection lock timeout from 30 to 900 seconds

* added function `db._engine()` for retrieval of storage engine information at
  server runtime

  There is also an HTTP REST handler at GET /_api/engine that returns engine
  information.

* require at least cmake 3.2 for building ArangoDB

* make arangod start with less V8 JavaScript contexts

  This speeds up the server start (a little bit) and makes it use less memory.
  Whenever a V8 context is needed by a Foxx action or some other operation and
  there is no usable V8 context, a new one will be created dynamically now.

  Up to `--javascript.v8-contexts` V8 contexts will be created, so this option
  will change its meaning. Previously as many V8 contexts as specified by this
  option were created at server start, and the number of V8 contexts did not
  change at runtime. Now up to this number of V8 contexts will be in use at the
  same time, but the actual number of V8 contexts is dynamic.

  The garbage collector thread will automatically delete unused V8 contexts after
  a while. The number of spare contexts will go down to as few as configured in
  the new option `--javascript.v8-contexts-minimum`. Actually that many V8 contexts
  are also created at server start.

  The first few requests in new V8 contexts will take longer than in contexts
  that have been there already. Performance may therefore suffer a bit for the
  initial requests sent to ArangoDB or when there are only few but performance-
  critical situations in which new V8 contexts will be created. If this is a
  concern, it can easily be fixed by setting `--javascipt.v8-contexts-minimum`
  and `--javascript.v8-contexts` to a relatively high value, which will guarantee
  that many number of V8 contexts to be created at startup and kept around even
  when unused.

  Waiting for an unused V8 context will now also abort if no V8 context can be
  acquired/created after 120 seconds.

* improved diagnostic messages written to logfiles by supervisor process

* fixed issue #2367

* added "bindVars" to attributes of currently running and slow queries

* added "jsonl" as input file type for arangoimp

* upgraded version of bundled zlib library from 1.2.8 to 1.2.11

* added input file type `auto` for arangoimp so it can automatically detect the
  type of the input file from the filename extension

* fixed variables parsing in GraphQL

* added `--translate` option for arangoimp to translate attribute names from
  the input files to attriubte names expected by ArangoDB

  The `--translate` option can be specified multiple times (once per translation
  to be executed). The following example renames the "id" column from the input
  file to "_key", and the "from" column to "_from", and the "to" column to "_to":

      arangoimp --type csv --file data.csv --translate "id=_key" --translate "from=_from" --translate "to=_to"

  `--translate` works for CSV and TSV inputs only.

* changed default value for `--server.max-packet-size` from 128 MB to 256 MB

* fixed issue #2350

* fixed issue #2349

* fixed issue #2346

* fixed issue #2342

* change default string truncation length from 80 characters to 256 characters for
  `print`/`printShell` functions in ArangoShell and arangod. This will emit longer
  prefixes of string values before truncating them with `...`, which is helpful
  for debugging.

* always validate incoming JSON HTTP requests for duplicate attribute names

  Incoming JSON data with duplicate attribute names will now be rejected as
  invalid. Previous versions of ArangoDB only validated the uniqueness of
  attribute names inside incoming JSON for some API endpoints, but not
  consistently for all APIs.

* don't let read-only transactions block the WAL collector

* allow passing own `graphql-sync` module instance to Foxx GraphQL router

* arangoexport can now export to csv format

* arangoimp: fixed issue #2214

* Foxx: automatically add CORS response headers

* added "OPTIONS" to CORS `access-control-allow-methods` header

* Foxx: Fix arangoUser sometimes not being set correctly

* fixed issue #1974


v3.2.alpha2 (2017-02-20)
------------------------

* ui: fixed issue #2065

* ui: fixed a dashboard related memory issue

* Internal javascript rest actions will now hide their stack traces to the client
  unless maintainer mode is activated. Instead they will always log to the logfile

* Removed undocumented internal HTTP API:
  * PUT _api/edges

  The documented GET _api/edges and the undocumented POST _api/edges remains unmodified.

* updated V8 version to 5.7.0.0

* change undocumented behaviour in case of invalid revision ids in
  If-Match and If-None-Match headers from 400 (BAD) to 412 (PRECONDITION
  FAILED).

* change undocumented behaviour in case of invalid revision ids in
  JavaScript document operations from 1239 ("illegal document revision")
  to 1200 ("conflict").

* added data export tool, arangoexport.

  arangoexport can be used to export collections to json, jsonl or xml
  and export a graph or collections to xgmml.

* fixed a race condition when closing a connection

* raised default hard limit on threads for very small to 64

* fixed negative counting of http connection in UI


v3.2.alpha1 (2017-02-05)
------------------------

* added figure `httpRequests` to AQL query statistics

* removed revisions cache intermediate layer implementation

* obsoleted startup options `--database.revision-cache-chunk-size` and
  `--database.revision-cache-target-size`

* fix potential port number over-/underruns

* added startup option `--log.shorten-filenames` for controlling whether filenames
  in log messages should be shortened to just the filename with the absolute path

* removed IndexThreadFeature, made `--database.index-threads` option obsolete

* changed index filling to make it more parallel, dispatch tasks to boost::asio

* more detailed stacktraces in Foxx apps

* generated Foxx services now use swagger tags


v3.1.24 (XXXX-XX-XX)
--------------------

* fixed one more LIMIT issue in traversals


v3.1.23 (2017-06-19)
--------------------

* potentially fixed issue #2559: Duplicate _key generated on insertion

* fix races in SSL communication code

* fix invalid results (too many) when a skipping LIMIT was used for a
  traversal. `LIMIT x` or `LIMIT 0, x` were not affected, but `LIMIT s, x`
  may have returned too many results

* fix invalid first group results for sorted AQL COLLECT when LIMIT
  was used

* fix invalid locking in JWT authentication cache, which could have
  crashed the server

* fix undefined behavior in traverser when traversals were used inside
  a FOR loop


v3.1.22 (2017-06-07)
--------------------

* fixed issue #2505: Problem with export + report of a bug

* documented changed behavior of WITH

* fixed ui glitch in aardvark

* avoid agency compaction bug

* fixed issue #2283: disabled proxy communication internally


v3.1.21 (2017-05-22)
--------------------

* fixed issue #2488:  AQL operator IN error when data use base64 chars

* more randomness in seeding RNG

v3.1.20 (2016-05-16)
--------------------

* fixed incorrect sorting for distributeShardsLike

* improve reliability of AgencyComm communication with Agency

* fixed shard numbering bug, where ids were erouneously incremented by 1

* remove an unnecessary precondition in createCollectionCoordinator

* funny fail rotation fix

* fix in SimpleHttpClient for correct advancement of readBufferOffset

* forward SIG_HUP in supervisor process to the server process to fix logrotaion
  You need to stop the remaining arangod server process manually for the upgrade to work.


v3.1.19 (2017-04-28)
--------------------

* Fixed a StackOverflow issue in Traversal and ShortestPath. Occured if many (>1000) input
  values in a row do not return any result. Fixes issue: #2445

* fixed issue #2448

* fixed issue #2442

* added 'x-content-type-options: nosniff' to avoid MSIE bug

* fixed issue #2441

* fixed issue #2440

* Fixed a StackOverflow issue in Traversal and ShortestPath. Occured if many (>1000) input
  values in a row do not return any result. Fixes issue: #2445

* fix occasional hanging shutdowns on OS X


v3.1.18 (2017-04-18)
--------------------

* fixed error in continuous synchronization of collections

* fixed spurious hangs on server shutdown

* better error messages during restore collection

* completely overhaul supervision. More detailed tests

* Fixed a dead-lock situation in cluster traversers, it could happen in
  rare cases if the computation on one DBServer could be completed much earlier
  than the other server. It could also be restricted to SmartGraphs only.

* (Enterprise only) Fixed a bug in SmartGraph DepthFirstSearch. In some
  more complicated queries, the maxDepth limit of 1 was not considered strictly
  enough, causing the traverser to do unlimited depth searches.

* fixed issue #2415

* fixed issue #2422

* fixed issue #1974


v3.1.17 (2017-04-04)
--------------------

* (Enterprise only) fixed a bug where replicationFactor was not correctly
  forwarded in SmartGraph creation.

* fixed issue #2404

* fixed issue #2397

* ui - fixed smart graph option not appearing

* fixed issue #2389

* fixed issue #2400


v3.1.16 (2017-03-27)
--------------------

* fixed issue #2392

* try to raise file descriptors to at least 8192, warn otherwise

* ui - aql editor improvements + updated ace editor version (memory leak)

* fixed lost HTTP requests

* ui - fixed some event issues

* avoid name resolution when given connection string is a valid ip address

* helps with issue #1842, bug in COLLECT statement in connection with LIMIT.

* fix locking bug in cluster traversals

* increase lock timeout defaults

* increase various cluster timeouts

* limit default target size for revision cache to 1GB, which is better for
  tight RAM situations (used to be 40% of (totalRAM - 1GB), use
  --database.revision-cache-target-size <VALUEINBYTES> to get back the
  old behaviour

* fixed a bug with restarted servers indicating status as "STARTUP"
  rather that "SERVING" in Nodes UI.


v3.1.15 (2017-03-20)
--------------------

* add logrotate configuration as requested in #2355

* fixed issue #2376

* ui - changed document api due a chrome bug

* ui - fixed a submenu bug

* added endpoint /_api/cluster/endpoints in cluster case to get all
  coordinator endpoints

* fix documentation of /_api/endpoint, declaring this API obsolete.

* Foxx response objects now have a `type` method for manipulating the content-type header

* Foxx tests now support `xunit` and `tap` reporters


v3.1.14 (2017-03-13)
--------------------

* ui - added feature request (multiple start nodes within graph viewer) #2317

* added missing locks to authentication cache methods

* ui - added feature request (multiple start nodes within graph viewer) #2317

* ui - fixed wrong merge of statistics information from different coordinators

* ui - fixed issue #2316

* ui - fixed wrong protocol usage within encrypted environment

* fixed compile error on Mac Yosemite

* minor UI fixes


v3.1.13 (2017-03-06)
--------------------

* fixed variables parsing in GraphQL

* fixed issue #2214

* fixed issue #2342

* changed thread handling to queue only user requests on coordinator

* use exponential backoff when waiting for collection locks

* repair short name server lookup in cluster in the case of a removed
  server


v3.1.12 (2017-02-28)
--------------------

* disable shell color escape sequences on Windows

* fixed issue #2326

* fixed issue #2320

* fixed issue #2315

* fixed a race condition when closing a connection

* raised default hard limit on threads for very small to 64

* fixed negative counting of http connection in UI

* fixed a race when renaming collections

* fixed a race when dropping databases


v3.1.11 (2017-02-17)
--------------------

* fixed a race between connection closing and sending out last chunks of data to clients
  when the "Connection: close" HTTP header was set in requests

* ui: optimized smart graph creation usability

* ui: fixed #2308

* fixed a race in async task cancellation via `require("@arangodb/tasks").unregisterTask()`

* fixed spuriously hanging threads in cluster AQL that could sit idle for a few minutes

* fixed potential numeric overflow for big index ids in index deletion API

* fixed sort issue in cluster, occurring when one of the local sort buffers of a
  GatherNode was empty

* reduce number of HTTP requests made for certain kinds of join queries in cluster,
  leading to speedup of some join queries

* supervision deals with demised coordinators correctly again

* implement a timeout in TraverserEngineRegistry

* agent communication reduced in large batches of append entries RPCs

* inception no longer estimates RAFT timings

* compaction in agents has been moved to a separate thread

* replicated logs hold local timestamps

* supervision jobs failed leader and failed follower revisited for
  function in precarious stability situations

* fixed bug in random number generator for 64bit int


v3.1.10 (2017-02-02)
--------------------

* updated versions of bundled node modules:
  - joi: from 8.4.2 to 9.2.0
  - joi-to-json-schema: from 2.2.0 to 2.3.0
  - sinon: from 1.17.4 to 1.17.6
  - lodash: from 4.13.1 to 4.16.6

* added shortcut for AQL ternary operator
  instead of `condition ? true-part : false-part` it is now possible to also use a
  shortcut variant `condition ? : false-part`, e.g.

      FOR doc IN docs RETURN doc.value ?: 'not present'

  instead of

      FOR doc IN docs RETURN doc.value ? doc.value : 'not present'

* fixed wrong sorting order in cluster, if an index was used to sort with many
  shards.

* added --replication-factor, --number-of-shards and --wait-for-sync to arangobench

* turn on UTF-8 string validation for VelocyPack values received via VST connections

* fixed issue #2257

* upgraded Boost version to 1.62.0

* added optional detail flag for db.<collection>.count()
  setting the flag to `true` will make the count operation returned the per-shard
  counts for the collection:

      db._create("test", { numberOfShards: 10 });
      for (i = 0; i < 1000; ++i) {
        db.test.insert({value: i});
      }
      db.test.count(true);

      {
        "s100058" : 99,
        "s100057" : 103,
        "s100056" : 100,
        "s100050" : 94,
        "s100055" : 90,
        "s100054" : 122,
        "s100051" : 109,
        "s100059" : 99,
        "s100053" : 95,
        "s100052" : 89
      }

* added optional memory limit for AQL queries:

      db._query("FOR i IN 1..100000 SORT i RETURN i", {}, { options: { memoryLimit: 100000 } });

  This option limits the default maximum amount of memory (in bytes) that a single
  AQL query can use.
  When a single AQL query reaches the specified limit value, the query will be
  aborted with a *resource limit exceeded* exception. In a cluster, the memory
  accounting is done per shard, so the limit value is effectively a memory limit per
  query per shard.

  The global limit value can be overriden per query by setting the *memoryLimit*
  option value for individual queries when running an AQL query.

* added server startup option `--query.memory-limit`

* added convenience function to create vertex-centric indexes.

  Usage: `db.collection.ensureVertexCentricIndex("label", {type: "hash", direction: "outbound"})`
  That will create an index that can be used on OUTBOUND with filtering on the
  edge attribute `label`.

* change default log output for tools to stdout (instead of stderr)

* added option -D to define a configuration file environment key=value

* changed encoding behavior for URLs encoded in the C++ code of ArangoDB:
  previously the special characters `-`, `_`, `~` and `.` were returned as-is
  after URL-encoding, now `.` will be encoded to be `%2e`.
  This also changes the behavior of how incoming URIs are processed: previously
  occurrences of `..` in incoming request URIs were collapsed (e.g. `a/../b/` was
  collapsed to a plain `b/`). Now `..` in incoming request URIs are not collapsed.

* Foxx request URL suffix is no longer unescaped

* @arangodb/request option json now defaults to `true` if the response body is not empty and encoding is not explicitly set to `null` (binary).
  The option can still be set to `false` to avoid unnecessary attempts at parsing the response as JSON.

* Foxx configuration values for unknown options will be discarded when saving the configuration in production mode using the web interface

* module.context.dependencies is now immutable

* process.stdout.isTTY now returns `true` in arangosh and when running arangod with the `--console` flag

* add support for Swagger tags in Foxx


v3.1.9 (XXXX-XX-XX)
-------------------

* macos CLI package: store databases and apps in the users home directory

* ui: fixed re-login issue within a non system db, when tab was closed

* fixed a race in the VelocyStream Commtask implementation

* fixed issue #2256


v3.1.8 (2017-01-09)
-------------------

* add Windows silent installer

* add handling of debug symbols during Linux & windows release builds.

* fixed issue #2181

* fixed issue #2248: reduce V8 max old space size from 3 GB to 1 GB on 32 bit systems

* upgraded Boost version to 1.62.0

* fixed issue #2238

* fixed issue #2234

* agents announce new endpoints in inception phase to leader

* agency leadership accepts updatet endpoints to given uuid

* unified endpoints replace localhost with 127.0.0.1

* fix several problems within an authenticated cluster


v3.1.7 (2016-12-29)
-------------------

* fixed one too many elections in RAFT

* new agency comm backported from devel


v3.1.6 (2016-12-20)
-------------------

* fixed issue #2227

* fixed issue #2220

* agency constituent/agent bug fixes in race conditions picking up
  leadership

* supervision does not need waking up anymore as it is running
  regardless

* agents challenge their leadership more rigorously


v3.1.5 (2016-12-16)
-------------------

* lowered default value of `--database.revision-cache-target-size` from 75% of
  RAM to less than 40% of RAM

* fixed issue #2218

* fixed issue #2217

* Foxx router.get/post/etc handler argument can no longer accidentally omitted

* fixed issue #2223


v3.1.4 (2016-12-08)
-------------------

* fixed issue #2211

* fixed issue #2204

* at cluster start, coordinators wait until at least one DBserver is there,
  and either at least two DBservers are there or 15s have passed, before they
  initiate the bootstrap of system collections.

* more robust agency startup from devel

* supervision's AddFollower adds many followers at once

* supervision has new FailedFollower job

* agency's Node has new method getArray

* agency RAFT timing estimates more conservative in waitForSync
  scenario

* agency RAFT timing estimates capped at maximum 2.0/10.0 for low/high


v3.1.3 (2016-12-02)
-------------------

* fix a traversal bug when using skiplist indexes:
  if we have a skiplist of ["a", "unused", "_from"] and a traversal like:
  FOR v,e,p IN OUTBOUND @start @@edges
    FILTER p.edges[0].a == 'foo'
    RETURN v
  And the above index applied on "a" is considered better than EdgeIndex, than
  the executor got into undefined behaviour.

* fix endless loop when trying to create a collection with replicationFactor: -1


v3.1.2 (2016-11-24)
-------------------

* added support for descriptions field in Foxx dependencies

* (Enterprise only) fixed a bug in the statistic report for SmartGraph traversals.
Now they state correctly how many documents were fetched from the index and how many
have been filtered.

* Prevent uniform shard distribution when replicationFactor == numServers

v3.1.1 (2016-11-15)
-------------------

* fixed issue #2176

* fixed issue #2168

* display index usage of traversals in AQL explainer output (previously missing)

* fixed issue #2163

* preserve last-used HLC value across server starts

* allow more control over handling of pre-3.1 _rev values

  this changes the server startup option `--database.check-30-revisions` from a boolean (true/false)
  parameter to a string parameter with the following possible values:

  - "fail":
    will validate _rev values of 3.0 collections on collection loading and throw an exception when invalid _rev values are found.
    in this case collections with invalid _rev values are marked as corrupted and cannot be used in the ArangoDB 3.1 instance.
    the fix procedure for such collections is to export the collections from 3.0 database with arangodump and restore them in 3.1 with arangorestore.
    collections that do not contain invalid _rev values are marked as ok and will not be re-checked on following loads.
    collections that contain invalid _rev values will be re-checked on following loads.

  - "true":
    will validate _rev values of 3.0 collections on collection loading and print a warning when invalid _rev values are found.
    in this case collections with invalid _rev values can be used in the ArangoDB 3.1 instance.
    however, subsequent operations on documents with invalid _rev values may silently fail or fail with explicit errors.
    the fix procedure for such collections is to export the collections from 3.0 database with arangodump and restore them in 3.1 with arangorestore.
    collections that do not contain invalid _rev values are marked as ok and will not be re-checked on following loads.
    collections that contain invalid _rev values will be re-checked on following loads.

  - "false":
    will not validate _rev values on collection loading and not print warnings.
    no hint is given when invalid _rev values are found.
    subsequent operations on documents with invalid _rev values may silently fail or fail with explicit errors.
    this setting does not affect whether collections are re-checked later.
    collections will be re-checked on following loads if `--database.check-30-revisions` is later set to either `true` or `fail`.

  The change also suppresses warnings that were printed when collections were restored using arangorestore, and the restore
  data contained invalid _rev values. Now these warnings are suppressed, and new HLC _rev values are generated for these documents
  as before.

* added missing functions to AQL syntax highlighter in web interface

* fixed display of `ANY` direction in traversal explainer output (direction `ANY` was shown as either
  `INBOUND` or `OUTBOUND`)

* changed behavior of toJSON() function when serializing an object before saving it in the database

  if an object provides a toJSON() function, this function is still called for serializing it.
  the change is that the result of toJSON() is not stringified anymore, but saved as is. previous
  versions of ArangoDB called toJSON() and after that additionally stringified its result.

  This change will affect the saving of JS Buffer objects, which will now be saved as arrays of
  bytes instead of a comma-separated string of the Buffer's byte contents.

* allow creating unique indexes on more attributes than present in shardKeys

  The following combinations of shardKeys and indexKeys are allowed/not allowed:

  shardKeys     indexKeys
      a             a        ok
      a             b    not ok
      a           a b        ok
    a b             a    not ok
    a b             b    not ok
    a b           a b        ok
    a b         a b c        ok
  a b c           a b    not ok
  a b c         a b c        ok

* fixed wrong version in web interface login screen (EE only)

* make web interface not display an exclamation mark next to ArangoDB version number 3.1

* fixed search for arbitrary document attributes in web interface in case multiple
  search values were used on different attribute names. in this case, the search always
  produced an empty result

* disallow updating `_from` and `_to` values of edges in Smart Graphs. Updating these
  attributes would lead to potential redistribution of edges to other shards, which must be
  avoided.

* fixed issue #2148

* updated graphql-sync dependency to 0.6.2

* fixed issue #2156

* fixed CRC4 assembly linkage


v3.1.0 (2016-10-29)
-------------------

* AQL breaking change in cluster:

  from ArangoDB 3.1 onwards `WITH` is required for traversals in a
  clustered environment in order to avoid deadlocks.

  Note that for queries that access only a single collection or that have all
  collection names specified somewhere else in the query string, there is no
  need to use *WITH*. *WITH* is only useful when the AQL query parser cannot
  automatically figure out which collections are going to be used by the query.
  *WITH* is only useful for queries that dynamically access collections, e.g.
  via traversals, shortest path operations or the *DOCUMENT()* function.

  more info can be found [here](https://github.com/arangodb/arangodb/blob/devel/Documentation/Books/AQL/Operations/With.md)

* added AQL function `DISTANCE` to calculate the distance between two arbitrary
  coordinates (haversine formula)

* fixed issue #2110

* added Auto-aptation of RAFT timings as calculations only


v3.1.rc2 (2016-10-10)
---------------------

* second release candidate


v3.1.rc1 (2016-09-30)
---------------------

* first release candidate


v3.1.alpha2 (2016-09-01)
------------------------

* added module.context.createDocumentationRouter to replace module.context.apiDocumentation

* bug in RAFT implementation of reads. dethroned leader still answered requests in isolation

* ui: added new graph viewer

* ui: aql-editor added tabular & graph display

* ui: aql-editor improved usability

* ui: aql-editor: query profiling support

* fixed issue #2109

* fixed issue #2111

* fixed issue #2075

* added AQL function `DISTANCE` to calculate the distance between two arbitrary
  coordinates (haversine formula)

* rewrote scheduler and dispatcher based on boost::asio

  parameters changed:
    `--scheduler.threads` and `--server.threads` are now merged into a single one: `--server.threads`

    hidden `--server.extra-threads` has been removed

    hidden `--server.aql-threads` has been removed

    hidden `--server.backend` has been removed

    hidden `--server.show-backends` has been removed

    hidden `--server.thread-affinity` has been removed

* fixed issue #2086

* fixed issue #2079

* fixed issue #2071

  make the AQL query optimizer inject filter condition expressions referred to
  by variables during filter condition aggregation.
  For example, in the following query

      FOR doc IN collection
        LET cond1 = (doc.value == 1)
        LET cond2 = (doc.value == 2)
        FILTER cond1 || cond2
        RETURN { doc, cond1, cond2 }

  the optimizer will now inject the conditions for `cond1` and `cond2` into the filter
  condition `cond1 || cond2`, expanding it to `(doc.value == 1) || (doc.value == 2)`
  and making these conditions available for index searching.

  Note that the optimizer previously already injected some conditions into other
  conditions, but only if the variable that defined the condition was not used
  elsewhere. For example, the filter condition in the query

      FOR doc IN collection
        LET cond = (doc.value == 1)
        FILTER cond
        RETURN { doc }

  already got optimized before because `cond` was only used once in the query and
  the optimizer decided to inject it into the place where it was used.

  This only worked for variables that were referred to once in the query.
  When a variable was used multiple times, the condition was not injected as
  in the following query:

      FOR doc IN collection
        LET cond = (doc.value == 1)
        FILTER cond
        RETURN { doc, cond }

  The fix for #2070 now will enable this optimization so that the query can
  use an index on `doc.value` if available.

* changed behavior of AQL array comparison operators for empty arrays:
  * `ALL` and `ANY` now always return `false` when the left-hand operand is an
    empty array. The behavior for non-empty arrays does not change:
    * `[] ALL == 1` will return `false`
    * `[1] ALL == 1` will return `true`
    * `[1, 2] ALL == 1` will return `false`
    * `[2, 2] ALL == 1` will return `false`
    * `[] ANY == 1` will return `false`
    * `[1] ANY == 1` will return `true`
    * `[1, 2] ANY == 1` will return `true`
    * `[2, 2] ANY == 1` will return `false`
  * `NONE` now always returns `true` when the left-hand operand is an empty array.
    The behavior for non-empty arrays does not change:
    * `[] NONE == 1` will return `true`
    * `[1] NONE == 1` will return `false`
    * `[1, 2] NONE == 1` will return `false`
    * `[2, 2] NONE == 1` will return `true`

* added experimental AQL functions `JSON_STRINGIFY` and `JSON_PARSE`

* added experimental support for incoming gzip-compressed requests

* added HTTP REST APIs for online loglevel adjustments:

  - GET `/_admin/log/level` returns the current loglevel settings
  - PUT `/_admin/log/level` modifies the current loglevel settings

* PATCH /_api/gharial/{graph-name}/vertex/{collection-name}/{vertex-key}
  - changed default value for keepNull to true

* PATCH /_api/gharial/{graph-name}/edge/{collection-name}/{edge-key}
  - changed default value for keepNull to true

* renamed `maximalSize` attribute in parameter.json files to `journalSize`

  The `maximalSize` attribute will still be picked up from collections that
  have not been adjusted. Responses from the replication API will now also use
  `journalSize` instead of `maximalSize`.

* added `--cluster.system-replication-factor` in order to adjust the
  replication factor for new system collections

* fixed issue #2012

* added a memory expection in case V8 memory gets too low

* added Optimizer Rule for other indexes in Traversals
  this allows AQL traversals to use other indexes than the edge index.
  So traversals with filters on edges can now make use of more specific
  indexes, e.g.

      FOR v, e, p IN 2 OUTBOUND @start @@edge FILTER p.edges[0].foo == "bar"

  will prefer a Hash Index on [_from, foo] above the EdgeIndex.

* fixed epoch computation in hybrid logical clock

* fixed thread affinity

* replaced require("internal").db by require("@arangodb").db

* added option `--skip-lines` for arangoimp
  this allows skipping the first few lines from the import file in case the
  CSV or TSV import are used

* fixed periodic jobs: there should be only one instance running - even if it
  runs longer than the period

* improved performance of primary index and edge index lookups

* optimizations for AQL `[*]` operator in case no filter, no projection and
  no offset/limit are used

* added AQL function `OUTERSECTION` to return the symmetric difference of its
  input arguments

* Foxx manifests of installed services are now saved to disk with indentation

* Foxx tests and scripts in development mode should now always respect updated
  files instead of loading stale modules

* When disabling Foxx development mode the setup script is now re-run

* Foxx now provides an easy way to directly serve GraphQL requests using the
  `@arangodb/foxx/graphql` module and the bundled `graphql-sync` dependency

* Foxx OAuth2 module now correctly passes the `access_token` to the OAuth2 server

* added iconv-lite and timezone modules

* web interface now allows installing GitHub and zip services in legacy mode

* added module.context.createDocumentationRouter to replace module.context.apiDocumentation

* bug in RAFT implementation of reads. dethroned leader still answered
  requests in isolation

* all lambdas in ClusterInfo might have been left with dangling references.

* Agency bug fix for handling of empty json objects as values.

* Foxx tests no longer support the Mocha QUnit interface as this resulted in weird
  inconsistencies in the BDD and TDD interfaces. This fixes the TDD interface
  as well as out-of-sequence problems when using the BDD before/after functions.

* updated bundled JavaScript modules to latest versions; joi has been updated from 8.4 to 9.2
  (see [joi 9.0.0 release notes](https://github.com/hapijs/joi/issues/920) for information on
  breaking changes and new features)

* fixed issue #2139

* updated graphql-sync dependency to 0.6.2

* fixed issue #2156


v3.0.13 (XXXX-XX-XX)
--------------------

* fixed issue #2315

* fixed issue #2210


v3.0.12 (2016-11-23)
--------------------

* fixed issue #2176

* fixed issue #2168

* fixed issues #2149, #2159

* fixed error reporting for issue #2158

* fixed assembly linkage bug in CRC4 module

* added support for descriptions field in Foxx dependencies


v3.0.11 (2016-11-08)
--------------------

* fixed issue #2140: supervisor dies instead of respawning child

* fixed issue #2131: use shard key value entered by user in web interface

* fixed issue #2129: cannot kill a long-run query

* fixed issue #2110

* fixed issue #2081

* fixed issue #2038

* changes to Foxx service configuration or dependencies should now be
  stored correctly when options are cleared or omitted

* Foxx tests no longer support the Mocha QUnit interface as this resulted in weird
  inconsistencies in the BDD and TDD interfaces. This fixes the TDD interface
  as well as out-of-sequence problems when using the BDD before/after functions.

* fixed issue #2148


v3.0.10 (2016-09-26)
--------------------

* fixed issue #2072

* fixed issue #2070

* fixed slow cluster starup issues. supervision will demonstrate more
  patience with db servers


v3.0.9 (2016-09-21)
-------------------

* fixed issue #2064

* fixed issue #2060

* speed up `collection.any()` and skiplist index creation

* fixed multiple issues where ClusterInfo bug hung agency in limbo
  timeouting on multiple collection and database callbacks


v3.0.8 (2016-09-14)
-------------------

* fixed issue #2052

* fixed issue #2005

* fixed issue #2039

* fixed multiple issues where ClusterInfo bug hung agency in limbo
  timeouting on multiple collection and database callbacks


v3.0.7 (2016-09-05)
-------------------

* new supervision job handles db server failure during collection creation.


v3.0.6 (2016-09-02)
-------------------

* fixed issue #2026

* slightly better error diagnostics for AQL query compilation and replication

* fixed issue #2018

* fixed issue #2015

* fixed issue #2012

* fixed wrong default value for arangoimp's `--on-duplicate` value

* fix execution of AQL traversal expressions when there are multiple
  conditions that refer to variables set outside the traversal

* properly return HTTP 503 in JS actions when backend is gone

* supervision creates new key in agency for failed servers

* new shards will not be allocated on failed or cleaned servers


v3.0.5 (2016-08-18)
-------------------

* execute AQL ternary operator via C++ if possible

* fixed issue #1977

* fixed extraction of _id attribute in AQL traversal conditions

* fix SSL agency endpoint

* Minimum RAFT timeout was one order of magnitude to short.

* Optimized RAFT RPCs from leader to followers for efficiency.

* Optimized RAFT RPC handling on followers with respect to compaction.

* Fixed bug in handling of duplicates and overlapping logs

* Fixed bug in supervision take over after leadership change.

v3.0.4 (2016-08-01)
-------------------

* added missing lock for periodic jobs access

* fix multiple foxx related cluster issues

* fix handling of empty AQL query strings

* fixed issue in `INTERSECTION` AQL function with duplicate elements
  in the source arrays

* fixed issue #1970

* fixed issue #1968

* fixed issue #1967

* fixed issue #1962

* fixed issue #1959

* replaced require("internal").db by require("@arangodb").db

* fixed issue #1954

* fixed issue #1953

* fixed issue #1950

* fixed issue #1949

* fixed issue #1943

* fixed segfault in V8, by backporting https://bugs.chromium.org/p/v8/issues/detail?id=5033

* Foxx OAuth2 module now correctly passes the `access_token` to the OAuth2 server

* fixed credentialed CORS requests properly respecting --http.trusted-origin

* fixed a crash in V8Periodic task (forgotten lock)

* fixed two bugs in synchronous replication (syncCollectionFinalize)


v3.0.3 (2016-07-17)
-------------------

* fixed issue #1942

* fixed issue #1941

* fixed array index batch insertion issues for hash indexes that caused problems when
  no elements remained for insertion

* fixed AQL MERGE() function with External objects originating from traversals

* fixed some logfile recovery errors with error message "document not found"

* fixed issue #1937

* fixed issue #1936

* improved performance of arangorestore in clusters with synchronous
  replication

* Foxx tests and scripts in development mode should now always respect updated
  files instead of loading stale modules

* When disabling Foxx development mode the setup script is now re-run

* Foxx manifests of installed services are now saved to disk with indentation


v3.0.2 (2016-07-09)
-------------------

* fixed assertion failure in case multiple remove operations were used in the same query

* fixed upsert behavior in case upsert was used in a loop with the same document example

* fixed issue #1930

* don't expose local file paths in Foxx error messages.

* fixed issue #1929

* make arangodump dump the attribute `isSystem` when dumping the structure
  of a collection, additionally make arangorestore not fail when the attribute
  is missing

* fixed "Could not extract custom attribute" issue when using COLLECT with
  MIN/MAX functions in some contexts

* honor presence of persistent index for sorting

* make AQL query optimizer not skip "use-indexes-rule", even if enough
  plans have been created already

* make AQL optimizer not skip "use-indexes-rule", even if enough execution plans
  have been created already

* fix double precision value loss in VelocyPack JSON parser

* added missing SSL support for arangorestore

* improved cluster import performance

* fix Foxx thumbnails on DC/OS

* fix Foxx configuration not being saved

* fix Foxx app access from within the frontend on DC/OS

* add option --default-replication-factor to arangorestore and simplify
  the control over the number of shards when restoring

* fix a bug in the VPack -> V8 conversion if special attributes _key,
  _id, _rev, _from and _to had non-string values, which is allowed
  below the top level

* fix malloc_usable_size for darwin


v3.0.1 (2016-06-30)
-------------------

* fixed periodic jobs: there should be only one instance running - even if it
  runs longer than the period

* increase max. number of collections in AQL queries from 32 to 256

* fixed issue #1916: header "authorization" is required" when opening
  services page

* fixed issue #1915: Explain: member out of range

* fixed issue #1914: fix unterminated buffer

* don't remove lockfile if we are the same (now stale) pid
  fixes docker setups (our pid will always be 1)

* do not use revision id comparisons in compaction for determining whether a
  revision is obsolete, but marker memory addresses
  this ensures revision ids don't matter when compacting documents

* escape Unicode characters in JSON HTTP responses
  this converts UTF-8 characters in HTTP responses of arangod into `\uXXXX`
  escape sequences. This makes the HTTP responses fit into the 7 bit ASCII
  character range, which speeds up HTTP response parsing for some clients,
  namely node.js/v8

* add write before read collections when starting a user transaction
  this allows specifying the same collection in both read and write mode without
  unintended side effects

* fixed buffer overrun that occurred when building very large result sets

* index lookup optimizations for primary index and edge index

* fixed "collection is a nullptr" issue when starting a traversal from a transaction

* enable /_api/import on coordinator servers


v3.0.0 (2016-06-22)
-------------------

* minor GUI fixxes

* fix for replication and nonces


v3.0.0-rc3 (2016-06-19)
-----------------------

* renamed various Foxx errors to no longer refer to Foxx services as apps

* adjusted various error messages in Foxx to be more informative

* specifying "files" in a Foxx manifest to be mounted at the service root
  no longer results in 404s when trying to access non-file routes

* undeclared path parameters in Foxx no longer break the service

* trusted reverse proxy support is now handled more consistently

* ArangoDB request compatibility and user are now exposed in Foxx

* all bundled NPM modules have been upgraded to their latest versions


v3.0.0-rc2 (2016-06-12)
-----------------------

* added option `--server.max-packet-size` for client tools

* renamed option `--server.ssl-protocol` to `--ssl.protocol` in client tools
  (was already done for arangod, but overlooked for client tools)

* fix handling of `--ssl.protocol` value 5 (TLS v1.2) in client tools, which
  claimed to support it but didn't

* config file can use '@include' to include a different config file as base


v3.0.0-rc1 (2016-06-10)
-----------------------

* the user management has changed: it now has users that are independent of
  databases. A user can have one or more database assigned to the user.

* forward ported V8 Comparator bugfix for inline heuristics from
  https://github.com/v8/v8/commit/5ff7901e24c2c6029114567de5a08ed0f1494c81

* changed to-string conversion for AQL objects and arrays, used by the AQL
  function `TO_STRING()` and implicit to-string casts in AQL

  - arrays are now converted into their JSON-stringify equivalents, e.g.

    - `[ ]` is now converted to `[]`
    - `[ 1, 2, 3 ]` is now converted to `[1,2,3]`
    - `[ "test", 1, 2 ] is now converted to `["test",1,2]`

    Previous versions of ArangoDB converted arrays with no members into the
    empty string, and non-empty arrays into a comma-separated list of member
    values, without the surrounding angular brackets. Additionally, string
    array members were not enclosed in quotes in the result string:

    - `[ ]` was converted to ``
    - `[ 1, 2, 3 ]` was converted to `1,2,3`
    - `[ "test", 1, 2 ] was converted to `test,1,2`

  - objects are now converted to their JSON-stringify equivalents, e.g.

    - `{ }` is converted to `{}`
    - `{ a: 1, b: 2 }` is converted to `{"a":1,"b":2}`
    - `{ "test" : "foobar" }` is converted to `{"test":"foobar"}`

    Previous versions of ArangoDB always converted objects into the string
    `[object Object]`

  This change affects also the AQL functions `CONCAT()` and `CONCAT_SEPARATOR()`
  which treated array values differently in previous versions. Previous versions
  of ArangoDB automatically flattened array values on the first level of the array,
  e.g. `CONCAT([1, 2, 3, [ 4, 5, 6 ]])` produced `1,2,3,4,5,6`. Now this will produce
  `[1,2,3,[4,5,6]]`. To flatten array members on the top level, you can now use
  the more explicit `CONCAT(FLATTEN([1, 2, 3, [4, 5, 6]], 1))`.

* added C++ implementations for AQL functions `SLICE()`, `CONTAINS()` and
  `RANDOM_TOKEN()`

* as a consequence of the upgrade to V8 version 5, the implementation of the
  JavaScript `Buffer` object had to be changed. JavaScript `Buffer` objects in
  ArangoDB now always store their data on the heap. There is no shared pool
  for small Buffer values, and no pointing into existing Buffer data when
  extracting slices. This change may increase the cost of creating Buffers with
  short contents or when peeking into existing Buffers, but was required for
  safer memory management and to prevent leaks.

* the `db` object's function `_listDatabases()` was renamed to just `_databases()`
  in order to make it more consistent with the existing `_collections()` function.
  Additionally the `db` object's `_listEndpoints()` function was renamed to just
  `_endpoints()`.

* changed default value of `--server.authentication` from `false` to `true` in
  configuration files etc/relative/arangod.conf and etc/arangodb/arangod.conf.in.
  This means the server will be started with authentication enabled by default,
  requiring all client connections to provide authentication data when connecting
  to ArangoDB. Authentication can still be turned off via setting the value of
  `--server.authentication` to `false` in ArangoDB's configuration files or by
  specifying the option on the command-line.

* Changed result format for querying all collections via the API GET `/_api/collection`.

  Previous versions of ArangoDB returned an object with an attribute named `collections`
  and an attribute named `names`. Both contained all available collections, but
  `collections` contained the collections as an array, and `names` contained the
  collections again, contained in an object in which the attribute names were the
  collection names, e.g.

  ```
  {
    "collections": [
      {"id":"5874437","name":"test","isSystem":false,"status":3,"type":2},
      {"id":"17343237","name":"something","isSystem":false,"status":3,"type":2},
      ...
    ],
    "names": {
      "test": {"id":"5874437","name":"test","isSystem":false,"status":3,"type":2},
      "something": {"id":"17343237","name":"something","isSystem":false,"status":3,"type":2},
      ...
    }
  }
  ```
  This result structure was redundant, and therefore has been simplified to just

  ```
  {
    "result": [
      {"id":"5874437","name":"test","isSystem":false,"status":3,"type":2},
      {"id":"17343237","name":"something","isSystem":false,"status":3,"type":2},
      ...
    ]
  }
  ```

  in ArangoDB 3.0.

* added AQL functions `TYPENAME()` and `HASH()`

* renamed arangob tool to arangobench

* added AQL string comparison operator `LIKE`

  The operator can be used to compare strings like this:

      value LIKE search

  The operator is currently implemented by calling the already existing AQL
  function `LIKE`.

  This change also makes `LIKE` an AQL keyword. Using `LIKE` in either case as
  an attribute or collection name in AQL thus requires quoting.

* make AQL optimizer rule "remove-unnecessary-calculations" fire in more cases

  The rule will now remove calculations that are used exactly once in other
  expressions (e.g. `LET a = doc RETURN a.value`) and calculations,
  or calculations that are just references (e.g. `LET a = b`).

* renamed AQL optimizer rule "merge-traversal-filter" to "optimize-traversals"
  Additionally, the optimizer rule will remove unused edge and path result variables
  from the traversal in case they are specified in the `FOR` section of the traversal,
  but not referenced later in the query. This saves constructing edges and paths
  results.

* added AQL optimizer rule "inline-subqueries"

  This rule can pull out certain subqueries that are used as an operand to a `FOR`
  loop one level higher, eliminating the subquery completely. For example, the query

      FOR i IN (FOR j IN [1,2,3] RETURN j) RETURN i

  will be transformed by the rule to:

      FOR i IN [1,2,3] RETURN i

  The query

      FOR name IN (FOR doc IN _users FILTER doc.status == 1 RETURN doc.name) LIMIT 2 RETURN name

  will be transformed into

      FOR tmp IN _users FILTER tmp.status == 1 LIMIT 2 RETURN tmp.name

  The rule will only fire when the subquery is used as an operand to a `FOR` loop, and
  if the subquery does not contain a `COLLECT` with an `INTO` variable.

* added new endpoint "srv://" for DNS service records

* The result order of the AQL functions VALUES and ATTRIBUTES has never been
  guaranteed and it only had the "correct" ordering by accident when iterating
  over objects that were not loaded from the database. This accidental behavior
  is now changed by introduction of VelocyPack. No ordering is guaranteed unless
  you specify the sort parameter.

* removed configure option `--enable-logger`

* added AQL array comparison operators

  All AQL comparison operators now also exist in an array variant. In the
  array variant, the operator is preceded with one of the keywords *ALL*, *ANY*
  or *NONE*. Using one of these keywords changes the operator behavior to
  execute the comparison operation for all, any, or none of its left hand
  argument values. It is therefore expected that the left hand argument
  of an array operator is an array.

  Examples:

      [ 1, 2, 3 ] ALL IN [ 2, 3, 4 ]   // false
      [ 1, 2, 3 ] ALL IN [ 1, 2, 3 ]   // true
      [ 1, 2, 3 ] NONE IN [ 3 ]        // false
      [ 1, 2, 3 ] NONE IN [ 23, 42 ]   // true
      [ 1, 2, 3 ] ANY IN [ 4, 5, 6 ]   // false
      [ 1, 2, 3 ] ANY IN [ 1, 42 ]     // true
      [ 1, 2, 3 ] ANY == 2             // true
      [ 1, 2, 3 ] ANY == 4             // false
      [ 1, 2, 3 ] ANY > 0              // true
      [ 1, 2, 3 ] ANY <= 1             // true
      [ 1, 2, 3 ] NONE < 99            // false
      [ 1, 2, 3 ] NONE > 10            // true
      [ 1, 2, 3 ] ALL > 2              // false
      [ 1, 2, 3 ] ALL > 0              // true
      [ 1, 2, 3 ] ALL >= 3             // false
      ["foo", "bar"] ALL != "moo"      // true
      ["foo", "bar"] NONE == "bar"     // false
      ["foo", "bar"] ANY == "foo"      // true

* improved AQL optimizer to remove unnecessary sort operations in more cases

* allow enclosing AQL identifiers in forward ticks in addition to using
  backward ticks

  This allows for convenient writing of AQL queries in JavaScript template strings
  (which are delimited with backticks themselves), e.g.

      var q = `FOR doc IN ´collection´ RETURN doc.´name´`;

* allow to set `print.limitString` to configure the number of characters
  to output before truncating

* make logging configurable per log "topic"

  `--log.level <level>` sets the global log level to <level>, e.g. `info`,
  `debug`, `trace`.

  `--log.level topic=<level>` sets the log level for a specific topic.
  Currently, the following topics exist: `collector`, `compactor`, `mmap`,
  `performance`, `queries`, and `requests`. `performance` and `requests` are
  set to FATAL by default. `queries` is set to info. All others are
  set to the global level by default.

  The new log option `--log.output <definition>` allows directing the global
  or per-topic log output to different outputs. The output definition
  "<definition>" can be one of

    "-" for stdin
    "+" for stderr
    "syslog://<syslog-facility>"
    "syslog://<syslog-facility>/<application-name>"
    "file://<relative-path>"

  The option can be specified multiple times in order to configure the output
  for different log topics. To set up a per-topic output configuration, use
  `--log.output <topic>=<definition>`, e.g.

    queries=file://queries.txt

  logs all queries to the file "queries.txt".

* the option `--log.requests-file` is now deprecated. Instead use

    `--log.level requests=info`
    `--log.output requests=file://requests.txt`

* the option `--log.facility` is now deprecated. Instead use

    `--log.output requests=syslog://facility`

* the option `--log.performance` is now deprecated. Instead use

    `--log.level performance=trace`

* removed option `--log.source-filter`

* removed configure option `--enable-logger`

* change collection directory names to include a random id component at the end

  The new pattern is `collection-<id>-<random>`, where `<id>` is the collection
  id and `<random>` is a random number. Previous versions of ArangoDB used a
  pattern `collection-<id>` without the random number.

  ArangoDB 3.0 understands both the old and name directory name patterns.

* removed mostly unused internal spin-lock implementation

* removed support for pre-Windows 7-style locks. This removes compatibility for
  Windows versions older than Windows 7 (e.g. Windows Vista, Windows XP) and
  Windows 2008R2 (e.g. Windows 2008).

* changed names of sub-threads started by arangod

* added option `--default-number-of-shards` to arangorestore, allowing creating
  collections with a specifiable number of shards from a non-cluster dump

* removed support for CoffeeScript source files

* removed undocumented SleepAndRequeue

* added WorkMonitor to inspect server threads

* when downloading a Foxx service from the web interface the suggested filename
  is now based on the service's mount path instead of simply "app.zip"

* the `@arangodb/request` response object now stores the parsed JSON response
  body in a property `json` instead of `body` when the request was made using the
  `json` option. The `body` instead contains the response body as a string.

* the Foxx API has changed significantly, 2.8 services are still supported
  using a backwards-compatible "legacy mode"


v2.8.12 (XXXX-XX-XX)
--------------------

* issue #2091: decrease connect timeout to 5 seconds on startup

* fixed issue #2072

* slightly better error diagnostics for some replication errors

* fixed issue #1977

* fixed issue in `INTERSECTION` AQL function with duplicate elements
  in the source arrays

* fixed issue #1962

* fixed issue #1959

* export aqlQuery template handler as require('org/arangodb').aql for forwards-compatibility


v2.8.11 (2016-07-13)
--------------------

* fixed array index batch insertion issues for hash indexes that caused problems when
  no elements remained for insertion

* fixed issue #1937


v2.8.10 (2016-07-01)
--------------------

* make sure next local _rev value used for a document is at least as high as the
  _rev value supplied by external sources such as replication

* make adding a collection in both read- and write-mode to a transaction behave as
  expected (write includes read). This prevents the `unregister collection used in
  transaction` error

* fixed sometimes invalid result for `byExample(...).count()` when an index plus
  post-filtering was used

* fixed "collection is a nullptr" issue when starting a traversal from a transaction

* honor the value of startup option `--database.wait-for-sync` (that is used to control
  whether new collections are created with `waitForSync` set to `true` by default) also
  when creating collections via the HTTP API (and thus the ArangoShell). When creating
  a collection via these mechanisms, the option was ignored so far, which was inconsistent.

* fixed issue #1826: arangosh --javascript.execute: internal error (geo index issue)

* fixed issue #1823: Arango crashed hard executing very simple query on windows


v2.8.9 (2016-05-13)
-------------------

* fixed escaping and quoting of extra parameters for executables in Mac OS X App

* added "waiting for" status variable to web interface collection figures view

* fixed undefined behavior in query cache invaldation

* fixed access to /_admin/statistics API in case statistics are disable via option
  `--server.disable-statistics`

* Foxx manager will no longer fail hard when Foxx store is unreachable unless installing
  a service from the Foxx store (e.g. when behind a firewall or GitHub is unreachable).


v2.8.8 (2016-04-19)
-------------------

* fixed issue #1805: Query: internal error (location: arangod/Aql/AqlValue.cpp:182).
  Please report this error to arangodb.com (while executing)

* allow specifying collection name prefixes for `_from` and `_to` in arangoimp:

  To avoid specifying complete document ids (consisting of collection names and document
  keys) for *_from* and *_to* values when importing edges with arangoimp, there are now
  the options *--from-collection-prefix* and *--to-collection-prefix*.

  If specified, these values will be automatically prepended to each value in *_from*
  (or *_to* resp.). This allows specifying only document keys inside *_from* and/or *_to*.

  *Example*

      > arangoimp --from-collection-prefix users --to-collection-prefix products ...

  Importing the following document will then create an edge between *users/1234* and
  *products/4321*:

  ```js
  { "_from" : "1234", "_to" : "4321", "desc" : "users/1234 is connected to products/4321" }
  ```

* requests made with the interactive system API documentation in the web interface
  (Swagger) will now respect the active database instead of always using `_system`


v2.8.7 (2016-04-07)
-------------------

* optimized primary=>secondary failover

* fix to-boolean conversion for documents in AQL

* expose the User-Agent HTTP header from the ArangoShell since Github seems to
  require it now, and we use the ArangoShell for fetching Foxx repositories from Github

* work with http servers that only send

* fixed potential race condition between compactor and collector threads

* fix removal of temporary directories on arangosh exit

* javadoc-style comments in Foxx services are no longer interpreted as
  Foxx comments outside of controller/script/exports files (#1748)

* removed remaining references to class syntax for Foxx Model and Repository
  from the documentation

* added a safe-guard for corrupted master-pointer


v2.8.6 (2016-03-23)
-------------------

* arangosh can now execute JavaScript script files that contain a shebang
  in the first line of the file. This allows executing script files directly.

  Provided there is a script file `/path/to/script.js` with the shebang
  `#!arangosh --javascript.execute`:

      > cat /path/to/script.js
      #!arangosh --javascript.execute
      print("hello from script.js");

  If the script file is made executable

      > chmod a+x /path/to/script.js

  it can be invoked on the shell directly and use arangosh for its execution:

      > /path/to/script.js
      hello from script.js

  This did not work in previous versions of ArangoDB, as the whole script contents
  (including the shebang) were treated as JavaScript code.
  Now shebangs in script files will now be ignored for all files passed to arangosh's
  `--javascript.execute` parameter.

  The alternative way of executing a JavaScript file with arangosh still works:

      > arangosh --javascript.execute /path/to/script.js
      hello from script.js

* added missing reset of traversal state for nested traversals.
  The state of nested traversals (a traversal in an AQL query that was
  located in a repeatedly executed subquery or inside another FOR loop)
  was not reset properly, so that multiple invocations of the same nested
  traversal with different start vertices led to the nested traversal
  always using the start vertex provided on the first invocation.

* fixed issue #1781: ArangoDB startup time increased tremendously

* fixed issue #1783: SIGHUP should rotate the log


v2.8.5 (2016-03-11)
-------------------

* Add OpenSSL handler for TLS V1.2 as sugested by kurtkincaid in #1771

* fixed issue #1765 (The webinterface should display the correct query time)
  and #1770 (Display ACTUAL query time in aardvark's AQL editor)

* Windows: the unhandled exception handler now calls the windows logging
  facilities directly without locks.
  This fixes lockups on crashes from the logging framework.

* improve nullptr handling in logger.

* added new endpoint "srv://" for DNS service records

* `org/arangodb/request` no longer sets the content-type header to the
  string "undefined" when no content-type header should be sent (issue #1776)


v2.8.4 (2016-03-01)
-------------------

* global modules are no longer incorrectly resolved outside the ArangoDB
  JavaScript directory or the Foxx service's root directory (issue #1577)

* improved error messages from Foxx and JavaScript (issues #1564, #1565, #1744)


v2.8.3 (2016-02-22)
-------------------

* fixed AQL filter condition collapsing for deeply-nested cases, potentially
  enabling usage of indexes in some dedicated cases

* added parentheses in AQL explain command output to correctly display precedence
  of logical and arithmetic operators

* Foxx Model event listeners defined on the model are now correctly invoked by
  the Repository methods (issue #1665)

* Deleting a Foxx service in the frontend should now always succeed even if the
  files no longer exist on the file system (issue #1358)

* Routing actions loaded from the database no longer throw exceptions when
  trying to load other modules using "require"

* The `org/arangodb/request` response object now sets a property `json` to the
  parsed JSON response body in addition to overwriting the `body` property when
  the request was made using the `json` option.

* Improved Windows stability

* Fixed a bug in the interactive API documentation that would escape slashes
  in document-handle fields. Document handles are now provided as separate
  fields for collection name and document key.


v2.8.2 (2016-02-09)
-------------------

* the continuous replication applier will now prevent the master's WAL logfiles
  from being removed if they are still needed by the applier on the slave. This
  should help slaves that suffered from masters garbage collection WAL logfiles
  which would have been needed by the slave later.

  The initial synchronization will block removal of still needed WAL logfiles
  on the master for 10 minutes initially, and will extend this period when further
  requests are made to the master. Initial synchronization hands over its handle
  for blocking logfile removal to the continuous replication when started via
  the *setupReplication* function. In this case, continuous replication will
  extend the logfile removal blocking period for the required WAL logfiles when
  the slave makes additional requests.

  All handles that block logfile removal will time out automatically after at
  most 5 minutes should a master not be contacted by the slave anymore (e.g. in
  case the slave's replication is turned off, the slaves loses the connection
  to the master or the slave goes down).

* added all-in-one function *setupReplication* to synchronize data from master
  to slave and start the continuous replication:

      require("@arangodb/replication").setupReplication(configuration);

  The command will return when the initial synchronization is finished and the
  continuous replication has been started, or in case the initial synchronization
  has failed.

  If the initial synchronization is successful, the command will store the given
  configuration on the slave. It also configures the continuous replication to start
  automatically if the slave is restarted, i.e. *autoStart* is set to *true*.

  If the command is run while the slave's replication applier is already running,
  it will first stop the running applier, drop its configuration and do a
  resynchronization of data with the master. It will then use the provided configration,
  overwriting any previously existing replication configuration on the slave.

  The following example demonstrates how to use the command for setting up replication
  for the *_system* database. Note that it should be run on the slave and not the
  master:

      db._useDatabase("_system");
      require("@arangodb/replication").setupReplication({
        endpoint: "tcp://master.domain.org:8529",
        username: "myuser",
        password: "mypasswd",
        verbose: false,
        includeSystem: false,
        incremental: true,
        autoResync: true
      });

* the *sync* and *syncCollection* functions now always start the data synchronization
  as an asynchronous server job. The call to *sync* or *syncCollection* will block
  until synchronization is either complete or has failed with an error. The functions
  will automatically poll the slave periodically for status updates.

  The main benefit is that the connection to the slave does not need to stay open
  permanently and is thus not affected by timeout issues. Additionally the caller does
  not need to query the synchronization status from the slave manually as this is
  now performed automatically by these functions.

* fixed undefined behavior when explaining some types of AQL traversals, fixed
  display of some types of traversals in AQL explain output


v2.8.1 (2016-01-29)
-------------------

* Improved AQL Pattern matching by allowing to specify a different traversal
  direction for one or many of the edge collections.

      FOR v, e, p IN OUTBOUND @start @@ec1, INBOUND @@ec2, @@ec3

  will traverse *ec1* and *ec3* in the OUTBOUND direction and for *ec2* it will use
  the INBOUND direction. These directions can be combined in arbitrary ways, the
  direction defined after *IN [steps]* will we used as default direction and can
  be overriden for specific collections.
  This feature is only available for collection lists, it is not possible to
  combine it with graph names.

* detect more types of transaction deadlocks early

* fixed display of relational operators in traversal explain output

* fixed undefined behavior in AQL function `PARSE_IDENTIFIER`

* added "engines" field to Foxx services generated in the admin interface

* added AQL function `IS_SAME_COLLECTION`:

  *IS_SAME_COLLECTION(collection, document)*: Return true if *document* has the same
  collection id as the collection specified in *collection*. *document* can either be
  a [document handle](../Glossary/README.md#document-handle) string, or a document with
  an *_id* attribute. The function does not validate whether the collection actually
  contains the specified document, but only compares the name of the specified collection
  with the collection name part of the specified document.
  If *document* is neither an object with an *id* attribute nor a *string* value,
  the function will return *null* and raise a warning.

      /* true */
      IS_SAME_COLLECTION('_users', '_users/my-user')
      IS_SAME_COLLECTION('_users', { _id: '_users/my-user' })

      /* false */
      IS_SAME_COLLECTION('_users', 'foobar/baz')
      IS_SAME_COLLECTION('_users', { _id: 'something/else' })


v2.8.0 (2016-01-25)
-------------------

* avoid recursive locking


v2.8.0-beta8 (2016-01-19)
-------------------------

* improved internal datafile statistics for compaction and compaction triggering
  conditions, preventing excessive growth of collection datafiles under some
  workloads. This should also fix issue #1596.

* renamed AQL optimizer rule `remove-collect-into` to `remove-collect-variables`

* fixed primary and edge index lookups prematurely aborting searches when the
  specified id search value contained a different collection than the collection
  the index was created for


v2.8.0-beta7 (2016-01-06)
-------------------------

* added vm.runInThisContext

* added AQL keyword `AGGREGATE` for use in AQL `COLLECT` statement

  Using `AGGREGATE` allows more efficient aggregation (incrementally while building
  the groups) than previous versions of AQL, which built group aggregates afterwards
  from the total of all group values.

  `AGGREGATE` can be used inside a `COLLECT` statement only. If used, it must follow
  the declaration of grouping keys:

      FOR doc IN collection
        COLLECT gender = doc.gender AGGREGATE minAge = MIN(doc.age), maxAge = MAX(doc.age)
        RETURN { gender, minAge, maxAge }

  or, if no grouping keys are used, it can follow the `COLLECT` keyword:

      FOR doc IN collection
        COLLECT AGGREGATE minAge = MIN(doc.age), maxAge = MAX(doc.age)
        RETURN {
  minAge, maxAge
}

  Only specific expressions are allowed on the right-hand side of each `AGGREGATE`
  assignment:

  - on the top level the expression must be a call to one of the supported aggregation
    functions `LENGTH`, `MIN`, `MAX`, `SUM`, `AVERAGE`, `STDDEV_POPULATION`, `STDDEV_SAMPLE`,
    `VARIANCE_POPULATION`, or `VARIANCE_SAMPLE`

  - the expression must not refer to variables introduced in the `COLLECT` itself

* Foxx: mocha test paths with wildcard characters (asterisks) now work on Windows

* reserved AQL keyword `NONE` for future use

* web interface: fixed a graph display bug concerning dashboard view

* web interface: fixed several bugs during the dashboard initialize process

* web interface: included several bugfixes: #1597, #1611, #1623

* AQL query optimizer now converts `LENGTH(collection-name)` to an optimized
  expression that returns the number of documents in a collection

* adjusted the behavior of the expansion (`[*]`) operator in AQL for non-array values

  In ArangoDB 2.8, calling the expansion operator on a non-array value will always
  return an empty array. Previous versions of ArangoDB expanded non-array values by
  calling the `TO_ARRAY()` function for the value, which for example returned an
  array with a single value for boolean, numeric and string input values, and an array
  with the object's values for an object input value. This behavior was inconsistent
  with how the expansion operator works for the array indexes in 2.8, so the behavior
  is now unified:

  - if the left-hand side operand of `[*]` is an array, the array will be returned as
    is when calling `[*]` on it
  - if the left-hand side operand of `[*]` is not an array, an empty array will be
    returned by `[*]`

  AQL queries that rely on the old behavior can be changed by either calling `TO_ARRAY`
  explicitly or by using the `[*]` at the correct position.

  The following example query will change its result in 2.8 compared to 2.7:

      LET values = "foo" RETURN values[*]

  In 2.7 the query has returned the array `[ "foo" ]`, but in 2.8 it will return an
  empty array `[ ]`. To make it return the array `[ "foo" ]` again, an explicit
  `TO_ARRAY` function call is needed in 2.8 (which in this case allows the removal
  of the `[*]` operator altogether). This also works in 2.7:

      LET values = "foo" RETURN TO_ARRAY(values)

  Another example:

      LET values = [ { name: "foo" }, { name: "bar" } ]
      RETURN values[*].name[*]

  The above returned `[ [ "foo" ], [ "bar" ] ] in 2.7. In 2.8 it will return
  `[ [ ], [ ] ]`, because the value of `name` is not an array. To change the results
  to the 2.7 style, the query can be changed to

      LET values = [ { name: "foo" }, { name: "bar" } ]
      RETURN values[* RETURN TO_ARRAY(CURRENT.name)]

  The above also works in 2.7.
  The following types of queries won't change:

      LET values = [ 1, 2, 3 ] RETURN values[*]
      LET values = [ { name: "foo" }, { name: "bar" } ] RETURN values[*].name
      LET values = [ { names: [ "foo", "bar" ] }, { names: [ "baz" ] } ] RETURN values[*].names[*]
      LET values = [ { names: [ "foo", "bar" ] }, { names: [ "baz" ] } ] RETURN values[*].names[**]

* slightly adjusted V8 garbage collection strategy so that collection eventually
  happens in all contexts that hold V8 external references to documents and
  collections.

  also adjusted default value of `--javascript.gc-frequency` from 10 seconds to
  15 seconds, as less internal operations are carried out in JavaScript.

* fixes for AQL optimizer and traversal

* added `--create-collection-type` option to arangoimp

  This allows specifying the type of the collection to be created when
  `--create-collection` is set to `true`.

* Foxx export cache should no longer break if a broken app is loaded in the
  web admin interface.


v2.8.0-beta2 (2015-12-16)
-------------------------

* added AQL query optimizer rule "sort-in-values"

  This rule pre-sorts the right-hand side operand of the `IN` and `NOT IN`
  operators so the operation can use a binary search with logarithmic complexity
  instead of a linear search. The rule is applied when the right-hand side
  operand of an `IN` or `NOT IN` operator in a filter condition is a variable that
  is defined in a different loop/scope than the operator itself. Additionally,
  the filter condition must consist of solely the `IN` or `NOT IN` operation
  in order to avoid any side-effects.

* changed collection status terminology in web interface for collections for
  which an unload request has been issued from `in the process of being unloaded`
  to `will be unloaded`.

* unloading a collection via the web interface will now trigger garbage collection
  in all v8 contexts and force a WAL flush. This increases the chances of perfoming
  the unload faster.

* added the following attributes to the result of `collection.figures()` and the
  corresponding HTTP API at `PUT /_api/collection/<name>/figures`:

  - `documentReferences`: The number of references to documents in datafiles
    that JavaScript code currently holds. This information can be used for
    debugging compaction and unload issues.
  - `waitingFor`: An optional string value that contains information about
    which object type is at the head of the collection's cleanup queue. This
    information can be used for debugging compaction and unload issues.
  - `compactionStatus.time`: The point in time the compaction for the collection
    was last executed. This information can be used for debugging compaction
    issues.
  - `compactionStatus.message`: The action that was performed when the compaction
    was last run for the collection. This information can be used for debugging
    compaction issues.

  Note: `waitingFor` and `compactionStatus` may be empty when called on a coordinator
  in a cluster.

* the compaction will now provide queryable status info that can be used to track
  its progress. The compaction status is displayed in the web interface, too.

* better error reporting for arangodump and arangorestore

* arangodump will now fail by default when trying to dump edges that
  refer to already dropped collections. This can be circumvented by
  specifying the option `--force true` when invoking arangodump

* fixed cluster upgrade procedure

* the AQL functions `NEAR` and `WITHIN` now have stricter validations
  for their input parameters `limit`, `radius` and `distance`. They may now throw
  exceptions when invalid parameters are passed that may have not led
  to exceptions in previous versions.

* deprecation warnings now log stack traces

* Foxx: improved backwards compatibility with 2.5 and 2.6

  - reverted Model and Repository back to non-ES6 "classes" because of
    compatibility issues when using the extend method with a constructor

  - removed deprecation warnings for extend and controller.del

  - restored deprecated method Model.toJSONSchema

  - restored deprecated `type`, `jwt` and `sessionStorageApp` options
    in Controller#activateSessions

* Fixed a deadlock problem in the cluster


v2.8.0-beta1 (2015-12-06)
-------------------------

* added AQL function `IS_DATESTRING(value)`

  Returns true if *value* is a string that can be used in a date function.
  This includes partial dates such as *2015* or *2015-10* and strings containing
  invalid dates such as *2015-02-31*. The function will return false for all
  non-string values, even if some of them may be usable in date functions.


v2.8.0-alpha1 (2015-12-03)
--------------------------

* added AQL keywords `GRAPH`, `OUTBOUND`, `INBOUND` and `ANY` for use in graph
  traversals, reserved AQL keyword `ALL` for future use

  Usage of these keywords as collection names, variable names or attribute names
  in AQL queries will not be possible without quoting. For example, the following
  AQL query will still work as it uses a quoted collection name and a quoted
  attribute name:

      FOR doc IN `OUTBOUND`
        RETURN doc.`any`

* issue #1593: added AQL `POW` function for exponentation

* added cluster execution site info in explain output for AQL queries

* replication improvements:

  - added `autoResync` configuration parameter for continuous replication.

    When set to `true`, a replication slave will automatically trigger a full data
    re-synchronization with the master when the master cannot provide the log data
    the slave had asked for. Note that `autoResync` will only work when the option
    `requireFromPresent` is also set to `true` for the continuous replication, or
    when the continuous syncer is started and detects that no start tick is present.

    Automatic re-synchronization may transfer a lot of data from the master to the
    slave and may be expensive. It is therefore turned off by default.
    When turned off, the slave will never perform an automatic re-synchronization
    with the master.

  - added `idleMinWaitTime` and `idleMaxWaitTime` configuration parameters for
    continuous replication.

    These parameters can be used to control the minimum and maximum wait time the
    slave will (intentionally) idle and not poll for master log changes in case the
    master had sent the full logs already.
    The `idleMaxWaitTime` value will only be used when `adapativePolling` is set
    to `true`. When `adaptivePolling` is disable, only `idleMinWaitTime` will be
    used as a constant time span in which the slave will not poll the master for
    further changes. The default values are 0.5 seconds for `idleMinWaitTime` and
    2.5 seconds for `idleMaxWaitTime`, which correspond to the hard-coded values
    used in previous versions of ArangoDB.

  - added `initialSyncMaxWaitTime` configuration parameter for initial and continuous
    replication

    This option controls the maximum wait time (in seconds) that the initial
    synchronization will wait for a response from the master when fetching initial
    collection data. If no response is received within this time period, the initial
    synchronization will give up and fail. This option is also relevant for
    continuous replication in case *autoResync* is set to *true*, as then the
    continuous replication may trigger a full data re-synchronization in case
    the master cannot the log data the slave had asked for.

  - HTTP requests sent from the slave to the master during initial synchronization
    will now be retried if they fail with connection problems.

  - the initial synchronization now logs its progress so it can be queried using
    the regular replication status check APIs.

  - added `async` attribute for `sync` and `syncCollection` operations called from
    the ArangoShell. Setthing this attribute to `true` will make the synchronization
    job on the server go into the background, so that the shell does not block. The
    status of the started asynchronous synchronization job can be queried from the
    ArangoShell like this:

        /* starts initial synchronization */
        var replication = require("@arangodb/replication");
        var id = replication.sync({
          endpoint: "tcp://master.domain.org:8529",
          username: "myuser",
          password: "mypasswd",
          async: true
       });

       /* now query the id of the returned async job and print the status */
       print(replication.getSyncResult(id));

    The result of `getSyncResult()` will be `false` while the server-side job
    has not completed, and different to `false` if it has completed. When it has
    completed, all job result details will be returned by the call to `getSyncResult()`.


* fixed non-deterministic query results in some cluster queries

* fixed issue #1589

* return HTTP status code 410 (gone) instead of HTTP 408 (request timeout) for
  server-side operations that are canceled / killed. Sending 410 instead of 408
  prevents clients from re-starting the same (canceled) operation. Google Chrome
  for example sends the HTTP request again in case it is responded with an HTTP
  408, and this is exactly the opposite of the desired behavior when an operation
  is canceled / killed by the user.

* web interface: queries in AQL editor now cancelable

* web interface: dashboard - added replication information

* web interface: AQL editor now supports bind parameters

* added startup option `--server.hide-product-header` to make the server not send
  the HTTP response header `"Server: ArangoDB"` in its HTTP responses. By default,
  the option is turned off so the header is still sent as usual.

* added new AQL function `UNSET_RECURSIVE` to recursively unset attritutes from
  objects/documents

* switched command-line editor in ArangoShell and arangod to linenoise-ng

* added automatic deadlock detection for transactions

  In case a deadlock is detected, a multi-collection operation may be rolled back
  automatically and fail with error 29 (`deadlock detected`). Client code for
  operations containing more than one collection should be aware of this potential
  error and handle it accordingly, either by giving up or retrying the transaction.

* Added C++ implementations for the AQL arithmetic operations and the following
  AQL functions:
  - ABS
  - APPEND
  - COLLECTIONS
  - CURRENT_DATABASE
  - DOCUMENT
  - EDGES
  - FIRST
  - FIRST_DOCUMENT
  - FIRST_LIST
  - FLATTEN
  - FLOOR
  - FULLTEXT
  - LAST
  - MEDIAN
  - MERGE_RECURSIVE
  - MINUS
  - NEAR
  - NOT_NULL
  - NTH
  - PARSE_IDENTIFIER
  - PERCENTILE
  - POP
  - POSITION
  - PUSH
  - RAND
  - RANGE
  - REMOVE_NTH
  - REMOVE_VALUE
  - REMOVE_VALUES
  - ROUND
  - SHIFT
  - SQRT
  - STDDEV_POPULATION
  - STDDEV_SAMPLE
  - UNSHIFT
  - VARIANCE_POPULATION
  - VARIANCE_SAMPLE
  - WITHIN
  - ZIP

* improved performance of skipping over many documents in an AQL query when no
  indexes and no filters are used, e.g.

      FOR doc IN collection
        LIMIT 1000000, 10
        RETURN doc

* Added array indexes

  Hash indexes and skiplist indexes can now optionally be defined for array values
  so they index individual array members.

  To define an index for array values, the attribute name is extended with the
  expansion operator `[*]` in the index definition:

      arangosh> db.colName.ensureHashIndex("tags[*]");

  When given the following document

      { tags: [ "AQL", "ArangoDB", "Index" ] }

  the index will now contain the individual values `"AQL"`, `"ArangoDB"` and `"Index"`.

  Now the index can be used for finding all documents having `"ArangoDB"` somewhere in their
  tags array using the following AQL query:

      FOR doc IN colName
        FILTER "ArangoDB" IN doc.tags[*]
        RETURN doc

* rewrote AQL query optimizer rule `use-index-range` and renamed it to `use-indexes`.
  The name change affects rule names in the optimizer's output.

* rewrote AQL execution node `IndexRangeNode` and renamed it to `IndexNode`. The name
  change affects node names in the optimizer's explain output.

* added convenience function `db._explain(query)` for human-readable explanation
  of AQL queries

* module resolution as used by `require` now behaves more like in node.js

* the `org/arangodb/request` module now returns response bodies for error responses
  by default. The old behavior of not returning bodies for error responses can be
  re-enabled by explicitly setting the option `returnBodyOnError` to `false` (#1437)


v2.7.6 (2016-01-30)
-------------------

* detect more types of transaction deadlocks early


v2.7.5 (2016-01-22)
-------------------

* backported added automatic deadlock detection for transactions

  In case a deadlock is detected, a multi-collection operation may be rolled back
  automatically and fail with error 29 (`deadlock detected`). Client code for
  operations containing more than one collection should be aware of this potential
  error and handle it accordingly, either by giving up or retrying the transaction.

* improved internal datafile statistics for compaction and compaction triggering
  conditions, preventing excessive growth of collection datafiles under some
  workloads. This should also fix issue #1596.

* Foxx export cache should no longer break if a broken app is loaded in the
  web admin interface.

* Foxx: removed some incorrect deprecation warnings.

* Foxx: mocha test paths with wildcard characters (asterisks) now work on Windows


v2.7.4 (2015-12-21)
-------------------

* slightly adjusted V8 garbage collection strategy so that collection eventually
  happens in all contexts that hold V8 external references to documents and
  collections.

* added the following attributes to the result of `collection.figures()` and the
  corresponding HTTP API at `PUT /_api/collection/<name>/figures`:

  - `documentReferences`: The number of references to documents in datafiles
    that JavaScript code currently holds. This information can be used for
    debugging compaction and unload issues.
  - `waitingFor`: An optional string value that contains information about
    which object type is at the head of the collection's cleanup queue. This
    information can be used for debugging compaction and unload issues.
  - `compactionStatus.time`: The point in time the compaction for the collection
    was last executed. This information can be used for debugging compaction
    issues.
  - `compactionStatus.message`: The action that was performed when the compaction
    was last run for the collection. This information can be used for debugging
    compaction issues.

  Note: `waitingFor` and `compactionStatus` may be empty when called on a coordinator
  in a cluster.

* the compaction will now provide queryable status info that can be used to track
  its progress. The compaction status is displayed in the web interface, too.


v2.7.3 (2015-12-17)
-------------------

* fixed some replication value conversion issues when replication applier properties
  were set via ArangoShell

* fixed disappearing of documents for collections transferred via `sync` or
  `syncCollection` if the collection was dropped right before synchronization
  and drop and (re-)create collection markers were located in the same WAL file


* fixed an issue where overwriting the system sessions collection would break
  the web interface when authentication is enabled

v2.7.2 (2015-12-01)
-------------------

* replication improvements:

  - added `autoResync` configuration parameter for continuous replication.

    When set to `true`, a replication slave will automatically trigger a full data
    re-synchronization with the master when the master cannot provide the log data
    the slave had asked for. Note that `autoResync` will only work when the option
    `requireFromPresent` is also set to `true` for the continuous replication, or
    when the continuous syncer is started and detects that no start tick is present.

    Automatic re-synchronization may transfer a lot of data from the master to the
    slave and may be expensive. It is therefore turned off by default.
    When turned off, the slave will never perform an automatic re-synchronization
    with the master.

  - added `idleMinWaitTime` and `idleMaxWaitTime` configuration parameters for
    continuous replication.

    These parameters can be used to control the minimum and maximum wait time the
    slave will (intentionally) idle and not poll for master log changes in case the
    master had sent the full logs already.
    The `idleMaxWaitTime` value will only be used when `adapativePolling` is set
    to `true`. When `adaptivePolling` is disable, only `idleMinWaitTime` will be
    used as a constant time span in which the slave will not poll the master for
    further changes. The default values are 0.5 seconds for `idleMinWaitTime` and
    2.5 seconds for `idleMaxWaitTime`, which correspond to the hard-coded values
    used in previous versions of ArangoDB.

  - added `initialSyncMaxWaitTime` configuration parameter for initial and continuous
    replication

    This option controls the maximum wait time (in seconds) that the initial
    synchronization will wait for a response from the master when fetching initial
    collection data. If no response is received within this time period, the initial
    synchronization will give up and fail. This option is also relevant for
    continuous replication in case *autoResync* is set to *true*, as then the
    continuous replication may trigger a full data re-synchronization in case
    the master cannot the log data the slave had asked for.

  - HTTP requests sent from the slave to the master during initial synchronization
    will now be retried if they fail with connection problems.

  - the initial synchronization now logs its progress so it can be queried using
    the regular replication status check APIs.

* fixed non-deterministic query results in some cluster queries

* added missing lock instruction for primary index in compactor size calculation

* fixed issue #1589

* fixed issue #1583

* fixed undefined behavior when accessing the top level of a document with the `[*]`
  operator

* fixed potentially invalid pointer access in shaper when the currently accessed
  document got re-located by the WAL collector at the very same time

* Foxx: optional configuration options no longer log validation errors when assigned
  empty values (#1495)

* Foxx: constructors provided to Repository and Model sub-classes via extend are
  now correctly called (#1592)


v2.7.1 (2015-11-07)
-------------------

* switch to linenoise next generation

* exclude `_apps` collection from replication

  The slave has its own `_apps` collection which it populates on server start.
  When replicating data from the master to the slave, the data from the master may
  clash with the slave's own data in the `_apps` collection. Excluding the `_apps`
  collection from replication avoids this.

* disable replication appliers when starting in modes `--upgrade`, `--no-server`
  and `--check-upgrade`

* more detailed output in arango-dfdb

* fixed "no start tick" issue in replication applier

  This error could occur after restarting a slave server after a shutdown
  when no data was ever transferred from the master to the slave via the
  continuous replication

* fixed problem during SSL client connection abort that led to scheduler thread
  staying at 100% CPU saturation

* fixed potential segfault in AQL `NEIGHBORS` function implementation when C++ function
  variant was used and collection names were passed as strings

* removed duplicate target for some frontend JavaScript files from the Makefile

* make AQL function `MERGE()` work on a single array parameter, too.
  This allows combining the attributes of multiple objects from an array into
  a single object, e.g.

      RETURN MERGE([
        { foo: 'bar' },
        { quux: 'quetzalcoatl', ruled: true },
        { bar: 'baz', foo: 'done' }
      ])

  will now return:

      {
        "foo": "done",
        "quux": "quetzalcoatl",
        "ruled": true,
        "bar": "baz"
      }

* fixed potential deadlock in collection status changing on Windows

* fixed hard-coded `incremental` parameter in shell implementation of
  `syncCollection` function in replication module

* fix for GCC5: added check for '-stdlib' option


v2.7.0 (2015-10-09)
-------------------

* fixed request statistics aggregation
  When arangod was started in supervisor mode, the request statistics always showed
  0 requests, as the statistics aggregation thread did not run then.

* read server configuration files before dropping privileges. this ensures that
  the SSL keyfile specified in the configuration can be read with the server's start
  privileges (i.e. root when using a standard ArangoDB package).

* fixed replication with a 2.6 replication configuration and issues with a 2.6 master

* raised default value of `--server.descriptors-minimum` to 1024

* allow Foxx apps to be installed underneath URL path `/_open/`, so they can be
  (intentionally) accessed without authentication.

* added *allowImplicit* sub-attribute in collections declaration of transactions.
  The *allowImplicit* attributes allows making transactions fail should they
  read-access a collection that was not explicitly declared in the *collections*
  array of the transaction.

* added "special" password ARANGODB_DEFAULT_ROOT_PASSWORD. If you pass
  ARANGODB_DEFAULT_ROOT_PASSWORD as password, it will read the password
  from the environment variable ARANGODB_DEFAULT_ROOT_PASSWORD


v2.7.0-rc2 (2015-09-22)
-----------------------

* fix over-eager datafile compaction

  This should reduce the need to compact directly after loading a collection when a
  collection datafile contained many insertions and updates for the same documents. It
  should also prevent from re-compacting already merged datafiles in case not many
  changes were made. Compaction will also make fewer index lookups than before.

* added `syncCollection()` function in module `org/arangodb/replication`

  This allows synchronizing the data of a single collection from a master to a slave
  server. Synchronization can either restore the whole collection by transferring all
  documents from the master to the slave, or incrementally by only transferring documents
  that differ. This is done by partitioning the collection's entire key space into smaller
  chunks and comparing the data chunk-wise between master and slave. Only chunks that are
  different will be re-transferred.

  The `syncCollection()` function can be used as follows:

      require("org/arangodb/replication").syncCollection(collectionName, options);

  e.g.

      require("org/arangodb/replication").syncCollection("myCollection", {
        endpoint: "tcp://127.0.0.1:8529",  /* master */
        username: "root",                  /* username for master */
        password: "secret",                /* password for master */
        incremental: true                  /* use incremental mode */
      });


* additionally allow the following characters in document keys:

  `(` `)` `+` `,` `=` `;` `$` `!` `*` `'` `%`


v2.7.0-rc1 (2015-09-17)
-----------------------

* removed undocumented server-side-only collection functions:
  * collection.OFFSET()
  * collection.NTH()
  * collection.NTH2()
  * collection.NTH3()

* upgraded Swagger to version 2.0 for the Documentation

  This gives the user better prepared test request structures.
  More conversions will follow so finally client libraries can be auto-generated.

* added extra AQL functions for date and time calculation and manipulation.
  These functions were contributed by GitHub users @CoDEmanX and @friday.
  A big thanks for their work!

  The following extra date functions are available from 2.7 on:

  * `DATE_DAYOFYEAR(date)`: Returns the day of year number of *date*.
    The return values range from 1 to 365, or 366 in a leap year respectively.

  * `DATE_ISOWEEK(date)`: Returns the ISO week date of *date*.
    The return values range from 1 to 53. Monday is considered the first day of the week.
    There are no fractional weeks, thus the last days in December may belong to the first
    week of the next year, and the first days in January may be part of the previous year's
    last week.

  * `DATE_LEAPYEAR(date)`: Returns whether the year of *date* is a leap year.

  * `DATE_QUARTER(date)`: Returns the quarter of the given date (1-based):
    * 1: January, February, March
    * 2: April, May, June
    * 3: July, August, September
    * 4: October, November, December

  - *DATE_DAYS_IN_MONTH(date)*: Returns the number of days in *date*'s month (28..31).

  * `DATE_ADD(date, amount, unit)`: Adds *amount* given in *unit* to *date* and
    returns the calculated date.

    *unit* can be either of the following to specify the time unit to add or
    subtract (case-insensitive):
    - y, year, years
    - m, month, months
    - w, week, weeks
    - d, day, days
    - h, hour, hours
    - i, minute, minutes
    - s, second, seconds
    - f, millisecond, milliseconds

    *amount* is the number of *unit*s to add (positive value) or subtract
    (negative value).

  * `DATE_SUBTRACT(date, amount, unit)`: Subtracts *amount* given in *unit* from
    *date* and returns the calculated date.

    It works the same as `DATE_ADD()`, except that it subtracts. It is equivalent
    to calling `DATE_ADD()` with a negative amount, except that `DATE_SUBTRACT()`
    can also subtract ISO durations. Note that negative ISO durations are not
    supported (i.e. starting with `-P`, like `-P1Y`).

  * `DATE_DIFF(date1, date2, unit, asFloat)`: Calculate the difference
    between two dates in given time *unit*, optionally with decimal places.
    Returns a negative value if *date1* is greater than *date2*.

  * `DATE_COMPARE(date1, date2, unitRangeStart, unitRangeEnd)`: Compare two
    partial dates and return true if they match, false otherwise. The parts to
    compare are defined by a range of time units.

    The full range is: years, months, days, hours, minutes, seconds, milliseconds.
    Pass the unit to start from as *unitRangeStart*, and the unit to end with as
    *unitRangeEnd*. All units in between will be compared. Leave out *unitRangeEnd*
    to only compare *unitRangeStart*.

  * `DATE_FORMAT(date, format)`: Format a date according to the given format string.
    It supports the following placeholders (case-insensitive):
    - %t: timestamp, in milliseconds since midnight 1970-01-01
    - %z: ISO date (0000-00-00T00:00:00.000Z)
    - %w: day of week (0..6)
    - %y: year (0..9999)
    - %yy: year (00..99), abbreviated (last two digits)
    - %yyyy: year (0000..9999), padded to length of 4
    - %yyyyyy: year (-009999 .. +009999), with sign prefix and padded to length of 6
    - %m: month (1..12)
    - %mm: month (01..12), padded to length of 2
    - %d: day (1..31)
    - %dd: day (01..31), padded to length of 2
    - %h: hour (0..23)
    - %hh: hour (00..23), padded to length of 2
    - %i: minute (0..59)
    - %ii: minute (00..59), padded to length of 2
    - %s: second (0..59)
    - %ss: second (00..59), padded to length of 2
    - %f: millisecond (0..999)
    - %fff: millisecond (000..999), padded to length of 3
    - %x: day of year (1..366)
    - %xxx: day of year (001..366), padded to length of 3
    - %k: ISO week date (1..53)
    - %kk: ISO week date (01..53), padded to length of 2
    - %l: leap year (0 or 1)
    - %q: quarter (1..4)
    - %a: days in month (28..31)
    - %mmm: abbreviated English name of month (Jan..Dec)
    - %mmmm: English name of month (January..December)
    - %www: abbreviated English name of weekday (Sun..Sat)
    - %wwww: English name of weekday (Sunday..Saturday)
    - %&: special escape sequence for rare occasions
    - %%: literal %
    - %: ignored

* new WAL logfiles and datafiles are now created non-sparse

  This prevents SIGBUS signals being raised when memory of a sparse datafile is accessed
  and the disk is full and the accessed file part is not actually disk-backed. In
  this case the mapped memory region is not necessarily backed by physical memory, and
  accessing the memory may raise SIGBUS and crash arangod.

* the `internal.download()` function and the module `org/arangodb/request` used some
  internal library function that handled the sending of HTTP requests from inside of
  ArangoDB. This library unconditionally set an HTTP header `Accept-Encoding: gzip`
  in all outgoing HTTP requests.

  This has been fixed in 2.7, so `Accept-Encoding: gzip` is not set automatically anymore.
  Additionally, the header `User-Agent: ArangoDB` is not set automatically either. If
  client applications desire to send these headers, they are free to add it when
  constructing the requests using the `download` function or the request module.

* fixed issue #1436: org/arangodb/request advertises deflate without supporting it

* added template string generator function `aqlQuery` for generating AQL queries

  This can be used to generate safe AQL queries with JavaScript parameter
  variables or expressions easily:

      var name = 'test';
      var attributeName = '_key';
      var query = aqlQuery`FOR u IN users FILTER u.name == ${name} RETURN u.${attributeName}`;
      db._query(query);

* report memory usage for document header data (revision id, pointer to data etc.)
  in `db.collection.figures()`. The memory used for document headers will now
  show up in the already existing attribute `indexes.size`. Due to that, the index
  sizes reported by `figures()` in 2.7 will be higher than those reported by 2.6,
  but the 2.7 values are more accurate.

* IMPORTANT CHANGE: the filenames in dumps created by arangodump now contain
  not only the name of the dumped collection, but also an additional 32-digit hash
  value. This is done to prevent overwriting dump files in case-insensitive file
  systems when there exist multiple collections with the same name (but with
  different cases).

  For example, if a database has two collections: `test` and `Test`, previous
  versions of ArangoDB created the files

  * `test.structure.json` and `test.data.json` for collection `test`
  * `Test.structure.json` and `Test.data.json` for collection `Test`

  This did not work for case-insensitive filesystems, because the files for the
  second collection would have overwritten the files of the first. arangodump in
  2.7 will create the following filenames instead:

  * `test_098f6bcd4621d373cade4e832627b4f6.structure.json` and `test_098f6bcd4621d373cade4e832627b4f6.data.json`
  * `Test_0cbc6611f5540bd0809a388dc95a615b.structure.json` and `Test_0cbc6611f5540bd0809a388dc95a615b.data.json`

  These filenames will be unambiguous even in case-insensitive filesystems.

* IMPORTANT CHANGE: make arangod actually close lingering client connections
  when idle for at least the duration specified via `--server.keep-alive-timeout`.
  In previous versions of ArangoDB, connections were not closed by the server
  when the timeout was reached and the client was still connected. Now the
  connection is properly closed by the server in case of timeout. Client
  applications relying on the old behavior may now need to reconnect to the
  server when their idle connections time out and get closed (note: connections
  being idle for a long time may be closed by the OS or firewalls anyway -
  client applications should be aware of that and try to reconnect).

* IMPORTANT CHANGE: when starting arangod, the server will drop the process
  privileges to the specified values in options `--server.uid` and `--server.gid`
  instantly after parsing the startup options.

  That means when either `--server.uid` or `--server.gid` are set, the privilege
  change will happen earlier. This may prevent binding the server to an endpoint
  with a port number lower than 1024 if the arangodb user has no privileges
  for that. Previous versions of ArangoDB changed the privileges later, so some
  startup actions were still carried out under the invoking user (i.e. likely
  *root* when started via init.d or system scripts) and especially binding to
  low port numbers was still possible there.

  The default privileges for user *arangodb* will not be sufficient for binding
  to port numbers lower than 1024. To have an ArangoDB 2.7 bind to a port number
  lower than 1024, it needs to be started with either a different privileged user,
  or the privileges of the *arangodb* user have to raised manually beforehand.

* added AQL optimizer rule `patch-update-statements`

* Linux startup scripts and systemd configuration for arangod now try to
  adjust the NOFILE (number of open files) limits for the process. The limit
  value is set to 131072 (128k) when ArangoDB is started via start/stop
  commands

* When ArangoDB is started/stopped manually via the start/stop commands, the
  main process will wait for up to 10 seconds after it forks the supervisor
  and arangod child processes. If the startup fails within that period, the
  start/stop script will fail with an exit code other than zero. If the
  startup of the supervisor or arangod is still ongoing after 10 seconds,
  the main program will still return with exit code 0. The limit of 10 seconds
  is arbitrary because the time required for a startup is not known in advance.

* added startup option `--database.throw-collection-not-loaded-error`

  Accessing a not-yet loaded collection will automatically load a collection
  on first access. This flag controls what happens in case an operation
  would need to wait for another thread to finalize loading a collection. If
  set to *true*, then the first operation that accesses an unloaded collection
  will load it. Further threads that try to access the same collection while
  it is still loading immediately fail with an error (1238, *collection not loaded*).
  This is to prevent all server threads from being blocked while waiting on the
  same collection to finish loading. When the first thread has completed loading
  the collection, the collection becomes regularly available, and all operations
  from that point on can be carried out normally, and error 1238 will not be
  thrown anymore for that collection.

  If set to *false*, the first thread that accesses a not-yet loaded collection
  will still load it. Other threads that try to access the collection while
  loading will not fail with error 1238 but instead block until the collection
  is fully loaded. This configuration might lead to all server threads being
  blocked because they are all waiting for the same collection to complete
  loading. Setting the option to *true* will prevent this from happening, but
  requires clients to catch error 1238 and react on it (maybe by scheduling
  a retry for later).

  The default value is *false*.

* added better control-C support in arangosh

  When CTRL-C is pressed in arangosh, it will now print a `^C` first. Pressing
  CTRL-C again will reset the prompt if something was entered before, or quit
  arangosh if no command was entered directly before.

  This affects the arangosh version build with Readline-support only (Linux
  and MacOS).

  The MacOS version of ArangoDB for Homebrew now depends on Readline, too. The
  Homebrew formula has been changed accordingly.
  When self-compiling ArangoDB on MacOS without Homebrew, Readline now is a
  prerequisite.

* increased default value for collection-specific `indexBuckets` value from 1 to 8

  Collections created from 2.7 on will use the new default value of `8` if not
  overridden on collection creation or later using
  `collection.properties({ indexBuckets: ... })`.

  The `indexBuckets` value determines the number of buckets to use for indexes of
  type `primary`, `hash` and `edge`. Having multiple index buckets allows splitting
  an index into smaller components, which can be filled in parallel when a collection
  is loading. Additionally, resizing and reallocation of indexes are faster and
  less intrusive if the index uses multiple buckets, because resize and reallocation
  will affect only data in a single bucket instead of all index values.

  The index buckets will be filled in parallel when loading a collection if the collection
  has an `indexBuckets` value greater than 1 and the collection contains a significant
  amount of documents/edges (the current threshold is 256K documents but this value
  may change in future versions of ArangoDB).

* changed HTTP client to use poll instead of select on Linux and MacOS

  This affects the ArangoShell and user-defined JavaScript code running inside
  arangod that initiates its own HTTP calls.

  Using poll instead of select allows using arbitrary high file descriptors
  (bigger than the compiled in FD_SETSIZE). Server connections are still handled using
  epoll, which has never been affected by FD_SETSIZE.

* implemented AQL `LIKE` function using ICU regexes

* added `RETURN DISTINCT` for AQL queries to return unique results:

      FOR doc IN collection
        RETURN DISTINCT doc.status

  This change also introduces `DISTINCT` as an AQL keyword.

* removed `createNamedQueue()` and `addJob()` functions from org/arangodb/tasks

* use less locks and more atomic variables in the internal dispatcher
  and V8 context handling implementations. This leads to improved throughput in
  some ArangoDB internals and allows for higher HTTP request throughput for
  many operations.

  A short overview of the improvements can be found here:

  https://www.arangodb.com/2015/08/throughput-enhancements/

* added shorthand notation for attribute names in AQL object literals:

      LET name = "Peter"
      LET age = 42
      RETURN { name, age }

  The above is the shorthand equivalent of the generic form

      LET name = "Peter"
      LET age = 42
      RETURN { name : name, age : age }

* removed configure option `--enable-timings`

  This option did not have any effect.

* removed configure option `--enable-figures`

  This option previously controlled whether HTTP request statistics code was
  compiled into ArangoDB or not. The previous default value was `true` so
  statistics code was available in official packages. Setting the option to
  `false` led to compile errors so it is doubtful the default value was
  ever changed. By removing the option some internal statistics code was also
  simplified.

* removed run-time manipulation methods for server endpoints:

  * `db._removeEndpoint()`
  * `db._configureEndpoint()`
  * HTTP POST `/_api/endpoint`
  * HTTP DELETE `/_api/endpoint`

* AQL query result cache

  The query result cache can optionally cache the complete results of all or selected AQL queries.
  It can be operated in the following modes:

  * `off`: the cache is disabled. No query results will be stored
  * `on`: the cache will store the results of all AQL queries unless their `cache`
    attribute flag is set to `false`
  * `demand`: the cache will store the results of AQL queries that have their
    `cache` attribute set to `true`, but will ignore all others

  The mode can be set at server startup using the `--database.query-cache-mode` configuration
  option and later changed at runtime.

  The following HTTP REST APIs have been added for controlling the query cache:

  * HTTP GET `/_api/query-cache/properties`: returns the global query cache configuration
  * HTTP PUT `/_api/query-cache/properties`: modifies the global query cache configuration
  * HTTP DELETE `/_api/query-cache`: invalidates all results in the query cache

  The following JavaScript functions have been added for controlling the query cache:

  * `require("org/arangodb/aql/cache").properties()`: returns the global query cache configuration
  * `require("org/arangodb/aql/cache").properties(properties)`: modifies the global query cache configuration
  * `require("org/arangodb/aql/cache").clear()`: invalidates all results in the query cache

* do not link arangoimp against V8

* AQL function call arguments optimization

  This will lead to arguments in function calls inside AQL queries not being copied but passed
  by reference. This may speed up calls to functions with bigger argument values or queries that
  call functions a lot of times.

* upgraded V8 version to 4.3.61

* removed deprecated AQL `SKIPLIST` function.

  This function was introduced in older versions of ArangoDB with a less powerful query optimizer to
  retrieve data from a skiplist index using a `LIMIT` clause. It was marked as deprecated in ArangoDB
  2.6.

  Since ArangoDB 2.3 the behavior of the `SKIPLIST` function can be emulated using regular AQL
  constructs, e.g.

      FOR doc IN @@collection
        FILTER doc.value >= @value
        SORT doc.value DESC
        LIMIT 1
        RETURN doc

* the `skip()` function for simple queries does not accept negative input any longer.
  This feature was deprecated in 2.6.0.

* fix exception handling

  In some cases JavaScript exceptions would re-throw without information of the original problem.
  Now the original exception is logged for failure analysis.

* based REST API method PUT `/_api/simple/all` on the cursor API and make it use AQL internally.

  The change speeds up this REST API method and will lead to additional query information being
  returned by the REST API. Clients can use this extra information or ignore it.

* Foxx Queue job success/failure handlers arguments have changed from `(jobId, jobData, result, jobFailures)` to `(result, jobData, job)`.

* added Foxx Queue job options `repeatTimes`, `repeatUntil` and `repeatDelay` to automatically re-schedule jobs when they are completed.

* added Foxx manifest configuration type `password` to mask values in the web interface.

* fixed default values in Foxx manifest configurations sometimes not being used as defaults.

* fixed optional parameters in Foxx manifest configurations sometimes not being cleared correctly.

* Foxx dependencies can now be marked as optional using a slightly more verbose syntax in your manifest file.

* converted Foxx constructors to ES6 classes so you can extend them using class syntax.

* updated aqb to 2.0.

* updated chai to 3.0.

* Use more madvise calls to speed up things when memory is tight, in particular
  at load time but also for random accesses later.

* Overhauled web interface

  The web interface now has a new design.

  The API documentation for ArangoDB has been moved from "Tools" to "Links" in the web interface.

  The "Applications" tab in the web interfaces has been renamed to "Services".


v2.6.12 (2015-12-02)
--------------------

* fixed disappearing of documents for collections transferred via `sync` if the
  the collection was dropped right before synchronization and drop and (re-)create
  collection markers were located in the same WAL file

* added missing lock instruction for primary index in compactor size calculation

* fixed issue #1589

* fixed issue #1583

* Foxx: optional configuration options no longer log validation errors when assigned
  empty values (#1495)


v2.6.11 (2015-11-18)
--------------------

* fixed potentially invalid pointer access in shaper when the currently accessed
  document got re-located by the WAL collector at the very same time


v2.6.10 (2015-11-10)
--------------------

* disable replication appliers when starting in modes `--upgrade`, `--no-server`
  and `--check-upgrade`

* more detailed output in arango-dfdb

* fixed potential deadlock in collection status changing on Windows

* issue #1521: Can't dump/restore with user and password


v2.6.9 (2015-09-29)
-------------------

* added "special" password ARANGODB_DEFAULT_ROOT_PASSWORD. If you pass
  ARANGODB_DEFAULT_ROOT_PASSWORD as password, it will read the password
  from the environment variable ARANGODB_DEFAULT_ROOT_PASSWORD

* fixed failing AQL skiplist, sort and limit combination

  When using a Skiplist index on an attribute (say "a") and then using sort
  and skip on this attribute caused the result to be empty e.g.:

    require("internal").db.test.ensureSkiplist("a");
    require("internal").db._query("FOR x IN test SORT x.a LIMIT 10, 10");

  Was always empty no matter how many documents are stored in test.
  This is now fixed.

v2.6.8 (2015-09-09)
-------------------

* ARM only:

  The ArangoDB packages for ARM require the kernel to allow unaligned memory access.
  How the kernel handles unaligned memory access is configurable at runtime by
  checking and adjusting the contents `/proc/cpu/alignment`.

  In order to operate on ARM, ArangoDB requires the bit 1 to be set. This will
  make the kernel trap and adjust unaligned memory accesses. If this bit is not
  set, the kernel may send a SIGBUS signal to ArangoDB and terminate it.

  To set bit 1 in `/proc/cpu/alignment` use the following command as a privileged
  user (e.g. root):

      echo "2" > /proc/cpu/alignment

  Note that this setting affects all user processes and not just ArangoDB. Setting
  the alignment with the above command will also not make the setting permanent,
  so it will be lost after a restart of the system. In order to make the setting
  permanent, it should be executed during system startup or before starting arangod.

  The ArangoDB start/stop scripts do not adjust the alignment setting, but rely on
  the environment to have the correct alignment setting already. The reason for this
  is that the alignment settings also affect all other user processes (which ArangoDB
  is not aware of) and thus may have side-effects outside of ArangoDB. It is therefore
  more reasonable to have the system administrator carry out the change.


v2.6.7 (2015-08-25)
-------------------

* improved AssocMulti index performance when resizing.

  This makes the edge index perform less I/O when under memory pressure.


v2.6.6 (2015-08-23)
-------------------

* added startup option `--server.additional-threads` to create separate queues
  for slow requests.


v2.6.5 (2015-08-17)
-------------------

* added startup option `--database.throw-collection-not-loaded-error`

  Accessing a not-yet loaded collection will automatically load a collection
  on first access. This flag controls what happens in case an operation
  would need to wait for another thread to finalize loading a collection. If
  set to *true*, then the first operation that accesses an unloaded collection
  will load it. Further threads that try to access the same collection while
  it is still loading immediately fail with an error (1238, *collection not loaded*).
  This is to prevent all server threads from being blocked while waiting on the
  same collection to finish loading. When the first thread has completed loading
  the collection, the collection becomes regularly available, and all operations
  from that point on can be carried out normally, and error 1238 will not be
  thrown anymore for that collection.

  If set to *false*, the first thread that accesses a not-yet loaded collection
  will still load it. Other threads that try to access the collection while
  loading will not fail with error 1238 but instead block until the collection
  is fully loaded. This configuration might lead to all server threads being
  blocked because they are all waiting for the same collection to complete
  loading. Setting the option to *true* will prevent this from happening, but
  requires clients to catch error 1238 and react on it (maybe by scheduling
  a retry for later).

  The default value is *false*.

* fixed busy wait loop in scheduler threads that sometimes consumed 100% CPU while
  waiting for events on connections closed unexpectedly by the client side

* handle attribute `indexBuckets` when restoring collections via arangorestore.
  Previously the `indexBuckets` attribute value from the dump was ignored, and the
   server default value for `indexBuckets` was used when restoring a collection.

* fixed "EscapeValue already set error" crash in V8 actions that might have occurred when
  canceling V8-based operations.


v2.6.4 (2015-08-01)
-------------------

* V8: Upgrade to version 4.1.0.27 - this is intended to be the stable V8 version.

* fixed issue #1424: Arango shell should not processing arrows pushing on keyboard


v2.6.3 (2015-07-21)
-------------------

* issue #1409: Document values with null character truncated


v2.6.2 (2015-07-04)
-------------------

* fixed issue #1383: bindVars for HTTP API doesn't work with empty string

* fixed handling of default values in Foxx manifest configurations

* fixed handling of optional parameters in Foxx manifest configurations

* fixed a reference error being thrown in Foxx queues when a function-based job type is used that is not available and no options object is passed to queue.push


v2.6.1 (2015-06-24)
-------------------

* Add missing swagger files to cmake build. fixes #1368

* fixed documentation errors


v2.6.0 (2015-06-20)
-------------------

* using negative values for `SimpleQuery.skip()` is deprecated.
  This functionality will be removed in future versions of ArangoDB.

* The following simple query functions are now deprecated:

  * collection.near
  * collection.within
  * collection.geo
  * collection.fulltext
  * collection.range
  * collection.closedRange

  This also lead to the following REST API methods being deprecated from now on:

  * PUT /_api/simple/near
  * PUT /_api/simple/within
  * PUT /_api/simple/fulltext
  * PUT /_api/simple/range

  It is recommended to replace calls to these functions or APIs with equivalent AQL queries,
  which are more flexible because they can be combined with other operations:

      FOR doc IN NEAR(@@collection, @latitude, @longitude, @limit)
        RETURN doc

      FOR doc IN WITHIN(@@collection, @latitude, @longitude, @radius, @distanceAttributeName)
        RETURN doc

      FOR doc IN FULLTEXT(@@collection, @attributeName, @queryString, @limit)
        RETURN doc

      FOR doc IN @@collection
        FILTER doc.value >= @left && doc.value < @right
        LIMIT @skip, @limit
        RETURN doc`

  The above simple query functions and REST API methods may be removed in future versions
  of ArangoDB.

* deprecated now-obsolete AQL `SKIPLIST` function

  The function was introduced in older versions of ArangoDB with a less powerful query optimizer to
  retrieve data from a skiplist index using a `LIMIT` clause.

  Since 2.3 the same goal can be achieved by using regular AQL constructs, e.g.

      FOR doc IN collection FILTER doc.value >= @value SORT doc.value DESC LIMIT 1 RETURN doc

* fixed issues when switching the database inside tasks and during shutdown of database cursors

  These features were added during 2.6 alpha stage so the fixes affect devel/2.6-alpha builds only

* issue #1360: improved foxx-manager help

* added `--enable-tcmalloc` configure option.

  When this option is set, arangod and the client tools will be linked against tcmalloc, which replaces
  the system allocator. When the option is set, a tcmalloc library must be present on the system under
  one of the names `libtcmalloc`, `libtcmalloc_minimal` or `libtcmalloc_debug`.

  As this is a configure option, it is supported for manual builds on Linux-like systems only. tcmalloc
  support is currently experimental.

* issue #1353: Windows: HTTP API - incorrect path in errorMessage

* issue #1347: added option `--create-database` for arangorestore.

  Setting this option to `true` will now create the target database if it does not exist. When creating
  the target database, the username and passwords passed to arangorestore will be used to create an
  initial user for the new database.

* issue #1345: advanced debug information for User Functions

* issue #1341: Can't use bindvars in UPSERT

* fixed vulnerability in JWT implementation.

* changed default value of option `--database.ignore-datafile-errors` from `true` to `false`

  If the new default value of `false` is used, then arangod will refuse loading collections that contain
  datafiles with CRC mismatches or other errors. A collection with datafile errors will then become
  unavailable. This prevents follow up errors from happening.

  The only way to access such collection is to use the datafile debugger (arango-dfdb) and try to repair
  or truncate the datafile with it.

  If `--database.ignore-datafile-errors` is set to `true`, then collections will become available
  even if parts of their data cannot be loaded. This helps availability, but may cause (partial) data
  loss and follow up errors.

* added server startup option `--server.session-timeout` for controlling the timeout of user sessions
  in the web interface

* add sessions and cookie authentication for ArangoDB's web interface

  ArangoDB's built-in web interface now uses sessions. Session information ids are stored in cookies,
  so clients using the web interface must accept cookies in order to use it

* web interface: display query execution time in AQL editor

* web interface: renamed AQL query *submit* button to *execute*

* web interface: added query explain feature in AQL editor

* web interface: demo page added. only working if demo data is available, hidden otherwise

* web interface: added support for custom app scripts with optional arguments and results

* web interface: mounted apps that need to be configured are now indicated in the app overview

* web interface: added button for running tests to app details

* web interface: added button for configuring app dependencies to app details

* web interface: upgraded API documentation to use Swagger 2

* INCOMPATIBLE CHANGE

  removed startup option `--log.severity`

  The docs for `--log.severity` mentioned lots of severities (e.g. `exception`, `technical`, `functional`, `development`)
  but only a few severities (e.g. `all`, `human`) were actually used, with `human` being the default and `all` enabling the
  additional logging of requests. So the option pretended to control a lot of things which it actually didn't. Additionally,
  the option `--log.requests-file` was around for a long time already, also controlling request logging.

  Because the `--log.severity` option effectively did not control that much, it was removed. A side effect of removing the
  option is that 2.5 installations which used `--log.severity all` will not log requests after the upgrade to 2.6. This can
  be adjusted by setting the `--log.requests-file` option.

* add backtrace to fatal log events

* added optional `limit` parameter for AQL function `FULLTEXT`

* make fulltext index also index text values contained in direct sub-objects of the indexed
  attribute.

  Previous versions of ArangoDB only indexed the attribute value if it was a string. Sub-attributes
  of the index attribute were ignored when fulltext indexing.

  Now, if the index attribute value is an object, the object's values will each be included in the
  fulltext index if they are strings. If the index attribute value is an array, the array's values
  will each be included in the fulltext index if they are strings.

  For example, with a fulltext index present on the `translations` attribute, the following text
  values will now be indexed:

      var c = db._create("example");
      c.ensureFulltextIndex("translations");
      c.insert({ translations: { en: "fox", de: "Fuchs", fr: "renard", ru: "лиса" } });
      c.insert({ translations: "Fox is the English translation of the German word Fuchs" });
      c.insert({ translations: [ "ArangoDB", "document", "database", "Foxx" ] });

      c.fulltext("translations", "лиса").toArray();       // returns only first document
      c.fulltext("translations", "Fox").toArray();        // returns first and second documents
      c.fulltext("translations", "prefix:Fox").toArray(); // returns all three documents

* added batch document removal and lookup commands:

      collection.lookupByKeys(keys)
      collection.removeByKeys(keys)

  These commands can be used to perform multi-document lookup and removal operations efficiently
  from the ArangoShell. The argument to these operations is an array of document keys.

  Also added HTTP APIs for batch document commands:

  * PUT /_api/simple/lookup-by-keys
  * PUT /_api/simple/remove-by-keys

* properly prefix document address URLs with the current database name for calls to the REST
  API method GET `/_api/document?collection=...` (that method will return partial URLs to all
  documents in the collection).

  Previous versions of ArangoDB returned the URLs starting with `/_api/` but without the current
  database name, e.g. `/_api/document/mycollection/mykey`. Starting with 2.6, the response URLs
  will include the database name as well, e.g. `/_db/_system/_api/document/mycollection/mykey`.

* added dedicated collection export HTTP REST API

  ArangoDB now provides a dedicated collection export API, which can take snapshots of entire
  collections more efficiently than the general-purpose cursor API. The export API is useful
  to transfer the contents of an entire collection to a client application. It provides optional
  filtering on specific attributes.

  The export API is available at endpoint `POST /_api/export?collection=...`. The API has the
  same return value structure as the already established cursor API (`POST /_api/cursor`).

  An introduction to the export API is given in this blog post:
  http://jsteemann.github.io/blog/2015/04/04/more-efficient-data-exports/

* subquery optimizations for AQL queries

  This optimization avoids copying intermediate results into subqueries that are not required
  by the subquery.

  A brief description can be found here:
  http://jsteemann.github.io/blog/2015/05/04/subquery-optimizations/

* return value optimization for AQL queries

  This optimization avoids copying the final query result inside the query's main `ReturnNode`.

  A brief description can be found here:
  http://jsteemann.github.io/blog/2015/05/04/return-value-optimization-for-aql/

* speed up AQL queries containing big `IN` lists for index lookups

  `IN` lists used for index lookups had performance issues in previous versions of ArangoDB.
  These issues have been addressed in 2.6 so using bigger `IN` lists for filtering is much
  faster.

  A brief description can be found here:
  http://jsteemann.github.io/blog/2015/05/07/in-list-improvements/

* allow `@` and `.` characters in document keys, too

  This change also leads to document keys being URL-encoded when returned in HTTP `location`
  response headers.

* added alternative implementation for AQL COLLECT

  The alternative method uses a hash table for grouping and does not require its input elements
  to be sorted. It will be taken into account by the optimizer for `COLLECT` statements that do
  not use an `INTO` clause.

  In case a `COLLECT` statement can use the hash table variant, the optimizer will create an extra
  plan for it at the beginning of the planning phase. In this plan, no extra `SORT` node will be
  added in front of the `COLLECT` because the hash table variant of `COLLECT` does not require
  sorted input. Instead, a `SORT` node will be added after it to sort its output. This `SORT` node
  may be optimized away again in later stages. If the sort order of the result is irrelevant to
  the user, adding an extra `SORT null` after a hash `COLLECT` operation will allow the optimizer to
  remove the sorts altogether.

  In addition to the hash table variant of `COLLECT`, the optimizer will modify the original plan
  to use the regular `COLLECT` implementation. As this implementation requires sorted input, the
  optimizer will insert a `SORT` node in front of the `COLLECT`. This `SORT` node may be optimized
  away in later stages.

  The created plans will then be shipped through the regular optimization pipeline. In the end,
  the optimizer will pick the plan with the lowest estimated total cost as usual. The hash table
  variant does not require an up-front sort of the input, and will thus be preferred over the
  regular `COLLECT` if the optimizer estimates many input elements for the `COLLECT` node and
  cannot use an index to sort them.

  The optimizer can be explicitly told to use the regular *sorted* variant of `COLLECT` by
  suffixing a `COLLECT` statement with `OPTIONS { "method" : "sorted" }`. This will override the
  optimizer guesswork and only produce the *sorted* variant of `COLLECT`.

  A blog post on the new `COLLECT` implementation can be found here:
  http://jsteemann.github.io/blog/2015/04/22/collecting-with-a-hash-table/

* refactored HTTP REST API for cursors

  The HTTP REST API for cursors (`/_api/cursor`) has been refactored to improve its performance
  and use less memory.

  A post showing some of the performance improvements can be found here:
  http://jsteemann.github.io/blog/2015/04/01/improvements-for-the-cursor-api/

* simplified return value syntax for data-modification AQL queries

  ArangoDB 2.4 since version allows to return results from data-modification AQL queries. The
  syntax for this was quite limited and verbose:

      FOR i IN 1..10
        INSERT { value: i } IN test
        LET inserted = NEW
        RETURN inserted

  The `LET inserted = NEW RETURN inserted` was required literally to return the inserted
  documents. No calculations could be made using the inserted documents.

  This is now more flexible. After a data-modification clause (e.g. `INSERT`, `UPDATE`, `REPLACE`,
  `REMOVE`, `UPSERT`) there can follow any number of `LET` calculations. These calculations can
  refer to the pseudo-values `OLD` and `NEW` that are created by the data-modification statements.

  This allows returning projections of inserted or updated documents, e.g.:

      FOR i IN 1..10
        INSERT { value: i } IN test
        RETURN { _key: NEW._key, value: i }

  Still not every construct is allowed after a data-modification clause. For example, no functions
  can be called that may access documents.

  More information can be found here:
  http://jsteemann.github.io/blog/2015/03/27/improvements-for-data-modification-queries/

* added AQL `UPSERT` statement

  This adds an `UPSERT` statement to AQL that is a combination of both `INSERT` and `UPDATE` /
  `REPLACE`. The `UPSERT` will search for a matching document using a user-provided example.
  If no document matches the example, the *insert* part of the `UPSERT` statement will be
  executed. If there is a match, the *update* / *replace* part will be carried out:

      UPSERT { page: 'index.html' }                 /* search example */
        INSERT { page: 'index.html', pageViews: 1 } /* insert part */
        UPDATE { pageViews: OLD.pageViews + 1 }     /* update part */
        IN pageViews

  `UPSERT` can be used with an `UPDATE` or `REPLACE` clause. The `UPDATE` clause will perform
  a partial update of the found document, whereas the `REPLACE` clause will replace the found
  document entirely. The `UPDATE` or `REPLACE` parts can refer to the pseudo-value `OLD`, which
  contains all attributes of the found document.

  `UPSERT` statements can optionally return values. In the following query, the return
  attribute `found` will return the found document before the `UPDATE` was applied. If no
  document was found, `found` will contain a value of `null`. The `updated` result attribute will
  contain the inserted / updated document:

      UPSERT { page: 'index.html' }                 /* search example */
        INSERT { page: 'index.html', pageViews: 1 } /* insert part */
        UPDATE { pageViews: OLD.pageViews + 1 }     /* update part */
        IN pageViews
        RETURN { found: OLD, updated: NEW }

  A more detailed description of `UPSERT` can be found here:
  http://jsteemann.github.io/blog/2015/03/27/preview-of-the-upsert-command/

* adjusted default configuration value for `--server.backlog-size` from 10 to 64.

* issue #1231: bug xor feature in AQL: LENGTH(null) == 4

  This changes the behavior of the AQL `LENGTH` function as follows:

  - if the single argument to `LENGTH()` is `null`, then the result will now be `0`. In previous
    versions of ArangoDB, the result of `LENGTH(null)` was `4`.

  - if the single argument to `LENGTH()` is `true`, then the result will now be `1`. In previous
    versions of ArangoDB, the result of `LENGTH(true)` was `4`.

  - if the single argument to `LENGTH()` is `false`, then the result will now be `0`. In previous
    versions of ArangoDB, the result of `LENGTH(false)` was `5`.

  The results of `LENGTH()` with string, numeric, array object argument values do not change.

* issue #1298: Bulk import if data already exists (#1298)

  This change extends the HTTP REST API for bulk imports as follows:

  When documents are imported and the `_key` attribute is specified for them, the import can be
  used for inserting and updating/replacing documents. Previously, the import could be used for
  inserting new documents only, and re-inserting a document with an existing key would have failed
  with a *unique key constraint violated* error.

  The above behavior is still the default. However, the API now allows controlling the behavior
  in case of a unique key constraint error via the optional URL parameter `onDuplicate`.

  This parameter can have one of the following values:

  - `error`: when a unique key constraint error occurs, do not import or update the document but
    report an error. This is the default.

  - `update`: when a unique key constraint error occurs, try to (partially) update the existing
    document with the data specified in the import. This may still fail if the document would
    violate secondary unique indexes. Only the attributes present in the import data will be
    updated and other attributes already present will be preserved. The number of updated documents
    will be reported in the `updated` attribute of the HTTP API result.

  - `replace`: when a unique key constraint error occurs, try to fully replace the existing
    document with the data specified in the import. This may still fail if the document would
    violate secondary unique indexes. The number of replaced documents will be reported in the
    `updated` attribute of the HTTP API result.

  - `ignore`: when a unique key constraint error occurs, ignore this error. There will be no
    insert, update or replace for the particular document. Ignored documents will be reported
    separately in the `ignored` attribute of the HTTP API result.

  The result of the HTTP import API will now contain the attributes `ignored` and `updated`, which
  contain the number of ignored and updated documents respectively. These attributes will contain a
  value of zero unless the `onDuplicate` URL parameter is set to either `update` or `replace`
  (in this case the `updated` attribute may contain non-zero values) or `ignore` (in this case the
  `ignored` attribute may contain a non-zero value).

  To support the feature, arangoimp also has a new command line option `--on-duplicate` which can
  have one of the values `error`, `update`, `replace`, `ignore`. The default value is `error`.

  A few examples for using arangoimp with the `--on-duplicate` option can be found here:
  http://jsteemann.github.io/blog/2015/04/14/updating-documents-with-arangoimp/

* changed behavior of `db._query()` in the ArangoShell:

  if the command's result is printed in the shell, the first 10 results will be printed. Previously
  only a basic description of the underlying query result cursor was printed. Additionally, if the
  cursor result contains more than 10 results, the cursor is assigned to a global variable `more`,
  which can be used to iterate over the cursor result.

  Example:

      arangosh [_system]> db._query("FOR i IN 1..15 RETURN i")
      [object ArangoQueryCursor, count: 15, hasMore: true]

      [
        1,
        2,
        3,
        4,
        5,
        6,
        7,
        8,
        9,
        10
      ]

      type 'more' to show more documents


      arangosh [_system]> more
      [object ArangoQueryCursor, count: 15, hasMore: false]

      [
        11,
        12,
        13,
        14,
        15
      ]

* Disallow batchSize value 0 in HTTP `POST /_api/cursor`:

  The HTTP REST API `POST /_api/cursor` does not accept a `batchSize` parameter value of
  `0` any longer. A batch size of 0 never made much sense, but previous versions of ArangoDB
  did not check for this value. Now creating a cursor using a `batchSize` value 0 will
  result in an HTTP 400 error response

* REST Server: fix memory leaks when failing to add jobs

* 'EDGES' AQL Function

  The AQL function `EDGES` got a new fifth option parameter.
  Right now only one option is available: 'includeVertices'. This is a boolean parameter
  that allows to modify the result of the `EDGES` function.
  Default is 'includeVertices: false' which does not have any effect.
  'includeVertices: true' modifies the result, such that
  {vertex: <vertexDocument>, edge: <edgeDocument>} is returned.

* INCOMPATIBLE CHANGE:

  The result format of the AQL function `NEIGHBORS` has been changed.
  Before it has returned an array of objects containing 'vertex' and 'edge'.
  Now it will only contain the vertex directly.
  Also an additional option 'includeData' has been added.
  This is used to define if only the 'vertex._id' value should be returned (false, default),
  or if the vertex should be looked up in the collection and the complete JSON should be returned
  (true).
  Using only the id values can lead to significantly improved performance if this is the only information
  required.

  In order to get the old result format prior to ArangoDB 2.6, please use the function EDGES instead.
  Edges allows for a new option 'includeVertices' which, set to true, returns exactly the format of NEIGHBORS.
  Example:

      NEIGHBORS(<vertexCollection>, <edgeCollection>, <vertex>, <direction>, <example>)

  This can now be achieved by:

      EDGES(<edgeCollection>, <vertex>, <direction>, <example>, {includeVertices: true})

  If you are nesting several NEIGHBORS steps you can speed up their performance in the following way:

  Old Example:

  FOR va IN NEIGHBORS(Users, relations, 'Users/123', 'outbound') FOR vc IN NEIGHBORS(Products, relations, va.vertex._id, 'outbound') RETURN vc

  This can now be achieved by:

  FOR va IN NEIGHBORS(Users, relations, 'Users/123', 'outbound') FOR vc IN NEIGHBORS(Products, relations, va, 'outbound', null, {includeData: true}) RETURN vc
                                                                                                          ^^^^                  ^^^^^^^^^^^^^^^^^^^
                                                                                                  Use intermediate directly     include Data for final

* INCOMPATIBLE CHANGE:

  The AQL function `GRAPH_NEIGHBORS` now provides an additional option `includeData`.
  This option allows controlling whether the function should return the complete vertices
  or just their IDs. Returning only the IDs instead of the full vertices can lead to
  improved performance .

  If provided, `includeData` is set to `true`, all vertices in the result will be returned
  with all their attributes. The default value of `includeData` is `false`.
  This makes the default function results incompatible with previous versions of ArangoDB.

  To get the old result style in ArangoDB 2.6, please set the options as follows in calls
  to `GRAPH_NEIGHBORS`:

      GRAPH_NEIGHBORS(<graph>, <vertex>, { includeData: true })

* INCOMPATIBLE CHANGE:

  The AQL function `GRAPH_COMMON_NEIGHBORS` now provides an additional option `includeData`.
  This option allows controlling whether the function should return the complete vertices
  or just their IDs. Returning only the IDs instead of the full vertices can lead to
  improved performance .

  If provided, `includeData` is set to `true`, all vertices in the result will be returned
  with all their attributes. The default value of `includeData` is `false`.
  This makes the default function results incompatible with previous versions of ArangoDB.

  To get the old result style in ArangoDB 2.6, please set the options as follows in calls
  to `GRAPH_COMMON_NEIGHBORS`:

      GRAPH_COMMON_NEIGHBORS(<graph>, <vertexExamples1>, <vertexExamples2>, { includeData: true }, { includeData: true })

* INCOMPATIBLE CHANGE:

  The AQL function `GRAPH_SHORTEST_PATH` now provides an additional option `includeData`.
  This option allows controlling whether the function should return the complete vertices
  and edges or just their IDs. Returning only the IDs instead of full vertices and edges
  can lead to improved performance .

  If provided, `includeData` is set to `true`, all vertices and edges in the result will
  be returned with all their attributes. There is also an optional parameter `includePath` of
  type object.
  It has two optional sub-attributes `vertices` and `edges`, both of type boolean.
  Both can be set individually and the result will include all vertices on the path if
  `includePath.vertices == true` and all edges if `includePath.edges == true` respectively.

  The default value of `includeData` is `false`, and paths are now excluded by default.
  This makes the default function results incompatible with previous versions of ArangoDB.

  To get the old result style in ArangoDB 2.6, please set the options as follows in calls
  to `GRAPH_SHORTEST_PATH`:

      GRAPH_SHORTEST_PATH(<graph>, <source>, <target>, { includeData: true, includePath: { edges: true, vertices: true } })

  The attributes `startVertex` and `vertex` that were present in the results of `GRAPH_SHORTEST_PATH`
  in previous versions of ArangoDB will not be produced in 2.6. To calculate these attributes in 2.6,
  please extract the first and last elements from the `vertices` result attribute.

* INCOMPATIBLE CHANGE:

  The AQL function `GRAPH_DISTANCE_TO` will now return only the id the destination vertex
  in the `vertex` attribute, and not the full vertex data with all vertex attributes.

* INCOMPATIBLE CHANGE:

  All graph measurements functions in JavaScript module `general-graph` that calculated a
  single figure previously returned an array containing just the figure. Now these functions
  will return the figure directly and not put it inside an array.

  The affected functions are:

  * `graph._absoluteEccentricity`
  * `graph._eccentricity`
  * `graph._absoluteCloseness`
  * `graph._closeness`
  * `graph._absoluteBetweenness`
  * `graph._betweenness`
  * `graph._radius`
  * `graph._diameter`

* Create the `_graphs` collection in new databases with `waitForSync` attribute set to `false`

  The previous `waitForSync` value was `true`, so default the behavior when creating and dropping
  graphs via the HTTP REST API changes as follows if the new settings are in effect:

  * `POST /_api/graph` by default returns `HTTP 202` instead of `HTTP 201`
  * `DELETE /_api/graph/graph-name` by default returns `HTTP 202` instead of `HTTP 201`

  If the `_graphs` collection still has its `waitForSync` value set to `true`, then the HTTP status
  code will not change.

* Upgraded ICU to version 54; this increases performance in many places.
  based on https://code.google.com/p/chromium/issues/detail?id=428145

* added support for HTTP push aka chunked encoding

* issue #1051: add info whether server is running in service or user mode?

  This will add a "mode" attribute to the result of the result of HTTP GET `/_api/version?details=true`

  "mode" can have the following values:

  - `standalone`: server was started manually (e.g. on command-line)
  - `service`: service is running as Windows service, in daemon mode or under the supervisor

* improve system error messages in Windows port

* increased default value of `--server.request-timeout` from 300 to 1200 seconds for client tools
  (arangosh, arangoimp, arangodump, arangorestore)

* increased default value of `--server.connect-timeout` from 3 to 5 seconds for client tools
  (arangosh, arangoimp, arangodump, arangorestore)

* added startup option `--server.foxx-queues-poll-interval`

  This startup option controls the frequency with which the Foxx queues manager is checking
  the queue (or queues) for jobs to be executed.

  The default value is `1` second. Lowering this value will result in the queue manager waking
  up and checking the queues more frequently, which may increase CPU usage of the server.
  When not using Foxx queues, this value can be raised to save some CPU time.

* added startup option `--server.foxx-queues`

  This startup option controls whether the Foxx queue manager will check queue and job entries.
  Disabling this option can reduce server load but will prevent jobs added to Foxx queues from
  being processed at all.

  The default value is `true`, enabling the Foxx queues feature.

* make Foxx queues really database-specific.

  Foxx queues were and are stored in a database-specific collection `_queues`. However, a global
  cache variable for the queues led to the queue names being treated database-independently, which
  was wrong.

  Since 2.6, Foxx queues names are truly database-specific, so the same queue name can be used in
  two different databases for two different queues. Until then, it is advisable to think of queues
  as already being database-specific, and using the database name as a queue name prefix to be
  avoid name conflicts, e.g.:

      var queueName = "myQueue";
      var Foxx = require("org/arangodb/foxx");
      Foxx.queues.create(db._name() + ":" + queueName);

* added support for Foxx queue job types defined as app scripts.

  The old job types introduced in 2.4 are still supported but are known to cause issues in 2.5
  and later when the server is restarted or the job types are not defined in every thread.

  The new job types avoid this issue by storing an explicit mount path and script name rather
  than an assuming the job type is defined globally. It is strongly recommended to convert your
  job types to the new script-based system.

* renamed Foxx sessions option "sessionStorageApp" to "sessionStorage". The option now also accepts session storages directly.

* Added the following JavaScript methods for file access:
  * fs.copyFile() to copy single files
  * fs.copyRecursive() to copy directory trees
  * fs.chmod() to set the file permissions (non-Windows only)

* Added process.env for accessing the process environment from JavaScript code

* Cluster: kickstarter shutdown routines will more precisely follow the shutdown of its nodes.

* Cluster: don't delete agency connection objects that are currently in use.

* Cluster: improve passing along of HTTP errors

* fixed issue #1247: debian init script problems

* multi-threaded index creation on collection load

  When a collection contains more than one secondary index, they can be built in memory in
  parallel when the collection is loaded. How many threads are used for parallel index creation
  is determined by the new configuration parameter `--database.index-threads`. If this is set
  to 0, indexes are built by the opening thread only and sequentially. This is equivalent to
  the behavior in 2.5 and before.

* speed up building up primary index when loading collections

* added `count` attribute to `parameters.json` files of collections. This attribute indicates
  the number of live documents in the collection on unload. It is read when the collection is
  (re)loaded to determine the initial size for the collection's primary index

* removed remainders of MRuby integration, removed arangoirb

* simplified `controllers` property in Foxx manifests. You can now specify a filename directly
  if you only want to use a single file mounted at the base URL of your Foxx app.

* simplified `exports` property in Foxx manifests. You can now specify a filename directly if
  you only want to export variables from a single file in your Foxx app.

* added support for node.js-style exports in Foxx exports. Your Foxx exports file can now export
  arbitrary values using the `module.exports` property instead of adding properties to the
  `exports` object.

* added `scripts` property to Foxx manifests. You should now specify the `setup` and `teardown`
  files as properties of the `scripts` object in your manifests and can define custom,
  app-specific scripts that can be executed from the web interface or the CLI.

* added `tests` property to Foxx manifests. You can now define test cases using the `mocha`
  framework which can then be executed inside ArangoDB.

* updated `joi` package to 6.0.8.

* added `extendible` package.

* added Foxx model lifecycle events to repositories. See #1257.

* speed up resizing of edge index.

* allow to split an edge index into buckets which are resized individually.
  This is controlled by the `indexBuckets` attribute in the `properties`
  of the collection.

* fix a cluster deadlock bug in larger clusters by marking a thread waiting
  for a lock on a DBserver as blocked


v2.5.7 (2015-08-02)
-------------------

* V8: Upgrade to version 4.1.0.27 - this is intended to be the stable V8 version.


v2.5.6 (2015-07-21)
-------------------

* alter Windows build infrastructure so we can properly store pdb files.

* potentially fixed issue #1313: Wrong metric calculation at dashboard

  Escape whitespace in process name when scanning /proc/pid/stats

  This fixes statistics values read from that file

* Fixed variable naming in AQL `COLLECT INTO` results in case the COLLECT is placed
  in a subquery which itself is followed by other constructs that require variables


v2.5.5 (2015-05-29)
-------------------

* fixed vulnerability in JWT implementation.

* fixed format string for reading /proc/pid/stat

* take into account barriers used in different V8 contexts


v2.5.4 (2015-05-14)
-------------------

* added startup option `--log.performance`: specifying this option at startup will log
  performance-related info messages, mainly timings via the regular logging mechanisms

* cluster fixes

* fix for recursive copy under Windows


v2.5.3 (2015-04-29)
-------------------

* Fix fs.move to work across filesystem borders; Fixes Foxx app installation problems;
  issue #1292.

* Fix Foxx app install when installed on a different drive on Windows

* issue #1322: strange AQL result

* issue #1318: Inconsistent db._create() syntax

* issue #1315: queries to a collection fail with an empty response if the
  collection contains specific JSON data

* issue #1300: Make arangodump not fail if target directory exists but is empty

* allow specifying higher values than SOMAXCONN for `--server.backlog-size`

  Previously, arangod would not start when a `--server.backlog-size` value was
  specified that was higher than the platform's SOMAXCONN header value.

  Now, arangod will use the user-provided value for `--server.backlog-size` and
  pass it to the listen system call even if the value is higher than SOMAXCONN.
  If the user-provided value is higher than SOMAXCONN, arangod will log a warning
  on startup.

* Fixed a cluster deadlock bug. Mark a thread that is in a RemoteBlock as
  blocked to allow for additional dispatcher threads to be started.

* Fix locking in cluster by using another ReadWriteLock class for collections.

* Add a second DispatcherQueue for AQL in the cluster. This fixes a
  cluster-AQL thread explosion bug.


v2.5.2 (2015-04-11)
-------------------

* modules stored in _modules are automatically flushed when changed

* added missing query-id parameter in documentation of HTTP DELETE `/_api/query` endpoint

* added iterator for edge index in AQL queries

  this change may lead to less edges being read when used together with a LIMIT clause

* make graph viewer in web interface issue less expensive queries for determining
  a random vertex from the graph, and for determining vertex attributes

* issue #1285: syntax error, unexpected $undefined near '@_to RETURN obj

  this allows AQL bind parameter names to also start with underscores

* moved /_api/query to C++

* issue #1289: Foxx models created from database documents expose an internal method

* added `Foxx.Repository#exists`

* parallelize initialization of V8 context in multiple threads

* fixed a possible crash when the debug-level was TRACE

* cluster: do not initialize statistics collection on each
  coordinator, this fixes a race condition at startup

* cluster: fix a startup race w.r.t. the _configuration collection

* search for db:// JavaScript modules only after all local files have been
  considered, this speeds up the require command in a cluster considerably

* general cluster speedup in certain areas


v2.5.1 (2015-03-19)
-------------------

* fixed bug that caused undefined behavior when an AQL query was killed inside
  a calculation block

* fixed memleaks in AQL query cleanup in case out-of-memory errors are thrown

* by default, Debian and RedHat packages are built with debug symbols

* added option `--database.ignore-logfile-errors`

  This option controls how collection datafiles with a CRC mismatch are treated.

  If set to `false`, CRC mismatch errors in collection datafiles will lead
  to a collection not being loaded at all. If a collection needs to be loaded
  during WAL recovery, the WAL recovery will also abort (if not forced with
  `--wal.ignore-recovery-errors true`). Setting this flag to `false` protects
  users from unintentionally using a collection with corrupted datafiles, from
  which only a subset of the original data can be recovered.

  If set to `true`, CRC mismatch errors in collection datafiles will lead to
  the datafile being partially loaded. All data up to until the mismatch will
  be loaded. This will enable users to continue with collection datafiles
  that are corrupted, but will result in only a partial load of the data.
  The WAL recovery will still abort when encountering a collection with a
  corrupted datafile, at least if `--wal.ignore-recovery-errors` is not set to
  `true`.

  The default value is *true*, so for collections with corrupted datafiles
  there might be partial data loads once the WAL recovery has finished. If
  the WAL recovery will need to load a collection with a corrupted datafile,
  it will still stop when using the default values.

* INCOMPATIBLE CHANGE:

  make the arangod server refuse to start if during startup it finds a non-readable
  `parameter.json` file for a database or a collection.

  Stopping the startup process in this case requires manual intervention (fixing
  the unreadable files), but prevents follow-up errors due to ignored databases or
  collections from happening.

* datafiles and `parameter.json` files written by arangod are now created with read and write
  privileges for the arangod process user, and with read and write privileges for the arangod
  process group.

  Previously, these files were created with user read and write permissions only.

* INCOMPATIBLE CHANGE:

  abort WAL recovery if one of the collection's datafiles cannot be opened

* INCOMPATIBLE CHANGE:

  never try to raise the privileges after dropping them, this can lead to a race condition while
  running the recovery

  If you require to run ArangoDB on a port lower than 1024, you must run ArangoDB as root.

* fixed inefficiencies in `remove` methods of general-graph module

* added option `--database.slow-query-threshold` for controlling the default AQL slow query
  threshold value on server start

* add system error strings for Windows on many places

* rework service startup so we announce 'RUNNING' only when we're finished starting.

* use the Windows eventlog for FATAL and ERROR - log messages

* fix service handling in NSIS Windows installer, specify human readable name

* add the ICU_DATA environment variable to the fatal error messages

* fixed issue #1265: arangod crashed with SIGSEGV

* fixed issue #1241: Wildcards in examples


v2.5.0 (2015-03-09)
-------------------

* installer fixes for Windows

* fix for downloading Foxx

* fixed issue #1258: http pipelining not working?


v2.5.0-beta4 (2015-03-05)
-------------------------

* fixed issue #1247: debian init script problems


v2.5.0-beta3 (2015-02-27)
-------------------------

* fix Windows install path calculation in arango

* fix Windows logging of long strings

* fix possible undefinedness of const strings in Windows


v2.5.0-beta2 (2015-02-23)
-------------------------

* fixed issue #1256: agency binary not found #1256

* fixed issue #1230: API: document/col-name/_key and cursor return different floats

* front-end: dashboard tries not to (re)load statistics if user has no access

* V8: Upgrade to version 3.31.74.1

* etcd: Upgrade to version 2.0 - This requires go 1.3 to compile at least.

* refuse to startup if ICU wasn't initialized, this will i.e. prevent errors from being printed,
  and libraries from being loaded.

* front-end: unwanted removal of index table header after creating new index

* fixed issue #1248: chrome: applications filtering not working

* fixed issue #1198: queries remain in aql editor (front-end) if you navigate through different tabs

* Simplify usage of Foxx

  Thanks to our user feedback we learned that Foxx is a powerful, yet rather complicated concept.
  With this release we tried to make it less complicated while keeping all its strength.
  That includes a rewrite of the documentation as well as some code changes as listed below:

  * Moved Foxx applications to a different folder.

    The naming convention now is: <app-path>/_db/<dbname>/<mountpoint>/APP
    Before it was: <app-path>/databases/<dbname>/<appname>:<appversion>
    This caused some trouble as apps where cached based on name and version and updates did not apply.
    Hence the path on filesystem and the app's access URL had no relation to one another.
    Now the path on filesystem is identical to the URL (except for slashes and the appended APP)

  * Rewrite of Foxx routing

    The routing of Foxx has been exposed to major internal changes we adjusted because of user feedback.
    This allows us to set the development mode per mountpoint without having to change paths and hold
    apps at separate locations.

  * Foxx Development mode

    The development mode used until 2.4 is gone. It has been replaced by a much more mature version.
    This includes the deprecation of the javascript.dev-app-path parameter, which is useless since 2.5.
    Instead of having two separate app directories for production and development, apps now reside in
    one place, which is used for production as well as for development.
    Apps can still be put into development mode, changing their behavior compared to production mode.
    Development mode apps are still reread from disk at every request, and still they ship more debug
    output.

    This change has also made the startup options `--javascript.frontend-development-mode` and
    `--javascript.dev-app-path` obsolete. The former option will not have any effect when set, and the
    latter option is only read and used during the upgrade to 2.5 and does not have any effects later.

  * Foxx install process

    Installing Foxx apps has been a two step process: import them into ArangoDB and mount them at a
    specific mountpoint. These operations have been joined together. You can install an app at one
    mountpoint, that's it. No fetch, mount, unmount, purge cycle anymore. The commands have been
    simplified to just:

    * install: get your Foxx app up and running
    * uninstall: shut it down and erase it from disk

  * Foxx error output

    Until 2.4 the errors produced by Foxx were not optimal. Often, the error message was just
    `unable to parse manifest` and contained only an internal stack trace.
    In 2.5 we made major improvements there, including a much more fine-grained error output that
    helps you debug your Foxx apps. The error message printed is now much closer to its source and
    should help you track it down.

    Also we added the default handlers for unhandled errors in Foxx apps:

    * You will get a nice internal error page whenever your Foxx app is called but was not installed
      due to any error
    * You will get a proper error message when having an uncaught error appears in any app route

    In production mode the messages above will NOT contain any information about your Foxx internals
    and are safe to be exposed to third party users.
    In development mode the messages above will contain the stacktrace (if available), making it easier for
    your in-house devs to track down errors in the application.

* added `console` object to Foxx apps. All Foxx apps now have a console object implementing
  the familiar Console API in their global scope, which can be used to log diagnostic
  messages to the database.

* added `org/arangodb/request` module, which provides a simple API for making HTTP requests
  to external services.

* added optimizer rule `propagate-constant-attributes`

  This rule will look inside `FILTER` conditions for constant value equality comparisons,
  and insert the constant values in other places in `FILTER`s. For example, the rule will
  insert `42` instead of `i.value` in the second `FILTER` of the following query:

      FOR i IN c1 FOR j IN c2 FILTER i.value == 42 FILTER j.value == i.value RETURN 1

* added `filtered` value to AQL query execution statistics

  This value indicates how many documents were filtered by `FilterNode`s in the AQL query.
  Note that `IndexRangeNode`s can also filter documents by selecting only the required ranges
  from the index. The `filtered` value will not include the work done by `IndexRangeNode`s,
  but only the work performed by `FilterNode`s.

* added support for sparse hash and skiplist indexes

  Hash and skiplist indexes can optionally be made sparse. Sparse indexes exclude documents
  in which at least one of the index attributes is either not set or has a value of `null`.

  As such documents are excluded from sparse indexes, they may contain fewer documents than
  their non-sparse counterparts. This enables faster indexing and can lead to reduced memory
  usage in case the indexed attribute does occur only in some, but not all documents of the
  collection. Sparse indexes will also reduce the number of collisions in non-unique hash
  indexes in case non-existing or optional attributes are indexed.

  In order to create a sparse index, an object with the attribute `sparse` can be added to
  the index creation commands:

      db.collection.ensureHashIndex(attributeName, { sparse: true });
      db.collection.ensureHashIndex(attributeName1, attributeName2, { sparse: true });
      db.collection.ensureUniqueConstraint(attributeName, { sparse: true });
      db.collection.ensureUniqueConstraint(attributeName1, attributeName2, { sparse: true });

      db.collection.ensureSkiplist(attributeName, { sparse: true });
      db.collection.ensureSkiplist(attributeName1, attributeName2, { sparse: true });
      db.collection.ensureUniqueSkiplist(attributeName, { sparse: true });
      db.collection.ensureUniqueSkiplist(attributeName1, attributeName2, { sparse: true });

  Note that in place of the above specialized index creation commands, it is recommended to use
  the more general index creation command `ensureIndex`:

  ```js
  db.collection.ensureIndex({ type: "hash", sparse: true, unique: true, fields: [ attributeName ] });
  db.collection.ensureIndex({ type: "skiplist", sparse: false, unique: false, fields: [ "a", "b" ] });
  ```

  When not explicitly set, the `sparse` attribute defaults to `false` for new indexes.

  This causes a change in behavior when creating a unique hash index without specifying the
  sparse flag: in 2.4, unique hash indexes were implicitly sparse, always excluding `null` values.
  There was no option to control this behavior, and sparsity was neither supported for non-unique
  hash indexes nor skiplists in 2.4. This implicit sparsity of unique hash indexes was considered
  an inconsistency, and therefore the behavior was cleaned up in 2.5. As of 2.5, indexes will
  only be created sparse if sparsity is explicitly requested. Existing unique hash indexes from 2.4
  or before will automatically be migrated so they are still sparse after the upgrade to 2.5.

  Geo indexes are implicitly sparse, meaning documents without the indexed location attribute or
  containing invalid location coordinate values will be excluded from the index automatically. This
  is also a change when compared to pre-2.5 behavior, when documents with missing or invalid
  coordinate values may have caused errors on insertion when the geo index' `unique` flag was set
  and its `ignoreNull` flag was not.

  This was confusing and has been rectified in 2.5. The method `ensureGeoConstaint()` now does the
  same as `ensureGeoIndex()`. Furthermore, the attributes `constraint`, `unique`, `ignoreNull` and
  `sparse` flags are now completely ignored when creating geo indexes.

  The same is true for fulltext indexes. There is no need to specify non-uniqueness or sparsity for
  geo or fulltext indexes. They will always be non-unique and sparse.

  As sparse indexes may exclude some documents, they cannot be used for every type of query.
  Sparse hash indexes cannot be used to find documents for which at least one of the indexed
  attributes has a value of `null`. For example, the following AQL query cannot use a sparse
  index, even if one was created on attribute `attr`:

      FOR doc In collection
        FILTER doc.attr == null
        RETURN doc

  If the lookup value is non-constant, a sparse index may or may not be used, depending on
  the other types of conditions in the query. If the optimizer can safely determine that
  the lookup value cannot be `null`, a sparse index may be used. When uncertain, the optimizer
  will not make use of a sparse index in a query in order to produce correct results.

  For example, the following queries cannot use a sparse index on `attr` because the optimizer
  will not know beforehand whether the comparison values for `doc.attr` will include `null`:

      FOR doc In collection
        FILTER doc.attr == SOME_FUNCTION(...)
        RETURN doc

      FOR other IN otherCollection
        FOR doc In collection
          FILTER doc.attr == other.attr
          RETURN doc

  Sparse skiplist indexes can be used for sorting if the optimizer can safely detect that the
  index range does not include `null` for any of the index attributes.

* inspection of AQL data-modification queries will now detect if the data-modification part
  of the query can run in lockstep with the data retrieval part of the query, or if the data
  retrieval part must be executed before the data modification can start.

  Executing the two in lockstep allows using much smaller buffers for intermediate results
  and starts the actual data-modification operations much earlier than if the two phases
  were executed separately.

* Allow dynamic attribute names in AQL object literals

  This allows using arbitrary expressions to construct attribute names in object
  literals specified in AQL queries. To disambiguate expressions and other unquoted
  attribute names, dynamic attribute names need to be enclosed in brackets (`[` and `]`).
  Example:

      FOR i IN 1..100
        RETURN { [ CONCAT('value-of-', i) ] : i }

* make AQL optimizer rule "use-index-for-sort" remove sort also in case a non-sorted
  index (e.g. a hash index) is used for only equality lookups and all sort attributes
  are covered by the index.

  Example that does not require an extra sort (needs hash index on `value`):

      FOR doc IN collection FILTER doc.value == 1 SORT doc.value RETURN doc

  Another example that does not require an extra sort (with hash index on `value1`, `value2`):

      FOR doc IN collection FILTER doc.value1 == 1 && doc.value2 == 2 SORT doc.value1, doc.value2 RETURN doc

* make AQL optimizer rule "use-index-for-sort" remove sort also in case the sort criteria
  excludes the left-most index attributes, but the left-most index attributes are used
  by the index for equality-only lookups.

  Example that can use the index for sorting (needs skiplist index on `value1`, `value2`):

      FOR doc IN collection FILTER doc.value1 == 1 SORT doc.value2 RETURN doc

* added selectivity estimates for primary index, edge index, and hash index

  The selectivity estimates are returned by the `GET /_api/index` REST API method
  in a sub-attribute `selectivityEstimate` for each index that supports it. This
  attribute will be omitted for indexes that do not provide selectivity estimates.
  If provided, the selectivity estimate will be a numeric value between 0 and 1.

  Selectivity estimates will also be reported in the result of `collection.getIndexes()`
  for all indexes that support this. If no selectivity estimate can be determined for
  an index, the attribute `selectivityEstimate` will be omitted here, too.

  The web interface also shows selectivity estimates for each index that supports this.

  Currently the following index types can provide selectivity estimates:
  - primary index
  - edge index
  - hash index (unique and non-unique)

  No selectivity estimates will be provided when running in cluster mode.

* fixed issue #1226: arangod log issues

* added additional logger if arangod is started in foreground mode on a tty

* added AQL optimizer rule "move-calculations-down"

* use exclusive native SRWLocks on Windows instead of native mutexes

* added AQL functions `MD5`, `SHA1`, and `RANDOM_TOKEN`.

* reduced number of string allocations when parsing certain AQL queries

  parsing numbers (integers or doubles) does not require a string allocation
  per number anymore

* RequestContext#bodyParam now accepts arbitrary joi schemas and rejects invalid (but well-formed) request bodies.

* enforce that AQL user functions are wrapped inside JavaScript function () declarations

  AQL user functions were always expected to be wrapped inside a JavaScript function, but previously
  this was not enforced when registering a user function. Enforcing the AQL user functions to be contained
  inside functions prevents functions from doing some unexpected things that may have led to undefined
  behavior.

* Windows service uninstalling: only remove service if it points to the currently running binary,
  or --force was specified.

* Windows (debug only): print stacktraces on crash and run minidump

* Windows (cygwin): if you run arangosh in a cygwin shell or via ssh we will detect this and use
  the appropriate output functions.

* Windows: improve process management

* fix IPv6 reverse ip lookups - so far we only did IPv4 addresses.

* improve join documentation, add outer join example

* run jslint for unit tests too, to prevent "memory leaks" by global js objects with native code.

* fix error logging for exceptions - we wouldn't log the exception message itself so far.

* improve error reporting in the http client (Windows & *nix)

* improve error reports in cluster

* Standard errors can now contain custom messages.


v2.4.7 (XXXX-XX-XX)
-------------------

* fixed issue #1282: Geo WITHIN_RECTANGLE for nested lat/lng


v2.4.6 (2015-03-18)
-------------------

* added option `--database.ignore-logfile-errors`

  This option controls how collection datafiles with a CRC mismatch are treated.

  If set to `false`, CRC mismatch errors in collection datafiles will lead
  to a collection not being loaded at all. If a collection needs to be loaded
  during WAL recovery, the WAL recovery will also abort (if not forced with
  `--wal.ignore-recovery-errors true`). Setting this flag to `false` protects
  users from unintentionally using a collection with corrupted datafiles, from
  which only a subset of the original data can be recovered.

  If set to `true`, CRC mismatch errors in collection datafiles will lead to
  the datafile being partially loaded. All data up to until the mismatch will
  be loaded. This will enable users to continue with a collection datafiles
  that are corrupted, but will result in only a partial load of the data.
  The WAL recovery will still abort when encountering a collection with a
  corrupted datafile, at least if `--wal.ignore-recovery-errors` is not set to
  `true`.

  The default value is *true*, so for collections with corrupted datafiles
  there might be partial data loads once the WAL recovery has finished. If
  the WAL recovery will need to load a collection with a corrupted datafile,
  it will still stop when using the default values.

* INCOMPATIBLE CHANGE:

  make the arangod server refuse to start if during startup it finds a non-readable
  `parameter.json` file for a database or a collection.

  Stopping the startup process in this case requires manual intervention (fixing
  the unreadable files), but prevents follow-up errors due to ignored databases or
  collections from happening.

* datafiles and `parameter.json` files written by arangod are now created with read and write
  privileges for the arangod process user, and with read and write privileges for the arangod
  process group.

  Previously, these files were created with user read and write permissions only.

* INCOMPATIBLE CHANGE:

  abort WAL recovery if one of the collection's datafiles cannot be opened

* INCOMPATIBLE CHANGE:

  never try to raise the privileges after dropping them, this can lead to a race condition while
  running the recovery

  If you require to run ArangoDB on a port lower than 1024, you must run ArangoDB as root.

* fixed inefficiencies in `remove` methods of general-graph module

* added option `--database.slow-query-threshold` for controlling the default AQL slow query
  threshold value on server start


v2.4.5 (2015-03-16)
-------------------

* added elapsed time to HTTP request logging output (`--log.requests-file`)

* added AQL current and slow query tracking, killing of AQL queries

  This change enables retrieving the list of currently running AQL queries inside the selected database.
  AQL queries with an execution time beyond a certain threshold can be moved to a "slow query" facility
  and retrieved from there. Queries can also be killed by specifying the query id.

  This change adds the following HTTP REST APIs:

  - `GET /_api/query/current`: for retrieving the list of currently running queries
  - `GET /_api/query/slow`: for retrieving the list of slow queries
  - `DELETE /_api/query/slow`: for clearing the list of slow queries
  - `GET /_api/query/properties`: for retrieving the properties for query tracking
  - `PUT /_api/query/properties`: for adjusting the properties for query tracking
  - `DELETE /_api/query/<id>`: for killing an AQL query

  The following JavaScript APIs have been added:

  - require("org/arangodb/aql/queries").current();
  - require("org/arangodb/aql/queries").slow();
  - require("org/arangodb/aql/queries").clearSlow();
  - require("org/arangodb/aql/queries").properties();
  - require("org/arangodb/aql/queries").kill();

* fixed issue #1265: arangod crashed with SIGSEGV

* fixed issue #1241: Wildcards in examples

* fixed comment parsing in Foxx controllers


v2.4.4 (2015-02-24)
-------------------

* fixed the generation template for foxx apps. It now does not create deprecated functions anymore

* add custom visitor functionality for `GRAPH_NEIGHBORS` function, too

* increased default value of traversal option *maxIterations* to 100 times of its previous
  default value


v2.4.3 (2015-02-06)
-------------------

* fix multi-threading with openssl when running under Windows

* fix timeout on socket operations when running under Windows

* Fixed an error in Foxx routing which caused some apps that worked in 2.4.1 to fail with status 500: `undefined is not a function` errors in 2.4.2
  This error was occurring due to seldom internal rerouting introduced by the malformed application handler.


v2.4.2 (2015-01-30)
-------------------

* added custom visitor functionality for AQL traversals

  This allows more complex result processing in traversals triggered by AQL. A few examples
  are shown in [this article](http://jsteemann.github.io/blog/2015/01/28/using-custom-visitors-in-aql-graph-traversals/).

* improved number of results estimated for nodes of type EnumerateListNode and SubqueryNode
  in AQL explain output

* added AQL explain helper to explain arbitrary AQL queries

  The helper function prints the query execution plan and the indexes to be used in the
  query. It can be invoked from the ArangoShell or the web interface as follows:

      require("org/arangodb/aql/explainer").explain(query);

* enable use of indexes for certain AQL conditions with non-equality predicates, in
  case the condition(s) also refer to indexed attributes

  The following queries will now be able to use indexes:

      FILTER a.indexed == ... && a.indexed != ...
      FILTER a.indexed == ... && a.nonIndexed != ...
      FILTER a.indexed == ... && ! (a.indexed == ...)
      FILTER a.indexed == ... && ! (a.nonIndexed == ...)
      FILTER a.indexed == ... && ! (a.indexed != ...)
      FILTER a.indexed == ... && ! (a.nonIndexed != ...)
      FILTER (a.indexed == ... && a.nonIndexed == ...) || (a.indexed == ... && a.nonIndexed == ...)
      FILTER (a.indexed == ... && a.nonIndexed != ...) || (a.indexed == ... && a.nonIndexed != ...)

* Fixed spuriously occurring "collection not found" errors when running queries on local
  collections on a cluster DB server

* Fixed upload of Foxx applications to the server for apps exceeding approx. 1 MB zipped.

* Malformed Foxx applications will now return a more useful error when any route is requested.

  In Production a Foxx app mounted on /app will display an html page on /app/* stating a 503 Service temporarily not available.
  It will not state any information about your Application.
  Before it was a 404 Not Found without any information and not distinguishable from a correct not found on your route.

  In Development Mode the html page also contains information about the error occurred.

* Unhandled errors thrown in Foxx routes are now handled by the Foxx framework itself.

  In Production the route will return a status 500 with a body {error: "Error statement"}.
  In Development the route will return a status 500 with a body {error: "Error statement", stack: "..."}

  Before, it was status 500 with a plain text stack including ArangoDB internal routing information.

* The Applications tab in web interface will now request development apps more often.
  So if you have a fixed a syntax error in your app it should always be visible after reload.


v2.4.1 (2015-01-19)
-------------------

* improved WAL recovery output

* fixed certain OR optimizations in AQL optimizer

* better diagnostics for arangoimp

* fixed invalid result of HTTP REST API method `/_admin/foxx/rescan`

* fixed possible segmentation fault when passing a Buffer object into a V8 function
  as a parameter

* updated AQB module to 1.8.0.


v2.4.0 (2015-01-13)
-------------------

* updated AQB module to 1.7.0.

* fixed V8 integration-related crashes

* make `fs.move(src, dest)` also fail when both `src` and `dest` are
  existing directories. This ensures the same behavior of the move operation
  on different platforms.

* fixed AQL insert operation for multi-shard collections in cluster

* added optional return value for AQL data-modification queries.
  This allows returning the documents inserted, removed or updated with the query, e.g.

      FOR doc IN docs REMOVE doc._key IN docs LET removed = OLD RETURN removed
      FOR doc IN docs INSERT { } IN docs LET inserted = NEW RETURN inserted
      FOR doc IN docs UPDATE doc._key WITH { } IN docs LET previous = OLD RETURN previous
      FOR doc IN docs UPDATE doc._key WITH { } IN docs LET updated = NEW RETURN updated

  The variables `OLD` and `NEW` are automatically available when a `REMOVE`, `INSERT`,
  `UPDATE` or `REPLACE` statement is immediately followed by a `LET` statement.
  Note that the `LET` and `RETURN` statements in data-modification queries are not as
  flexible as the general versions of `LET` and `RETURN`. When returning documents from
  data-modification operations, only a single variable can be assigned using `LET`, and
  the assignment can only be either `OLD` or `NEW`, but not an arbitrary expression. The
  `RETURN` statement also allows using the just-created variable only, and no arbitrary
  expressions.


v2.4.0-beta1 (2014-12-26)
--------------------------

* fixed superstates in FoxxGenerator

* fixed issue #1065: Aardvark: added creation of documents and edges with _key property

* fixed issue #1198: Aardvark: current AQL editor query is now cached

* Upgraded V8 version from 3.16.14 to 3.29.59

  The built-in version of V8 has been upgraded from 3.16.14 to 3.29.59.
  This activates several ES6 (also dubbed *Harmony* or *ES.next*) features in
  ArangoDB, both in the ArangoShell and the ArangoDB server. They can be
  used for scripting and in server-side actions such as Foxx routes, traversals
  etc.

  The following ES6 features are available in ArangoDB 2.4 by default:

  * iterators
  * the `of` operator
  * symbols
  * predefined collections types (Map, Set etc.)
  * typed arrays

  Many other ES6 features are disabled by default, but can be made available by
  starting arangod or arangosh with the appropriate options:

  * arrow functions
  * proxies
  * generators
  * String, Array, and Number enhancements
  * constants
  * enhanced object and numeric literals

  To activate all these ES6 features in arangod or arangosh, start it with
  the following options:

      arangosh --javascript.v8-options="--harmony --harmony_generators"

  More details on the available ES6 features can be found in
  [this blog](https://jsteemann.github.io/blog/2014/12/19/using-es6-features-in-arangodb/).

* Added Foxx generator for building Hypermedia APIs

  A more detailed description is [here](https://www.arangodb.com/2014/12/08/building-hypermedia-apis-foxxgenerator)

* New `Applications` tab in web interface:

  The `applications` tab got a complete redesign.
  It will now only show applications that are currently running on ArangoDB.
  For a selected application, a new detailed view has been created.
  This view provides a better overview of the app:
  * author
  * license
  * version
  * contributors
  * download links
  * API documentation

  To install a new application, a new dialog is now available.
  It provides the features already available in the console application `foxx-manager` plus some more:
  * install an application from Github
  * install an application from a zip file
  * install an application from ArangoDB's application store
  * create a new application from scratch: this feature uses a generator to
    create a Foxx application with pre-defined CRUD methods for a given list
    of collections. The generated Foxx app can either be downloaded as a zip file or
    be installed on the server. Starting with a new Foxx app has never been easier.

* fixed issue #1102: Aardvark: Layout bug in documents overview

  The documents overview was entirely destroyed in some situations on Firefox.
  We replaced the plugin we used there.

* fixed issue #1168: Aardvark: pagination buttons jumping

* fixed issue #1161: Aardvark: Click on Import JSON imports previously uploaded file

* removed configure options `--enable-all-in-one-v8`, `--enable-all-in-one-icu`,
  and `--enable-all-in-one-libev`.

* global internal rename to fix naming incompatibilities with JSON:

  Internal functions with names containing `array` have been renamed to `object`,
  internal functions with names containing `list` have been renamed to `array`.
  The renaming was mainly done in the C++ parts. The documentation has also been
  adjusted so that the correct JSON type names are used in most places.

  The change also led to the addition of a few function aliases in AQL:

  * `TO_LIST` now is an alias of the new `TO_ARRAY`
  * `IS_LIST` now is an alias of the new `IS_ARRAY`
  * `IS_DOCUMENT` now is an alias of the new `IS_OBJECT`

  The changed also renamed the option `mergeArrays` to `mergeObjects` for AQL
  data-modification query options and HTTP document modification API

* AQL: added optimizer rule "remove-filter-covered-by-index"

  This rule removes FilterNodes and CalculationNodes from an execution plan if the
  filter is already covered by a previous IndexRangeNode. Removing the CalculationNode
  and the FilterNode will speed up query execution because the query requires less
  computation.

* AQL: added optimizer rule "remove-sort-rand"

  This rule removes a `SORT RAND()` expression from a query and moves the random
  iteration into the appropriate `EnumerateCollectionNode`. This is more efficient
  than individually enumerating and then sorting randomly.

* AQL: range optimizations for IN and OR

  This change enables usage of indexes for several additional cases. Filters containing
  the `IN` operator can now make use of indexes, and multiple OR- or AND-combined filter
  conditions can now also use indexes if the filters are accessing the same indexed
  attribute.

  Here are a few examples of queries that can now use indexes but couldn't before:

    FOR doc IN collection
      FILTER doc.indexedAttribute == 1 || doc.indexedAttribute > 99
      RETURN doc

    FOR doc IN collection
      FILTER doc.indexedAttribute IN [ 3, 42 ] || doc.indexedAttribute > 99
      RETURN doc

    FOR doc IN collection
      FILTER (doc.indexedAttribute > 2 && doc.indexedAttribute < 10) ||
             (doc.indexedAttribute > 23 && doc.indexedAttribute < 42)
      RETURN doc

* fixed issue #500: AQL parentheses issue

  This change allows passing subqueries as AQL function parameters without using
  duplicate brackets (e.g. `FUNC(query)` instead of `FUNC((query))`

* added optional `COUNT` clause to AQL `COLLECT`

  This allows more efficient group count calculation queries, e.g.

      FOR doc IN collection
        COLLECT age = doc.age WITH COUNT INTO length
        RETURN { age: age, count: length }

  A count-only query is also possible:

      FOR doc IN collection
        COLLECT WITH COUNT INTO length
        RETURN length

* fixed missing makeDirectory when fetching a Foxx application from a zip file

* fixed issue #1134: Change the default endpoint to localhost

  This change will modify the IP address ArangoDB listens on to 127.0.0.1 by default.
  This will make new ArangoDB installations unaccessible from clients other than
  localhost unless changed. This is a security feature.

  To make ArangoDB accessible from any client, change the server's configuration
  (`--server.endpoint`) to either `tcp://0.0.0.0:8529` or the server's publicly
  visible IP address.

* deprecated `Repository#modelPrototype`. Use `Repository#model` instead.

* IMPORTANT CHANGE: by default, system collections are included in replication and all
  replication API return values. This will lead to user accounts and credentials
  data being replicated from master to slave servers. This may overwrite
  slave-specific database users.

  If this is undesired, the `_users` collection can be excluded from replication
  easily by setting the `includeSystem` attribute to `false` in the following commands:

  * replication.sync({ includeSystem: false });
  * replication.applier.properties({ includeSystem: false });

  This will exclude all system collections (including `_aqlfunctions`, `_graphs` etc.)
  from the initial synchronization and the continuous replication.

  If this is also undesired, it is also possible to specify a list of collections to
  exclude from the initial synchronization and the continuous replication using the
  `restrictCollections` attribute, e.g.:

      replication.applier.properties({
        includeSystem: true,
        restrictType: "exclude",
        restrictCollections: [ "_users", "_graphs", "foo" ]
      });

  The HTTP API methods for fetching the replication inventory and for dumping collections
  also support the `includeSystem` control flag via a URL parameter.

* removed DEPRECATED replication methods:
  * `replication.logger.start()`
  * `replication.logger.stop()`
  * `replication.logger.properties()`
  * HTTP PUT `/_api/replication/logger-start`
  * HTTP PUT `/_api/replication/logger-stop`
  * HTTP GET `/_api/replication/logger-config`
  * HTTP PUT `/_api/replication/logger-config`

* fixed issue #1174, which was due to locking problems in distributed
  AQL execution

* improved cluster locking for AQL avoiding deadlocks

* use DistributeNode for modifying queries with REPLACE and UPDATE, if
  possible


v2.3.6 (2015-XX-XX)
-------------------

* fixed AQL subquery optimization that produced wrong result when multiple subqueries
  directly followed each other and and a directly following `LET` statement did refer
  to any but the first subquery.


v2.3.5 (2015-01-16)
-------------------

* fixed intermittent 404 errors in Foxx apps after mounting or unmounting apps

* fixed issue #1200: Expansion operator results in "Cannot call method 'forEach' of null"

* fixed issue #1199: Cannot unlink root node of plan


v2.3.4 (2014-12-23)
-------------------

* fixed cerberus path for MyArangoDB


v2.3.3 (2014-12-17)
-------------------

* fixed error handling in instantiation of distributed AQL queries, this
  also fixes a bug in cluster startup with many servers

* issue #1185: parse non-fractional JSON numbers with exponent (e.g. `4e-261`)

* issue #1159: allow --server.request-timeout and --server.connect-timeout of 0


v2.3.2 (2014-12-09)
-------------------

* fixed issue #1177: Fix bug in the user app's storage

* fixed issue #1173: AQL Editor "Save current query" resets user password

* fixed missing makeDirectory when fetching a Foxx application from a zip file

* put in warning about default changed: fixed issue #1134: Change the default endpoint to localhost

* fixed issue #1163: invalid fullCount value returned from AQL

* fixed range operator precedence

* limit default maximum number of plans created by AQL optimizer to 256 (from 1024)

* make AQL optimizer not generate an extra plan if an index can be used, but modify
  existing plans in place

* fixed AQL cursor ttl (time-to-live) issue

  Any user-specified cursor ttl value was not honored since 2.3.0.

* fixed segfault in AQL query hash index setup with unknown shapes

* fixed memleaks

* added AQL optimizer rule for removing `INTO` from a `COLLECT` statement if not needed

* fixed issue #1131

  This change provides the `KEEP` clause for `COLLECT ... INTO`. The `KEEP` clause
  allows controlling which variables will be kept in the variable created by `INTO`.

* fixed issue #1147, must protect dispatcher ID for etcd

v2.3.1 (2014-11-28)
-------------------

* recreate password if missing during upgrade

* fixed issue #1126

* fixed non-working subquery index optimizations

* do not restrict summary of Foxx applications to 60 characters

* fixed display of "required" path parameters in Foxx application documentation

* added more optimizations of constants values in AQL FILTER conditions

* fixed invalid or-to-in optimization for FILTERs containing comparisons
  with boolean values

* fixed replication of `_graphs` collection

* added AQL list functions `PUSH`, `POP`, `UNSHIFT`, `SHIFT`, `REMOVE_VALUES`,
  `REMOVE_VALUE`, `REMOVE_NTH` and `APPEND`

* added AQL functions `CALL` and `APPLY` to dynamically call other functions

* fixed AQL optimizer cost estimation for LIMIT node

* prevent Foxx queues from permanently writing to the journal even when
  server is idle

* fixed AQL COLLECT statement with INTO clause, which copied more variables
  than v2.2 and thus lead to too much memory consumption.
  This deals with #1107.

* fixed AQL COLLECT statement, this concerned every COLLECT statement,
  only the first group had access to the values of the variables before
  the COLLECT statement. This deals with #1127.

* fixed some AQL internals, where sometimes too many items were
  fetched from upstream in the presence of a LIMIT clause. This should
  generally improve performance.


v2.3.0 (2014-11-18)
-------------------

* fixed syslog flags. `--log.syslog` is deprecated and setting it has no effect,
  `--log.facility` now works as described. Application name has been changed from
  `triagens` to `arangod`. It can be changed using `--log.application`. The syslog
  will only contain the actual log message. The datetime prefix is omitted.

* fixed deflate in SimpleHttpClient

* fixed issue #1104: edgeExamples broken or changed

* fixed issue #1103: Error while importing user queries

* fixed issue #1100: AQL: HAS() fails on doc[attribute_name]

* fixed issue #1098: runtime error when creating graph vertex

* hide system applications in **Applications** tab by default

  Display of system applications can be toggled by using the *system applications*
  toggle in the UI.

* added HTTP REST API for managing tasks (`/_api/tasks`)

* allow passing character lists as optional parameter to AQL functions `TRIM`,
  `LTRIM` and `RTRIM`

  These functions now support trimming using custom character lists. If no character
  lists are specified, all whitespace characters will be removed as previously:

      TRIM("  foobar\t \r\n ")         // "foobar"
      TRIM(";foo;bar;baz, ", "; ")     // "foo;bar;baz"

* added AQL string functions `LTRIM`, `RTRIM`, `FIND_FIRST`, `FIND_LAST`, `SPLIT`,
  `SUBSTITUTE`

* added AQL functions `ZIP`, `VALUES` and `PERCENTILE`

* made AQL functions `CONCAT` and `CONCAT_SEPARATOR` work with list arguments

* dynamically create extra dispatcher threads if required

* fixed issue #1097: schemas in the API docs no longer show required properties as optional


v2.3.0-beta2 (2014-11-08)
-------------------------

* front-end: new icons for uploading and downloading JSON documents into a collection

* front-end: fixed documents pagination css display error

* front-end: fixed flickering of the progress view

* front-end: fixed missing event for documents filter function

* front-end: jsoneditor: added CMD+Return (Mac) CTRL+Return (Linux/Win) shortkey for
  saving a document

* front-end: added information tooltip for uploading json documents.

* front-end: added database management view to the collapsed navigation menu

* front-end: added collection truncation feature

* fixed issue #1086: arangoimp: Odd errors if arguments are not given properly

* performance improvements for AQL queries that use JavaScript-based expressions
  internally

* added AQL geo functions `WITHIN_RECTANGLE` and `IS_IN_POLYGON`

* fixed non-working query results download in AQL editor of web interface

* removed debug print message in AQL editor query export routine

* fixed issue #1075: Aardvark: user name required even if auth is off #1075

  The fix for this prefills the username input field with the current user's
  account name if any and `root` (the default username) otherwise. Additionally,
  the tooltip text has been slightly adjusted.

* fixed issue #1069: Add 'raw' link to swagger ui so that the raw swagger
  json can easily be retrieved

  This adds a link to the Swagger API docs to an application's detail view in
  the **Applications** tab of the web interface. The link produces the Swagger
  JSON directly. If authentication is turned on, the link requires authentication,
  too.

* documentation updates


v2.3.0-beta1 (2014-11-01)
-------------------------

* added dedicated `NOT IN` operator for AQL

  Previously, a `NOT IN` was only achievable by writing a negated `IN` condition:

      FOR i IN ... FILTER ! (i IN [ 23, 42 ]) ...

  This can now alternatively be expressed more intuitively as follows:

      FOR i IN ... FILTER i NOT IN [ 23, 42 ] ...

* added alternative logical operator syntax for AQL

  Previously, the logical operators in AQL could only be written as:
  - `&&`: logical and
  - `||`: logical or
  - `!`: negation

  ArangoDB 2.3 introduces the alternative variants for these operators:
  - `AND`: logical and
  - `OR`: logical or
  - `NOT`: negation

  The new syntax is just an alternative to the old syntax, allowing easier
  migration from SQL. The old syntax is still fully supported and will be.

* improved output of `ArangoStatement.parse()` and POST `/_api/query`

  If an AQL query can be parsed without problems, The return value of
  `ArangoStatement.parse()` now contains an attribute `ast` with the abstract
  syntax tree of the query (before optimizations). Though this is an internal
  representation of the query and is subject to change, it can be used to inspect
  how ArangoDB interprets a given query.

* improved `ArangoStatement.explain()` and POST `/_api/explain`

  The commands for explaining AQL queries have been improved.

* added command-line option `--javascript.v8-contexts` to control the number of
  V8 contexts created in arangod.

  Previously, the number of V8 contexts was equal to the number of server threads
  (as specified by option `--server.threads`).

  However, it may be sensible to create different amounts of threads and V8
  contexts. If the option is not specified, the number of V8 contexts created
  will be equal to the number of server threads. Thus no change in configuration
  is required to keep the old behavior.

  If you are using the default config files or merge them with your local config
  files, please review if the default number of server threads is okay in your
  environment. Additionally you should verify that the number of V8 contexts
  created (as specified in option `--javascript.v8-contexts`) is okay.

* the number of server.threads specified is now the minimum of threads
  started. There are situation in which threads are waiting for results of
  distributed database servers. In this case the number of threads is
  dynamically increased.

* removed index type "bitarray"

  Bitarray indexes were only half-way documented and integrated in previous versions
  of ArangoDB so their benefit was limited. The support for bitarray indexes has
  thus been removed in ArangoDB 2.3. It is not possible to create indexes of type
  "bitarray" with ArangoDB 2.3.

  When a collection is opened that contains a bitarray index definition created
  with a previous version of ArangoDB, ArangoDB will ignore it and log the following
  warning:

      index type 'bitarray' is not supported in this version of ArangoDB and is ignored

  Future versions of ArangoDB may automatically remove such index definitions so the
  warnings will eventually disappear.

* removed internal "_admin/modules/flush" in order to fix requireApp

* added basic support for handling binary data in Foxx

  Requests with binary payload can be processed in Foxx applications by
  using the new method `res.rawBodyBuffer()`. This will return the unparsed request
  body as a Buffer object.

  There is now also the method `req.requestParts()` available in Foxx to retrieve
  the individual components of a multipart HTTP request.

  Buffer objects can now be used when setting the response body of any Foxx action.
  Additionally, `res.send()` has been added as a convenience method for returning
  strings, JSON objects or buffers from a Foxx action:

      res.send("<p>some HTML</p>");
      res.send({ success: true });
      res.send(new Buffer("some binary data"));

  The convenience method `res.sendFile()` can now be used to easily return the
  contents of a file from a Foxx action:

      res.sendFile(applicationContext.foxxFilename("image.png"));

  `fs.write` now accepts not only strings but also Buffer objects as second parameter:

      fs.write(filename, "some data");
      fs.write(filename, new Buffer("some binary data"));

  `fs.readBuffer` can be used to return the contents of a file in a Buffer object.

* improved performance of insertion into non-unique hash indexes significantly in case
  many duplicate keys are used in the index

* issue #1042: set time zone in log output

  the command-line option `--log.use-local-time` was added to print dates and times in
  the server-local timezone instead of UTC

* command-line options that require a boolean value now validate the
  value given on the command-line

  This prevents issues if no value is specified for an option that
  requires a boolean value. For example, the following command-line would
  have caused trouble in 2.2, because `--server.endpoint` would have been
  used as the value for the `--server.disable-authentication` options
  (which requires a boolean value):

      arangod --server.disable-authentication --server.endpoint tcp://127.0.0.1:8529 data

  In 2.3, running this command will fail with an error and requires to
  be modified to:

      arangod --server.disable-authentication true --server.endpoint tcp://127.0.0.1:8529 data

* improved performance of CSV import in arangoimp

* fixed issue #1027: Stack traces are off-by-one

* fixed issue #1026: Modules loaded in different files within the same app
  should refer to the same module

* fixed issue #1025: Traversal not as expected in undirected graph

* added a _relation function in the general-graph module.

  This deprecated _directedRelation and _undirectedRelation.
  ArangoDB does not offer any constraints for undirected edges
  which caused some confusion of users how undirected relations
  have to be handled. Relation now only supports directed relations
  and the user can actively simulate undirected relations.

* changed return value of Foxx.applicationContext#collectionName:

  Previously, the function could return invalid collection names because
  invalid characters were not replaced in the application name prefix, only
  in the collection name passed.

  Now, the function replaces invalid characters also in the application name
  prefix, which might to slightly different results for application names that
  contained any characters outside the ranges [a-z], [A-Z] and [0-9].

* prevent XSS in AQL editor and logs view

* integrated tutorial into ArangoShell and web interface

* added option `--backslash-escape` for arangoimp when running CSV file imports

* front-end: added download feature for (filtered) documents

* front-end: added download feature for the results of a user query

* front-end: added function to move documents to another collection

* front-end: added sort-by attribute to the documents filter

* front-end: added sorting feature to database, graph management and user management view.

* issue #989: front-end: Databases view not refreshing after deleting a database

* issue #991: front-end: Database search broken

* front-end: added infobox which shows more information about a document (_id, _rev, _key) or
  an edge (_id, _rev, _key, _from, _to). The from and to attributes are clickable and redirect
  to their document location.

* front-end: added edit-mode for deleting multiple documents at the same time.

* front-end: added delete button to the detailed document/edge view.

* front-end: added visual feedback for saving documents/edges inside the editor (error/success).

* front-end: added auto-focusing for the first input field in a modal.

* front-end: added validation for user input in a modal.

* front-end: user defined queries are now stored inside the database and are bound to the current
  user, instead of using the local storage functionality of the browsers. The outcome of this is
  that user defined queries are now independently usable from any device. Also queries can now be
  edited through the standard document editor of the front-end through the _users collection.

* front-end: added import and export functionality for user defined queries.

* front-end: added new keywords and functions to the aql-editor theme

* front-end: applied tile-style to the graph view

* front-end: now using the new graph api including multi-collection support

* front-end: foxx apps are now deletable

* front-end: foxx apps are now installable and updateable through github, if github is their
  origin.

* front-end: added foxx app version control. Multiple versions of a single foxx app are now
  installable and easy to manage and are also arranged in groups.

* front-end: the user-set filter of a collection is now stored until the user navigates to
  another collection.

* front-end: fetching and filtering of documents, statistics, and query operations are now
  handled with asynchronous ajax calls.

* front-end: added progress indicator if the front-end is waiting for a server operation.

* front-end: fixed wrong count of documents in the documents view of a collection.

* front-end: fixed unexpected styling of the manage db view and navigation.

* front-end: fixed wrong handling of select fields in a modal view.

* front-end: fixed wrong positioning of some tooltips.

* automatically call `toJSON` function of JavaScript objects (if present)
  when serializing them into database documents. This change allows
  storing JavaScript date objects in the database in a sensible manner.


v2.2.7 (2014-11-19)
-------------------

* fixed issue #998: Incorrect application URL for non-system Foxx apps

* fixed issue #1079: AQL editor: keyword WITH in UPDATE query is not highlighted

* fix memory leak in cluster nodes

* fixed registration of AQL user-defined functions in Web UI (JS shell)

* fixed error display in Web UI for certain errors
  (now error message is printed instead of 'undefined')

* fixed issue #1059: bug in js module console

* fixed issue #1056: "fs": zip functions fail with passwords

* fixed issue #1063: Docs: measuring unit of --wal.logfile-size?

* fixed issue #1062: Docs: typo in 14.2 Example data


v2.2.6 (2014-10-20)
-------------------

* fixed issue #972: Compilation Issue

* fixed issue #743: temporary directories are now unique and one can read
  off the tool that created them, if empty, they are removed atexit

* Highly improved performance of all AQL GRAPH_* functions.

* Orphan collections in general graphs can now be found via GRAPH_VERTICES
  if either "any" or no direction is defined

* Fixed documentation for AQL function GRAPH_NEIGHBORS.
  The option "vertexCollectionRestriction" is meant to filter the target
  vertices only, and should not filter the path.

* Fixed a bug in GRAPH_NEIGHBORS which enforced only empty results
  under certain conditions


v2.2.5 (2014-10-09)
-------------------

* fixed issue #961: allow non-JSON values in undocument request bodies

* fixed issue 1028: libicu is now statically linked

* fixed cached lookups of collections on the server, which may have caused spurious
  problems after collection rename operations


v2.2.4 (2014-10-01)
-------------------

* fixed accessing `_from` and `_to` attributes in `collection.byExample` and
  `collection.firstExample`

  These internal attributes were not handled properly in the mentioned functions, so
  searching for them did not always produce documents

* fixed issue #1030: arangoimp 2.2.3 crashing, not logging on large Windows CSV file

* fixed issue #1025: Traversal not as expected in undirected graph

* fixed issue #1020

  This requires re-introducing the startup option `--database.force-sync-properties`.

  This option can again be used to force fsyncs of collection, index and database properties
  stored as JSON strings on disk in files named `parameter.json`. Syncing these files after
  a write may be necessary if the underlying storage does not sync file contents by itself
  in a "sensible" amount of time after a file has been written and closed.

  The default value is `true` so collection, index and database properties will always be
  synced to disk immediately. This affects creating, renaming and dropping collections as
  well as creating and dropping databases and indexes. Each of these operations will perform
  an additional fsync on the `parameter.json` file if the option is set to `true`.

  It might be sensible to set this option to `false` for workloads that create and drop a
  lot of collections (e.g. test runs).

  Document operations such as creating, updating and dropping documents are not affected
  by this option.

* fixed issue #1016: AQL editor bug

* fixed issue #1014: WITHIN function returns wrong distance

* fixed AQL shortest path calculation in function `GRAPH_SHORTEST_PATH` to return
  complete vertex objects instead of just vertex ids

* allow changing of attributes of documents stored in server-side JavaScript variables

  Previously, the following did not work:

      var doc = db.collection.document(key);
      doc._key = "abc"; // overwriting internal attributes not supported
      doc.value = 123;  // overwriting existing attributes not supported

  Now, modifying documents stored in server-side variables (e.g. `doc` in the above case)
  is supported. Modifying the variables will not update the documents in the database,
  but will modify the JavaScript object (which can be written back to the database using
  `db.collection.update` or `db.collection.replace`)

* fixed issue #997: arangoimp apparently doesn't support files >2gig on Windows

  large file support (requires using `_stat64` instead of `stat`) is now supported on
  Windows


v2.2.3 (2014-09-02)
-------------------

* added `around` for Foxx controller

* added `type` option for HTTP API `GET /_api/document?collection=...`

  This allows controlling the type of results to be returned. By default, paths to
  documents will be returned, e.g.

      [
        `/_api/document/test/mykey1`,
        `/_api/document/test/mykey2`,
        ...
      ]

  To return a list of document ids instead of paths, the `type` URL parameter can be
  set to `id`:

      [
        `test/mykey1`,
        `test/mykey2`,
        ...
      ]

  To return a list of document keys only, the `type` URL parameter can be set to `key`:

      [
        `mykey1`,
        `mykey2`,
        ...
      ]


* properly capitalize HTTP response header field names in case the `x-arango-async`
  HTTP header was used in a request.

* fixed several documentation issues

* speedup for several general-graph functions, AQL functions starting with `GRAPH_`
  and traversals


v2.2.2 (2014-08-08)
-------------------

* allow storing non-reserved attribute names starting with an underscore

  Previous versions of ArangoDB parsed away all attribute names that started with an
  underscore (e.g. `_test', '_foo', `_bar`) on all levels of a document (root level
  and sub-attribute levels). While this behavior was documented, it was unintuitive and
  prevented storing documents inside other documents, e.g.:

      {
        "_key" : "foo",
        "_type" : "mydoc",
        "references" : [
          {
            "_key" : "something",
            "_rev" : "...",
            "value" : 1
          },
          {
            "_key" : "something else",
            "_rev" : "...",
            "value" : 2
          }
        ]
      }

  In the above example, previous versions of ArangoDB removed all attributes and
  sub-attributes that started with underscores, meaning the embedded documents would lose
  some of their attributes. 2.2.2 should preserve such attributes, and will also allow
  storing user-defined attribute names on the top-level even if they start with underscores
  (such as `_type` in the above example).

* fix conversion of JavaScript String, Number and Boolean objects to JSON.

  Objects created in JavaScript using `new Number(...)`, `new String(...)`, or
  `new Boolean(...)` were not converted to JSON correctly.

* fixed a race condition on task registration (i.e. `require("org/arangodb/tasks").register()`)

  this race condition led to undefined behavior when a just-created task with no offset and
  no period was instantly executed and deleted by the task scheduler, before the `register`
  function returned to the caller.

* changed run-tests.sh to execute all suitable tests.

* switch to new version of gyp

* fixed upgrade button


v2.2.1 (2014-07-24)
-------------------

* fixed hanging write-ahead log recovery for certain cases that involved dropping
  databases

* fixed issue with --check-version: when creating a new database the check failed

* issue #947 Foxx applicationContext missing some properties

* fixed issue with --check-version: when creating a new database the check failed

* added startup option `--wal.suppress-shape-information`

  Setting this option to `true` will reduce memory and disk space usage and require
  less CPU time when modifying documents or edges. It should therefore be turned on
  for standalone ArangoDB servers. However, for servers that are used as replication
  masters, setting this option to `true` will effectively disable the usage of the
  write-ahead log for replication, so it should be set to `false` for any replication
  master servers.

  The default value for this option is `false`.

* added optional `ttl` attribute to specify result cursor expiration for HTTP API method
  `POST /_api/cursor`

  The `ttl` attribute can be used to prevent cursor results from timing out too early.

* issue #947: Foxx applicationContext missing some properties

* (reported by Christian Neubauer):

  The problem was that in Google's V8, signed and unsigned chars are not always declared cleanly.
  so we need to force v8 to compile with forced signed chars which is done by the Flag:
    -fsigned-char
  at least it is enough to follow the instructions of compiling arango on rasperry
  and add "CFLAGS='-fsigned-char'" to the make command of V8 and remove the armv7=0

* Fixed a bug with the replication client. In the case of single document
  transactions the collection was not write locked.


v2.2.0 (2014-07-10)
-------------------

* The replication methods `logger.start`, `logger.stop` and `logger.properties` are
  no-ops in ArangoDB 2.2 as there is no separate replication logger anymore. Data changes
  are logged into the write-ahead log in ArangoDB 2.2, and not separately by the
  replication logger. The replication logger object is still there in ArangoDB 2.2 to
  ensure backwards-compatibility, however, logging cannot be started, stopped or
  configured anymore. Using any of these methods will do nothing.

  This also affects the following HTTP API methods:
  - `PUT /_api/replication/logger-start`
  - `PUT /_api/replication/logger-stop`
  - `GET /_api/replication/logger-config`
  - `PUT /_api/replication/logger-config`

  Using any of these methods is discouraged from now on as they will be removed in
  future versions of ArangoDB.

* INCOMPATIBLE CHANGE: replication of transactions has changed. Previously, transactions
  were logged on a master in one big block and shipped to a slave in one block, too.
  Now transactions will be logged and replicated as separate entries, allowing transactions
  to be bigger and also ensure replication progress.

  This change also affects the behavior of the `stop` method of the replication applier.
  If the replication applier is now stopped manually using the `stop` method and later
  restarted using the `start` method, any transactions that were unfinished at the
  point of stopping will be aborted on a slave, even if they later commit on the master.

  In ArangoDB 2.2, stopping the replication applier manually should be avoided unless the
  goal is to stop replication permanently or to do a full resync with the master anyway.
  If the replication applier still must be stopped, it should be made sure that the
  slave has fetched and applied all pending operations from a master, and that no
  extra transactions are started on the master before the `stop` command on the slave
  is executed.

  Replication of transactions in ArangoDB 2.2 might also lock the involved collections on
  the slave while a transaction is either committed or aborted on the master and the
  change has been replicated to the slave. This change in behavior may be important for
  slave servers that are used for read-scaling. In order to avoid long lasting collection
  locks on the slave, transactions should be kept small.

  The `_replication` system collection is not used anymore in ArangoDB 2.2 and its usage is
  discouraged.

* INCOMPATIBLE CHANGE: the figures reported by the `collection.figures` method
  now only reflect documents and data contained in the journals and datafiles of
  collections. Documents or deletions contained only in the write-ahead log will
  not influence collection figures until the write-ahead log garbage collection
  kicks in. The figures for a collection might therefore underreport the total
  resource usage of a collection.

  Additionally, the attributes `lastTick` and `uncollectedLogfileEntries` have been
  added to the result of the `figures` operation and the HTTP API method
  `PUT /_api/collection/figures`

* added `insert` method as an alias for `save`. Documents can now be inserted into
  a collection using either method:

      db.test.save({ foo: "bar" });
      db.test.insert({ foo: "bar" });

* added support for data-modification AQL queries

* added AQL keywords `INSERT`, `UPDATE`, `REPLACE` and `REMOVE` (and `WITH`) to
  support data-modification AQL queries.

  Unquoted usage of these keywords for attribute names in AQL queries will likely
  fail in ArangoDB 2.2. If any such attribute name needs to be used in a query, it
  should be enclosed in backticks to indicate the usage of a literal attribute
  name.

  For example, the following query will fail in ArangoDB 2.2 with a parse error:

      FOR i IN foo RETURN i.remove

  and needs to be rewritten like this:

      FOR i IN foo RETURN i.`remove`

* disallow storing of JavaScript objects that contain JavaScript native objects
  of type `Date`, `Function`, `RegExp` or `External`, e.g.

      db.test.save({ foo: /bar/ });
      db.test.save({ foo: new Date() });

  will now print

      Error: <data> cannot be converted into JSON shape: could not shape document

  Previously, objects of these types were silently converted into an empty object
  (i.e. `{ }`).

  To store such objects in a collection, explicitly convert them into strings
  like this:

      db.test.save({ foo: String(/bar/) });
      db.test.save({ foo: String(new Date()) });

* The replication methods `logger.start`, `logger.stop` and `logger.properties` are
  no-ops in ArangoDB 2.2 as there is no separate replication logger anymore. Data changes
  are logged into the write-ahead log in ArangoDB 2.2, and not separately by the
  replication logger. The replication logger object is still there in ArangoDB 2.2 to
  ensure backwards-compatibility, however, logging cannot be started, stopped or
  configured anymore. Using any of these methods will do nothing.

  This also affects the following HTTP API methods:
  - `PUT /_api/replication/logger-start`
  - `PUT /_api/replication/logger-stop`
  - `GET /_api/replication/logger-config`
  - `PUT /_api/replication/logger-config`

  Using any of these methods is discouraged from now on as they will be removed in
  future versions of ArangoDB.

* INCOMPATIBLE CHANGE: replication of transactions has changed. Previously, transactions
  were logged on a master in one big block and shipped to a slave in one block, too.
  Now transactions will be logged and replicated as separate entries, allowing transactions
  to be bigger and also ensure replication progress.

  This change also affects the behavior of the `stop` method of the replication applier.
  If the replication applier is now stopped manually using the `stop` method and later
  restarted using the `start` method, any transactions that were unfinished at the
  point of stopping will be aborted on a slave, even if they later commit on the master.

  In ArangoDB 2.2, stopping the replication applier manually should be avoided unless the
  goal is to stop replication permanently or to do a full resync with the master anyway.
  If the replication applier still must be stopped, it should be made sure that the
  slave has fetched and applied all pending operations from a master, and that no
  extra transactions are started on the master before the `stop` command on the slave
  is executed.

  Replication of transactions in ArangoDB 2.2 might also lock the involved collections on
  the slave while a transaction is either committed or aborted on the master and the
  change has been replicated to the slave. This change in behavior may be important for
  slave servers that are used for read-scaling. In order to avoid long lasting collection
  locks on the slave, transactions should be kept small.

  The `_replication` system collection is not used anymore in ArangoDB 2.2 and its usage is
  discouraged.

* INCOMPATIBLE CHANGE: the figures reported by the `collection.figures` method
  now only reflect documents and data contained in the journals and datafiles of
  collections. Documents or deletions contained only in the write-ahead log will
  not influence collection figures until the write-ahead log garbage collection
  kicks in. The figures for a collection might therefore underreport the total
  resource usage of a collection.

  Additionally, the attributes `lastTick` and `uncollectedLogfileEntries` have been
  added to the result of the `figures` operation and the HTTP API method
  `PUT /_api/collection/figures`

* added `insert` method as an alias for `save`. Documents can now be inserted into
  a collection using either method:

      db.test.save({ foo: "bar" });
      db.test.insert({ foo: "bar" });

* added support for data-modification AQL queries

* added AQL keywords `INSERT`, `UPDATE`, `REPLACE` and `REMOVE` (and `WITH`) to
  support data-modification AQL queries.

  Unquoted usage of these keywords for attribute names in AQL queries will likely
  fail in ArangoDB 2.2. If any such attribute name needs to be used in a query, it
  should be enclosed in backticks to indicate the usage of a literal attribute
  name.

  For example, the following query will fail in ArangoDB 2.2 with a parse error:

      FOR i IN foo RETURN i.remove

  and needs to be rewritten like this:

      FOR i IN foo RETURN i.`remove`

* disallow storing of JavaScript objects that contain JavaScript native objects
  of type `Date`, `Function`, `RegExp` or `External`, e.g.

      db.test.save({ foo: /bar/ });
      db.test.save({ foo: new Date() });

  will now print

      Error: <data> cannot be converted into JSON shape: could not shape document

  Previously, objects of these types were silently converted into an empty object
  (i.e. `{ }`).

  To store such objects in a collection, explicitly convert them into strings
  like this:

      db.test.save({ foo: String(/bar/) });
      db.test.save({ foo: String(new Date()) });

* honor startup option `--server.disable-statistics` when deciding whether or not
  to start periodic statistics collection jobs

  Previously, the statistics collection jobs were started even if the server was
  started with the `--server.disable-statistics` flag being set to `true`

* removed startup option `--random.no-seed`

  This option had no effect in previous versions of ArangoDB and was thus removed.

* removed startup option `--database.remove-on-drop`

  This option was used for debugging only.

* removed startup option `--database.force-sync-properties`

  This option is now superfluous as collection properties are now stored in the
  write-ahead log.

* introduced write-ahead log

  All write operations in an ArangoDB server instance are automatically logged
  to the server's write-ahead log. The write-ahead log is a set of append-only
  logfiles, and it is used in case of a crash recovery and for replication.
  Data from the write-ahead log will eventually be moved into the journals or
  datafiles of collections, allowing the server to remove older write-ahead log
  logfiles. Figures of collections will be updated when data are moved from the
  write-ahead log into the journals or datafiles of collections.

  Cross-collection transactions in ArangoDB should benefit considerably by this
  change, as less writes than in previous versions are required to ensure the data
  of multiple collections are atomically and durably committed. All data-modifying
  operations inside transactions (insert, update, remove) will write their
  operations into the write-ahead log directly, making transactions with multiple
  operations also require less physical memory than in previous versions of ArangoDB,
  that required all transaction data to fit into RAM.

  The `_trx` system collection is not used anymore in ArangoDB 2.2 and its usage is
  discouraged.

  The data in the write-ahead log can also be used in the replication context.
  The `_replication` collection that was used in previous versions of ArangoDB to
  store all changes on the server is not used anymore in ArangoDB 2.2. Instead,
  slaves can read from a master's write-ahead log to get informed about most
  recent changes. This removes the need to store data-modifying operations in
  both the actual place and the `_replication` collection.

* removed startup option `--server.disable-replication-logger`

  This option is superfluous in ArangoDB 2.2. There is no dedicated replication
  logger in ArangoDB 2.2. There is now always the write-ahead log, and it is also
  used as the server's replication log. Specifying the startup option
  `--server.disable-replication-logger` will do nothing in ArangoDB 2.2, but the
  option should not be used anymore as it might be removed in a future version.

* changed behavior of replication logger

  There is no dedicated replication logger in ArangoDB 2.2 as there is the
  write-ahead log now. The existing APIs for starting and stopping the replication
  logger still exist in ArangoDB 2.2 for downwards-compatibility, but calling
  the start or stop operations are no-ops in ArangoDB 2.2. When querying the
  replication logger status via the API, the server will always report that the
  replication logger is running. Configuring the replication logger is a no-op
  in ArangoDB 2.2, too. Changing the replication logger configuration has no
  effect. Instead, the write-ahead log configuration can be changed.

* removed MRuby integration for arangod

  ArangoDB had an experimental MRuby integration in some of the publish builds.
  This wasn't continuously developed, and so it has been removed in ArangoDB 2.2.

  This change has led to the following startup options being superfluous:

  - `--ruby.gc-interval`
  - `--ruby.action-directory`
  - `--ruby.modules-path`
  - `--ruby.startup-directory`

  Specifying these startup options will do nothing in ArangoDB 2.2, but the
  options should be avoided from now on as they might be removed in future versions.

* reclaim index memory when last document in collection is deleted

  Previously, deleting documents from a collection did not lead to index sizes being
  reduced. Instead, the already allocated index memory was re-used when a collection
  was refilled.

  Now, index memory for primary indexes and hash indexes is reclaimed instantly when
  the last document from a collection is removed.

* inlined and optimized functions in hash indexes

* added AQL TRANSLATE function

  This function can be used to perform lookups from static lists, e.g.

      LET countryNames = { US: "United States", UK: "United Kingdom", FR: "France" }
      RETURN TRANSLATE("FR", countryNames)

* fixed datafile debugger

* fixed check-version for empty directory

* moved try/catch block to the top of routing chain

* added mountedApp function for foxx-manager

* fixed issue #883: arango 2.1 - when starting multi-machine cluster, UI web
  does not change to cluster overview

* fixed dfdb: should not start any other V8 threads

* cleanup of version-check, added module org/arangodb/database-version,
  added --check-version option

* fixed issue #881: [2.1.0] Bombarded (every 10 sec or so) with
  "WARNING format string is corrupt" when in non-system DB Dashboard

* specialized primary index implementation to allow faster hash table
  rebuilding and reduce lookups in datafiles for the actual value of `_key`.

* issue #862: added `--overwrite` option to arangoimp

* removed number of property lookups for documents during AQL queries that
  access documents

* prevent buffering of long print results in arangosh's and arangod's print
  command

  this change will emit buffered intermediate print results and discard the
  output buffer to quickly deliver print results to the user, and to prevent
  constructing very large buffers for large results

* removed sorting of attribute names for use in a collection's shaper

  sorting attribute names was done on document insert to keep attributes
  of a collection in sorted order for faster comparisons. The sort order
  of attributes was only used in one particular and unlikely case, so it
  was removed. Collections with many different attribute names should
  benefit from this change by faster inserts and slightly less memory usage.

* fixed a bug in arangodump which got the collection name in _from and _to
  attributes of edges wrong (all were "_unknown")

* fixed a bug in arangorestore which did not recognize wrong _from and _to
  attributes of edges

* improved error detection and reporting in arangorestore


v2.1.1 (2014-06-06)
-------------------

* fixed dfdb: should not start any other V8 threads

* signature for collection functions was modified

  The basic change was the substitution of the input parameter of the
  function by an generic options object which can contain multiple
  option parameter of the function.
  Following functions were modified
  remove
  removeBySample
  replace
  replaceBySample
  update
  updateBySample

  Old signature is yet supported but it will be removed in future versions

v2.1.0 (2014-05-29)
-------------------

* implemented upgrade procedure for clusters

* fixed communication issue with agency which prevented reconnect
  after an agent failure

* fixed cluster dashboard in the case that one but not all servers
  in the cluster are down

* fixed a bug with coordinators creating local database objects
  in the wrong order (_system needs to be done first)

* improved cluster dashboard


v2.1.0-rc2 (2014-05-25)
-----------------------

* fixed issue #864: Inconsistent behavior of AQL REVERSE(list) function


v2.1.0-rc1 (XXXX-XX-XX)
-----------------------

* added server-side periodic task management functions:

  - require("org/arangodb/tasks").register(): registers a periodic task
  - require("org/arangodb/tasks").unregister(): unregisters and removes a
    periodic task
  - require("org/arangodb/tasks").get(): retrieves a specific tasks or all
    existing tasks

  the previous undocumented function `internal.definePeriodic` is now
  deprecated and will be removed in a future release.

* decrease the size of some seldom used system collections on creation.

  This will make these collections use less disk space and mapped memory.

* added AQL date functions

* added AQL FLATTEN() list function

* added index memory statistics to `db.<collection>.figures()` function

  The `figures` function will now return a sub-document `indexes`, which lists
  the number of indexes in the `count` sub-attribute, and the total memory
  usage of the indexes in bytes in the `size` sub-attribute.

* added AQL CURRENT_DATABASE() function

  This function returns the current database's name.

* added AQL CURRENT_USER() function

  This function returns the current user from an AQL query. The current user is the
  username that was specified in the `Authorization` HTTP header of the request. If
  authentication is turned off or the query was executed outside a request context,
  the function will return `null`.

* fixed issue #796: Searching with newline chars broken?

  fixed slightly different handling of backslash escape characters in a few
  AQL functions. Now handling of escape sequences should be consistent, and
  searching for newline characters should work the same everywhere

* added OpenSSL version check for configure

  It will report all OpenSSL versions < 1.0.1g as being too old.
  `configure` will only complain about an outdated OpenSSL version but not stop.

* require C++ compiler support (requires g++ 4.8, clang++ 3.4 or Visual Studio 13)

* less string copying returning JSONified documents from ArangoDB, e.g. via
  HTTP GET `/_api/document/<collection>/<document>`

* issue #798: Lower case http headers from arango

  This change allows returning capitalized HTTP headers, e.g.
  `Content-Length` instead of `content-length`.
  The HTTP spec says that headers are case-insensitive, but
  in fact several clients rely on a specific case in response
  headers.
  This change will capitalize HTTP headers if the `X-Arango-Version`
  request header is sent by the client and contains a value of at
  least `20100` (for version 2.1). The default value for the
  compatibility can also be set at server start, using the
  `--server.default-api-compatibility` option.

* simplified usage of `db._createStatement()`

  Previously, the function could not be called with a query string parameter as
  follows:

      db._createStatement(queryString);

  Calling it as above resulted in an error because the function expected an
  object as its parameter. From now on, it's possible to call the function with
  just the query string.

* make ArangoDB not send back a `WWW-Authenticate` header to a client in case the
  client sends the `X-Omit-WWW-Authenticate` HTTP header.

  This is done to prevent browsers from showing their built-in HTTP authentication
  dialog for AJAX requests that require authentication.
  ArangoDB will still return an HTTP 401 (Unauthorized) if the request doesn't
  contain valid credentials, but it will omit the `WWW-Authenticate` header,
  allowing clients to bypass the browser's authentication dialog.

* added REST API method HTTP GET `/_api/job/job-id` to query the status of an
  async job without potentially fetching it from the list of done jobs

* fixed non-intuitive behavior in jobs API: previously, querying the status
  of an async job via the API HTTP PUT `/_api/job/job-id` removed a currently
  executing async job from the list of queryable jobs on the server.
  Now, when querying the result of an async job that is still executing,
  the job is kept in the list of queryable jobs so its result can be fetched
  by a subsequent request.

* use a new data structure for the edge index of an edge collection. This
  improves the performance for the creation of the edge index and in
  particular speeds up removal of edges in graphs. Note however that
  this change might change the order in which edges starting at
  or ending in a vertex are returned. However, this order was never
  guaranteed anyway and it is not sensible to guarantee any particular
  order.

* provide a size hint to edge and hash indexes when initially filling them
  this will lead to less re-allocations when populating these indexes

  this may speed up building indexes when opening an existing collection

* don't requeue identical context methods in V8 threads in case a method is
  already registered

* removed arangod command line option `--database.remove-on-compacted`

* export the sort attribute for graph traversals to the HTTP interface

* add support for arangodump/arangorestore for clusters


v2.0.8 (XXXX-XX-XX)
-------------------

* fixed too-busy iteration over skiplists

  Even when a skiplist query was restricted by a limit clause, the skiplist
  index was queried without the limit. this led to slower-than-necessary
  execution times.

* fixed timeout overflows on 32 bit systems

  this bug has led to problems when select was called with a high timeout
  value (2000+ seconds) on 32bit systems that don't have a forgiving select
  implementation. when the call was made on these systems, select failed
  so no data would be read or sent over the connection

  this might have affected some cluster-internal operations.

* fixed ETCD issues on 32 bit systems

  ETCD was non-functional on 32 bit systems at all. The first call to the
  watch API crashed it. This was because atomic operations worked on data
  structures that were not properly aligned on 32 bit systems.

* fixed issue #848: db.someEdgeCollection.inEdge does not return correct
  value when called the 2nd time after a .save to the edge collection


v2.0.7 (2014-05-05)
-------------------

* issue #839: Foxx Manager missing "unfetch"

* fixed a race condition at startup

  this fixes undefined behavior in case the logger was involved directly at
  startup, before the logger initialization code was called. This should have
  occurred only for code that was executed before the invocation of main(),
  e.g. during ctor calls of statically defined objects.


v2.0.6 (2014-04-22)
-------------------

* fixed issue #835: arangosh doesn't show correct database name



v2.0.5 (2014-04-21)
-------------------

* Fixed a caching problem in IE JS Shell

* added cancelation for async jobs

* upgraded to new gyp for V8

* new Windows installer


v2.0.4 (2014-04-14)
-------------------

* fixed cluster authentication front-end issues for Firefox and IE, there are
  still problems with Chrome


v2.0.3 (2014-04-14)
-------------------

* fixed AQL optimizer bug

* fixed front-end issues

* added password change dialog


v2.0.2 (2014-04-06)
-------------------

* during cluster startup, do not log (somewhat expected) connection errors with
  log level error, but with log level info

* fixed dashboard modals

* fixed connection check for cluster planning front end: firefox does
  not support async:false

* document how to persist a cluster plan in order to relaunch an existing
  cluster later


v2.0.1 (2014-03-31)
-------------------

* make ArangoDB not send back a `WWW-Authenticate` header to a client in case the
  client sends the `X-Omit-WWW-Authenticate` HTTP header.

  This is done to prevent browsers from showing their built-in HTTP authentication
  dialog for AJAX requests that require authentication.
  ArangoDB will still return an HTTP 401 (Unauthorized) if the request doesn't
  contain valid credentials, but it will omit the `WWW-Authenticate` header,
  allowing clients to bypass the browser's authentication dialog.

* fixed isses in arango-dfdb:

  the dfdb was not able to unload certain system collections, so these couldn't be
  inspected with the dfdb sometimes. Additionally, it did not truncate corrupt
  markers from datafiles under some circumstances

* added `changePassword` attribute for users

* fixed non-working "save" button in collection edit view of web interface
  clicking the save button did nothing. one had to press enter in one of the input
  fields to send modified form data

* fixed V8 compile error on MacOS X

* prevent `body length: -9223372036854775808` being logged in development mode for
  some Foxx HTTP responses

* fixed several bugs in web interface dashboard

* fixed issue #783: coffee script not working in manifest file

* fixed issue #783: coffee script not working in manifest file

* fixed issue #781: Cant save current query from AQL editor ui

* bumped version in `X-Arango-Version` compatibility header sent by arangosh and other
  client tools from `1.5` to `2.0`.

* fixed startup options for arango-dfdb, added details option for arango-dfdb

* fixed display of missing error messages and codes in arangosh

* when creating a collection via the web interface, the collection type was always
  "document", regardless of the user's choice


v2.0.0 (2014-03-10)
-------------------

* first 2.0 release


v2.0.0-rc2 (2014-03-07)
-----------------------

* fixed cluster authorization


v2.0.0-rc1 (2014-02-28)
-----------------------

* added sharding :-)

* added collection._dbName attribute to query the name of the database from a collection

  more detailed documentation on the sharding and cluster features can be found in the user
  manual, section **Sharding**

* INCOMPATIBLE CHANGE: using complex values in AQL filter conditions with operators other
  than equality (e.g. >=, >, <=, <) will disable usage of skiplist indexes for filter
  evaluation.

  For example, the following queries will be affected by change:

      FOR doc IN docs FILTER doc.value < { foo: "bar" } RETURN doc
      FOR doc IN docs FILTER doc.value >= [ 1, 2, 3 ] RETURN doc

  The following queries will not be affected by the change:

      FOR doc IN docs FILTER doc.value == 1 RETURN doc
      FOR doc IN docs FILTER doc.value == "foo" RETURN doc
      FOR doc IN docs FILTER doc.value == [ 1, 2, 3 ] RETURN doc
      FOR doc IN docs FILTER doc.value == { foo: "bar" } RETURN doc

* INCOMPATIBLE CHANGE: removed undocumented method `collection.saveOrReplace`

  this feature was never advertised nor documented nor tested.

* INCOMPATIBLE CHANGE: removed undocumented REST API method `/_api/simple/BY-EXAMPLE-HASH`

  this feature was never advertised nor documented nor tested.

* added explicit startup parameter `--server.reuse-address`

  This flag can be used to control whether sockets should be acquired with the SO_REUSEADDR
  flag.

  Regardless of this setting, sockets on Windows are always acquired using the
  SO_EXCLUSIVEADDRUSE flag.

* removed undocumented REST API method GET `/_admin/database-name`

* added user validation API at POST `/_api/user/<username>`

* slightly improved users management API in `/_api/user`:

  Previously, when creating a new user via HTTP POST, the username needed to be
  passed in an attribute `username`. When users were returned via this API,
  the usernames were returned in an attribute named `user`. This was slightly
  confusing and was changed in 2.0 as follows:

  - when adding a user via HTTP POST, the username can be specified in an attribute
  `user`. If this attribute is not used, the API will look into the attribute `username`
  as before and use that value.
  - when users are returned via HTTP GET, the usernames are still returned in an
    attribute `user`.

  This change should be fully downwards-compatible with the previous version of the API.

* added AQL SLICE function to extract slices from lists

* made module loader more node compatible

* the startup option `--javascript.package-path` for arangosh is now deprecated and does
  nothing. Using it will not cause an error, but the option is ignored.

* added coffee script support

* Several UI improvements.

* Exchanged icons in the graphviewer toolbar

* always start networking and HTTP listeners when starting the server (even in
  console mode)

* allow vertex and edge filtering with user-defined functions in TRAVERSAL,
  TRAVERSAL_TREE and SHORTEST_PATH AQL functions:

      // using user-defined AQL functions for edge and vertex filtering
      RETURN TRAVERSAL(friends, friendrelations, "friends/john", "outbound", {
        followEdges: "myfunctions::checkedge",
        filterVertices: "myfunctions::checkvertex"
      })

      // using the following custom filter functions
      var aqlfunctions = require("org/arangodb/aql/functions");
      aqlfunctions.register("myfunctions::checkedge", function (config, vertex, edge, path) {
        return (edge.type !== 'dislikes'); // don't follow these edges
      }, false);

      aqlfunctions.register("myfunctions::checkvertex", function (config, vertex, path) {
        if (vertex.isDeleted || ! vertex.isActive) {
          return [ "prune", "exclude" ]; // exclude these and don't follow them
        }
        return [ ]; // include everything else
      }, false);

* fail if invalid `strategy`, `order` or `itemOrder` attribute values
  are passed to the AQL TRAVERSAL function. Omitting these attributes
  is not considered an error, but specifying an invalid value for any
  of these attributes will make an AQL query fail.

* issue #751: Create database through API should return HTTP status code 201

  By default, the server now returns HTTP 201 (created) when creating a new
  database successfully. To keep compatibility with older ArangoDB versions, the
  startup parameter `--server.default-api-compatibility` can be set to a value
  of `10400` to indicate API compatibility with ArangoDB 1.4. The compatibility
  can also be enforced by setting the `X-Arango-Version` HTTP header in a
  client request to this API on a per-request basis.

* allow direct access from the `db` object to collections whose names start
  with an underscore (e.g. db._users).

  Previously, access to such collections via the `db` object was possible from
  arangosh, but not from arangod (and thus Foxx and actions). The only way
  to access such collections from these places was via the `db._collection(<name>)`
  workaround.

* allow `\n` (as well as `\r\n`) as line terminator in batch requests sent to
  `/_api/batch` HTTP API.

* use `--data-binary` instead of `--data` parameter in generated cURL examples

* issue #703: Also show path of logfile for fm.config()

* issue #675: Dropping a collection used in "graph" module breaks the graph

* added "static" Graph.drop() method for graphs API

* fixed issue #695: arangosh server.password error

* use pretty-printing in `--console` mode by default

* simplified ArangoDB startup options

  Some startup options are now superfluous or their usage is simplified. The
  following options have been changed:

  * `--javascript.modules-path`: this option has been removed. The modules paths
    are determined by arangod and arangosh automatically based on the value of
    `--javascript.startup-directory`.

    If the option is set on startup, it is ignored so startup will not abort with
    an error `unrecognized option`.

  * `--javascript.action-directory`: this option has been removed. The actions
    directory is determined by arangod automatically based on the value of
    `--javascript.startup-directory`.

    If the option is set on startup, it is ignored so startup will not abort with
    an error `unrecognized option`.

  * `--javascript.package-path`: this option is still available but it is not
    required anymore to set the standard package paths (e.g. `js/npm`). arangod
    will automatically use this standard package path regardless of whether it
    was specified via the options.

    It is possible to use this option to add additional package paths to the
    standard value.

  Configuration files included with arangod are adjusted accordingly.

* layout of the graphs tab adapted to better fit with the other tabs

* database selection is moved to the bottom right corner of the web interface

* removed priority queue index type

  this feature was never advertised nor documented nor tested.

* display internal attributes in document source view of web interface

* removed separate shape collections

  When upgrading to ArangoDB 2.0, existing collections will be converted to include
  shapes and attribute markers in the datafiles instead of using separate files for
  shapes.

  When a collection is converted, existing shapes from the SHAPES directory will
  be written to a new datafile in the collection directory, and the SHAPES directory
  will be removed afterwards.

  This saves up to 2 MB of memory and disk space for each collection
  (savings are higher, the less different shapes there are in a collection).
  Additionally, one less file descriptor per opened collection will be used.

  When creating a new collection, the amount of sync calls may be reduced. The same
  may be true for documents with yet-unknown shapes. This may help performance
  in these cases.

* added AQL functions `NTH` and `POSITION`

* added signal handler for arangosh to save last command in more cases

* added extra prompt placeholders for arangosh:
  - `%e`: current endpoint
  - `%u`: current user

* added arangosh option `--javascript.gc-interval` to control amount of
  garbage collection performed by arangosh

* fixed issue #651: Allow addEdge() to take vertex ids in the JS library

* removed command-line option `--log.format`

  In previous versions, this option did not have an effect for most log messages, so
  it got removed.

* removed C++ logger implementation

  Logging inside ArangoDB is now done using the LOG_XXX() macros. The LOGGER_XXX()
  macros are gone.

* added collection status "loading"


v1.4.16 (XXXX-XX-XX)
--------------------

* fixed too eager datafile deletion

  this issue could have caused a crash when the compaction had marked datafiles as obsolete
  and they were removed while "old" temporary query results still pointed to the old datafile
  positions

* fixed issue #826: Replication fails when a collection's configuration changes


v1.4.15 (2014-04-19)
--------------------

* bugfix for AQL query optimizer

  the following type of query was too eagerly optimized, leading to errors in code-generation:

      LET a = (FOR i IN [] RETURN i) LET b = (FOR i IN [] RETURN i) RETURN 1

  the problem occurred when both lists in the subqueries were empty. In this case invalid code
  was generated and the query couldn't be executed.


v1.4.14 (2014-04-05)
--------------------

* fixed race conditions during shape / attribute insertion

  A race condition could have led to spurious `cannot find attribute #xx` or
  `cannot find shape #xx` (where xx is a number) warning messages being logged
  by the server. This happened when a new attribute was inserted and at the same
  time was queried by another thread.

  Also fixed a race condition that may have occurred when a thread tried to
  access the shapes / attributes hash tables while they were resized. In this
  cases, the shape / attribute may have been hashed to a wrong slot.

* fixed a memory barrier / cpu synchronization problem with libev, affecting
  Windows with Visual Studio 2013 (probably earlier versions are affected, too)

  The issue is described in detail here:
  http://lists.schmorp.de/pipermail/libev/2014q1/002318.html


v1.4.13 (2014-03-14)
--------------------

* added diagnostic output for Foxx application upload

* allow dump & restore from ArangoDB 1.4 with an ArangoDB 2.0 server

* allow startup options `temp-path` and `default-language` to be specified from the arangod
  configuration file and not only from the command line

* fixed too eager compaction

  The compaction will now wait for several seconds before trying to re-compact the same
  collection. Additionally, some other limits have been introduced for the compaction.


v1.4.12 (2014-03-05)
--------------------

* fixed display bug in web interface which caused the following problems:
  - documents were displayed in web interface as being empty
  - document attributes view displayed many attributes with content "undefined"
  - document source view displayed many attributes with name "TYPEOF" and value "undefined"
  - an alert popping up in the browser with message "Datatables warning..."

* re-introduced old-style read-write locks to supports Windows versions older than
  Windows 2008R2 and Windows 7. This should re-enable support for Windows Vista and
  Windows 2008.


v1.4.11 (2014-02-27)
--------------------

* added SHORTEST_PATH AQL function

  this calculates the shortest paths between two vertices, using the Dijkstra
  algorithm, employing a min-heap

  By default, ArangoDB does not know the distance between any two vertices and
  will use a default distance of 1. A custom distance function can be registered
  as an AQL user function to make the distance calculation use any document
  attributes or custom logic:

      RETURN SHORTEST_PATH(cities, motorways, "cities/CGN", "cities/MUC", "outbound", {
        paths: true,
        distance: "myfunctions::citydistance"
      })

      // using the following custom distance function
      var aqlfunctions = require("org/arangodb/aql/functions");
      aqlfunctions.register("myfunctions::distance", function (config, vertex1, vertex2, edge) {
        return Math.sqrt(Math.pow(vertex1.x - vertex2.x) + Math.pow(vertex1.y - vertex2.y));
      }, false);

* fixed bug in Graph.pathTo function

* fixed small memleak in AQL optimizer

* fixed access to potentially uninitialized variable when collection had a cap constraint


v1.4.10 (2014-02-21)
--------------------

* fixed graph constructor to allow graph with some parameter to be used

* added node.js "events" and "stream"

* updated npm packages

* added loading of .json file

* Fixed http return code in graph api with waitForSync parameter.

* Fixed documentation in graph, simple and index api.

* removed 2 tests due to change in ruby library.

* issue #756: set access-control-expose-headers on CORS response

  the following headers are now whitelisted by ArangoDB in CORS responses:
  - etag
  - content-encoding
  - content-length
  - location
  - server
  - x-arango-errors
  - x-arango-async-id


v1.4.9 (2014-02-07)
-------------------

* return a document's current etag in response header for HTTP HEAD requests on
  documents that return an HTTP 412 (precondition failed) error. This allows
  retrieving the document's current revision easily.

* added AQL function `SKIPLIST` to directly access skiplist indexes from AQL

  This is a shortcut method to use a skiplist index for retrieving specific documents in
  indexed order. The function capability is rather limited, but it may be used
  for several cases to speed up queries. The documents are returned in index order if
  only one condition is used.

      /* return all documents with mycollection.created > 12345678 */
      FOR doc IN SKIPLIST(mycollection, { created: [[ '>', 12345678 ]] })
        RETURN doc

      /* return first document with mycollection.created > 12345678 */
      FOR doc IN SKIPLIST(mycollection, { created: [[ '>', 12345678 ]] }, 0, 1)
        RETURN doc

      /* return all documents with mycollection.created between 12345678 and 123456790 */
      FOR doc IN SKIPLIST(mycollection, { created: [[ '>', 12345678 ], [ '<=', 123456790 ]] })
        RETURN doc

      /* return all documents with mycollection.a equal 1 and .b equal 2 */
      FOR doc IN SKIPLIST(mycollection, { a: [[ '==', 1 ]], b: [[ '==', 2 ]] })
        RETURN doc

  The function requires a skiplist index with the exact same attributes to
  be present on the specified collection. All attributes present in the skiplist
  index must be specified in the conditions specified for the `SKIPLIST` function.
  Attribute declaration order is important, too: attributes must be specified in the
  same order in the condition as they have been declared in the skiplist index.

* added command-line option `--server.disable-authentication-unix-sockets`

  with this option, authentication can be disabled for all requests coming
  in via UNIX domain sockets, enabling clients located on the same host as
  the ArangoDB server to connect without authentication.
  Other connections (e.g. TCP/IP) are not affected by this option.

  The default value for this option is `false`.
  Note: this option is only supported on platforms that support Unix domain
  sockets.

* call global arangod instance destructor on shutdown

* issue #755: TRAVERSAL does not use strategy, order and itemOrder options

  these options were not honored when configuring a traversal via the AQL
  TRAVERSAL function. Now, these options are used if specified.

* allow vertex and edge filtering with user-defined functions in TRAVERSAL,
  TRAVERSAL_TREE and SHORTEST_PATH AQL functions:

      // using user-defined AQL functions for edge and vertex filtering
      RETURN TRAVERSAL(friends, friendrelations, "friends/john", "outbound", {
        followEdges: "myfunctions::checkedge",
        filterVertices: "myfunctions::checkvertex"
      })

      // using the following custom filter functions
      var aqlfunctions = require("org/arangodb/aql/functions");
      aqlfunctions.register("myfunctions::checkedge", function (config, vertex, edge, path) {
        return (edge.type !== 'dislikes'); // don't follow these edges
      }, false);

      aqlfunctions.register("myfunctions::checkvertex", function (config, vertex, path) {
        if (vertex.isDeleted || ! vertex.isActive) {
          return [ "prune", "exclude" ]; // exclude these and don't follow them
        }
        return [ ]; // include everything else
      }, false);

* issue #748: add vertex filtering to AQL's TRAVERSAL[_TREE]() function


v1.4.8 (2014-01-31)
-------------------

* install foxx apps in the web interface

* fixed a segfault in the import API


v1.4.7 (2014-01-23)
-------------------

* issue #744: Add usage example arangoimp from Command line

* issue #738: added __dirname, __filename pseudo-globals. Fixes #733. (@by pluma)

* mount all Foxx applications in system apps directory on startup


v1.4.6 (2014-01-20)
-------------------

* issue #736: AQL function to parse collection and key from document handle

* added fm.rescan() method for Foxx-Manager

* fixed issue #734: foxx cookie and route problem

* added method `fm.configJson` for arangosh

* include `startupPath` in result of API `/_api/foxx/config`


v1.4.5 (2014-01-15)
-------------------

* fixed issue #726: Alternate Windows Install Method

* fixed issue #716: dpkg -P doesn't remove everything

* fixed bugs in description of HTTP API `_api/index`

* fixed issue #732: Rest API GET revision number

* added missing documentation for several methods in HTTP API `/_api/edge/...`

* fixed typos in description of HTTP API `_api/document`

* defer evaluation of AQL subqueries and logical operators (lazy evaluation)

* Updated font in WebFrontend, it now contains a version that renders properly on Windows

* generally allow function return values as call parameters to AQL functions

* fixed potential deadlock in global context method execution

* added override file "arangod.conf.local" (and co)


v1.4.4 (2013-12-24)
-------------------

* uid and gid are now set in the scripts, there is no longer a separate config file for
  arangod when started from a script

* foxx-manager is now an alias for arangosh

* arango-dfdb is now an alias for arangod, moved from bin to sbin

* changed from readline to linenoise for Windows

* added --install-service and --uninstall-service for Windows

* removed --daemon and --supervisor for Windows

* arangosh and arangod now uses the config-file which maps the binary name, i. e. if you
  rename arangosh to foxx-manager it will use the config file foxx-manager.conf

* fixed lock file for Windows

* fixed issue #711, #687: foxx-manager throws internal errors

* added `--server.ssl-protocol` option for client tools
  this allows connecting from arangosh, arangoimp, arangoimp etc. to an ArangoDB
  server that uses a non-default value for `--server.ssl-protocol`. The default
  value for the SSL protocol is 4 (TLSv1). If the server is configured to use a
  different protocol, it was not possible to connect to it with the client tools.

* added more detailed request statistics

  This adds the number of async-executed HTTP requests plus the number of HTTP
  requests per individual HTTP method type.

* added `--force` option for arangorestore
  this option allows continuing a restore operation even if the server reports errors
  in the middle of the restore operation

* better error reporting for arangorestore
  in case the server returned an HTTP error, arangorestore previously reported this
  error as `internal error` without any details only. Now server-side errors are
  reported by arangorestore with the server's error message

* include more system collections in dumps produced by arangodump
  previously some system collections were intentionally excluded from dumps, even if the
  dump was run with `--include-system-collections`. for example, the collections `_aal`,
  `_modules`, `_routing`, and `_users` were excluded. This makes sense in a replication
  context but not always in a dump context.
  When specifying `--include-system-collections`, arangodump will now include the above-
  mentioned collections in the dump, too. Some other system collections are still excluded
  even when the dump is run with `--include-system-collections`, for example `_replication`
  and `_trx`.

* fixed issue #701: ArangoStatement undefined in arangosh

* fixed typos in configuration files


v1.4.3 (2013-11-25)
-------------------

* fixed a segfault in the AQL optimizer, occurring when a constant non-list value was
  used on the right-hand side of an IN operator that had a collection attribute on the
  left-hand side

* issue #662:

  Fixed access violation errors (crashes) in the Windows version, occurring under some
  circumstances when accessing databases with multiple clients in parallel

* fixed issue #681: Problem with ArchLinux PKGBUILD configuration


v1.4.2 (2013-11-20)
-------------------

* fixed issue #669: Tiny documentation update

* ported Windows version to use native Windows API SRWLocks (slim read-write locks)
  and condition variables instead of homemade versions

  MSDN states the following about the compatibility of SRWLocks and Condition Variables:

      Minimum supported client:
      Windows Server 2008 [desktop apps | Windows Store apps]

      Minimum supported server:
      Windows Vista [desktop apps | Windows Store apps]

* fixed issue #662: ArangoDB on Windows hanging

  This fixes a deadlock issue that occurred on Windows when documents were written to
  a collection at the same time when some other thread tried to drop the collection.

* fixed file-based logging in Windows

  the logger complained on startup if the specified log file already existed

* fixed startup of server in daemon mode (`--daemon` startup option)

* fixed a segfault in the AQL optimizer

* issue #671: Method graph.measurement does not exist

* changed Windows condition variable implementation to use Windows native
  condition variables

  This is an attempt to fix spurious Windows hangs as described in issue #662.

* added documentation for JavaScript traversals

* added --code-page command-line option for Windows version of arangosh

* fixed a problem when creating edges via the web interface.

  The problem only occurred if a collection was created with type "document
  collection" via the web interface, and afterwards was dropped and re-created
  with type "edge collection". If the web interface page was not reloaded,
  the old collection type (document) was cached, making the subsequent creation
  of edges into the (seeming-to-be-document) collection fail.

  The fix is to not cache the collection type in the web interface. Users of
  an older version of the web interface can reload the collections page if they
  are affected.

* fixed a caching problem in arangosh: if a collection was created using the web
  interface, and then removed via arangosh, arangosh did not actually drop the
  collection due to caching.

  Because the `drop` operation was not carried out, this caused misleading error
  messages when trying to re-create the collection (e.g. `cannot create collection:
  duplicate name`).

* fixed ALT-introduced characters for arangosh console input on Windows

  The Windows readline port was not able to handle characters that are built
  using CTRL or ALT keys. Regular characters entered using the CTRL or ALT keys
  were silently swallowed and not passed to the terminal input handler.

  This did not seem to cause problems for the US keyboard layout, but was a
  severe issue for keyboard layouts that require the ALT (or ALT-GR) key to
  construct characters. For example, entering the character `{` with a German
  keyboard layout requires pressing ALT-GR + 9.

* fixed issue #665: Hash/skiplist combo madness bit my ass

  this fixes a problem with missing/non-deterministic rollbacks of inserts in
  case of a unique constraint violation into a collection with multiple secondary
  indexes (with at least one of them unique)

* fixed issue #664: ArangoDB installer on Windows requires drive c:

* partly fixed issue #662: ArangoDB on Windows hanging

  This fixes dropping databases on Windows. In previous 1.4 versions on Windows,
  one shape collection file was not unloaded and removed when dropping a database,
  leaving one directory and one shape collection file in the otherwise-dropped
  database directory.

* fixed issue #660: updated documentation on indexes


v1.4.1 (2013-11-08)
-------------------

* performance improvements for skip-list deletes


v1.4.1-rc1 (2013-11-07)
-----------------------

* fixed issue #635: Web-Interface should have a "Databases" Menu for Management

* fixed issue #624: Web-Interface is missing a Database selector

* fixed segfault in bitarray query

* fixed issue #656: Cannot create unique index through web interface

* fixed issue #654: bitarray index makes server down

* fixed issue #653: Slow query

* fixed issue #650: Randomness of any() should be improved

* made AQL `DOCUMENT()` function polymorphic and work with just one parameter.

  This allows using the `DOCUMENT` function like this:

      DOCUMENT('users/john')
      DOCUMENT([ 'users/john', 'users/amy' ])

  in addition to the existing use cases:

      DOCUMENT(users, 'users/john')
      DOCUMENT(users, 'john')
      DOCUMENT(users, [ 'users/john' ])
      DOCUMENT(users, [ 'users/john', 'users/amy' ])
      DOCUMENT(users, [ 'john', 'amy' ])

* simplified usage of ArangoDB batch API

  It is not necessary anymore to send the batch boundary in the HTTP `Content-Type`
  header. Previously, the batch API expected the client to send a Content-Type header
  of`multipart/form-data; boundary=<some boundary value>`. This is still supported in
  ArangoDB 2.0, but clients can now also omit this header. If the header is not
  present in a client request, ArangoDB will ignore the request content type and
  read the MIME boundary from the beginning of the request body.

  This also allows using the batch API with the Swagger "Try it out" feature (which is
  not too good at sending a different or even dynamic content-type request header).

* added API method GET `/_api/database/user`

  This returns the list of databases a specific user can see without changing the
  username/passwd.

* issue #424: Documentation about IDs needs to be upgraded


v1.4.0 (2013-10-29)
-------------------

* fixed issue #648: /batch API is missing from Web Interface API Documentation (Swagger)

* fixed issue #647: Icon tooltips missing

* fixed issue #646: index creation in web interface

* fixed issue #645: Allow jumping from edge to linked vertices

* merged PR for issue #643: Some minor corrections and a link to "Downloads"

* fixed issue #642: Completion of error handling

* fixed issue #639: compiling v1.4 on maverick produces warnings on -Wstrict-null-sentinel

* fixed issue #634: Web interface bug: Escape does not always propagate

* fixed issue #620: added startup option `--server.default-api-compatibility`

  This adds the following changes to the ArangoDB server and clients:
  - the server provides a new startup option `--server.default-api-compatibility`.
    This option can be used to determine the compatibility of (some) server API
    return values. The value for this parameter is a server version number,
    calculated as follows: `10000 * major + 100 * minor` (e.g. `10400` for ArangoDB
    1.3). The default value is `10400` (1.4), the minimum allowed value is `10300`
    (1.3).

    When setting this option to a value lower than the current server version,
    the server might respond with old-style results to "old" clients, increasing
    compatibility with "old" (non-up-to-date) clients.

  - the server will on each incoming request check for an HTTP header
    `x-arango-version`. Clients can optionally set this header to the API
    version number they support. For example, if a client sends the HTTP header
    `x-arango-version: 10300`, the server will pick this up and might send ArangoDB
    1.3-style responses in some situations.

    Setting either the startup parameter or using the HTTP header (or both) allows
    running "old" clients with newer versions of ArangoDB, without having to adjust
    the clients too much.

  - the `location` headers returned by the server for the APIs `/_api/document/...`
    and `/_api/collection/...` will have different values depending on the used API
    version. If the API compatibility is `10300`, the `location` headers returned
    will look like this:

        location: /_api/document/....

    whereas when an API compatibility of `10400` or higher is used, the `location`
    headers will look like this:

        location: /_db/<database name>/_api/document/...

  Please note that even in the presence of this, old API versions still may not
  be supported forever by the server.

* fixed issue #643: Some minor corrections and a link to "Downloads" by @frankmayer

* started issue #642: Completion of error handling

* fixed issue #639: compiling v1.4 on maverick produces warnings on
  -Wstrict-null-sentinel

* fixed issue #621: Standard Config needs to be fixed

* added function to manage indexes (web interface)

* improved server shutdown time by signaling shutdown to applicationserver,
  logging, cleanup and compactor threads

* added foxx-manager `replace` command

* added foxx-manager `installed` command (a more intuitive alias for `list`)

* fixed issue #617: Swagger API is missing '/_api/version'

* fixed issue #615: Swagger API: Some commands have no parameter entry forms

* fixed issue #614: API : Typo in : Request URL /_api/database/current

* fixed issue #609: Graph viz tool - different background color

* fixed issue #608: arangosh config files - eventually missing in the manual

* fixed issue #607: Admin interface: no core documentation

* fixed issue #603: Aardvark Foxx App Manager

* fixed a bug in type-mapping between AQL user functions and the AQL layer

  The bug caused errors like the following when working with collection documents
  in an AQL user function:

      TypeError: Cannot assign to read only property '_id' of #<ShapedJson>

* create less system collections when creating a new database

  This is achieved by deferring collection creation until the collections are actually
  needed by ArangoDB. The following collections are affected by the change:
  - `_fishbowl`
  - `_structures`


v1.4.0-beta2 (2013-10-14)
-------------------------

* fixed compaction on Windows

  The compaction on Windows did not ftruncate the cleaned datafiles to a smaller size.
  This has been fixed so not only the content of the files is cleaned but also files
  are re-created with potentially smaller sizes.

* only the following system collections will be excluded from replication from now on:
  - `_replication`
  - `_trx`
  - `_users`
  - `_aal`
  - `_fishbowl`
  - `_modules`
  - `_routing`

  Especially the following system collections will now be included in replication:
  - `_aqlfunctions`
  - `_graphs`

  In previous versions of ArangoDB, all system collections were excluded from the
  replication.

  The change also caused a change in the replication logger and applier:
  in previous versions of ArangoDB, only a collection's id was logged for an operation.
  This has not caused problems for non-system collections but for system collections
  there ids might differ. In addition to a collection id ArangoDB will now also log the
  name of a collection for each replication event.

  The replication applier will now look for the collection name attribute in logged
  events preferably.

* added database selection to arango-dfdb

* provide foxx-manager, arangodump, and arangorestore in Windows build

* ArangoDB 1.4 will refuse to start if option `--javascript.app-path` is not set.

* added startup option `--server.allow-method-override`

  This option can be set to allow overriding the HTTP request method in a request using
  one of the following custom headers:

  - x-http-method-override
  - x-http-method
  - x-method-override

  This allows bypassing proxies and tools that would otherwise just let certain types of
  requests pass. Enabling this option may impose a security risk, so it should only be
  used in very controlled environments.

  The default value for this option is `false` (no method overriding allowed).

* added "details" URL parameter for bulk import API

  Setting the `details` URL parameter to `true` in a call to POST `/_api/import` will make
  the import return details about non-imported documents in the `details` attribute. If
  `details` is `false` or omitted, no `details` attribute will be present in the response.
  This is the same behavior that previous ArangoDB versions exposed.

* added "complete" option for bulk import API

  Setting the `complete` URL parameter to `true` in a call to POST `/_api/import` will make
  the import completely fail if at least one of documents cannot be imported successfully.

  It defaults to `false`, which will make ArangoDB continue importing the other documents
  from the import even if some documents cannot be imported. This is the same behavior that
  previous ArangoDB versions exposed.

* added missing swagger documentation for `/_api/log`

* calling `/_api/logs` (or `/_admin/logs`) is only permitted from the `_system` database now.

  Calling this API method for/from other database will result in an HTTP 400.

' ported fix from https://github.com/novus/nvd3/commit/0894152def263b8dee60192f75f66700cea532cc

  This prevents JavaScript errors from occurring in Chrome when in the admin interface,
  section "Dashboard".

* show current database name in web interface (bottom right corner)

* added missing documentation for /_api/import in swagger API docs

* allow specification of database name for replication sync command replication applier

  This allows syncing from a master database with a different name than the slave database.

* issue #601: Show DB in prompt

  arangosh now displays the database name as part of the prompt by default.

  Can change the prompt by using the `--prompt` option, e.g.

      > arangosh --prompt "my db is named \"%d\"> "


v1.4.0-beta1 (2013-10-01)
-------------------------

* make the Foxx manager use per-database app directories

  Each database now has its own subdirectory for Foxx applications. Each database
  can thus use different Foxx applications if required. A Foxx app for a specific
  database resides in `<app-path>/databases/<database-name>/<app-name>`.

  System apps are shared between all databases. They reside in `<app-path>/system/<app-name>`.

* only trigger an engine reset in development mode for URLs starting with `/dev/`

  This prevents ArangoDB from reloading all Foxx applications when it is not
  actually necessary.

* changed error code from 10 (bad parameter) to 1232 (invalid key generator) for
  errors that are due to an invalid key generator specification when creating a new
  collection

* automatic detection of content-type / mime-type for Foxx assets based on filenames,
  added possibility to override auto detection

* added endpoint management API at `/_api/endpoint`

* changed HTTP return code of PUT `/_api/cursor` from 400 to 404 in case a
  non-existing cursor is referred to

* issue #360: added support for asynchronous requests

  Incoming HTTP requests with the headers `x-arango-async: true` or
  `x-arango-async: store` will be answered by the server instantly with a generic
  HTTP 202 (Accepted) response.

  The actual requests will be queued and processed by the server asynchronously,
  allowing the client to continue sending other requests without waiting for the
  server to process the actually requested operation.

  The exact point in time when a queued request is executed is undefined. If an
  error occurs during execution of an asynchronous request, the client will not
  be notified by the server.

  The maximum size of the asynchronous task queue can be controlled using the new
  option `--scheduler.maximal-queue-size`. If the queue contains this many number of
  tasks and a new asynchronous request comes in, the server will reject it with an
  HTTP 500 (internal server error) response.

  Results of incoming requests marked with header `x-arango-async: true` will be
  discarded by the server immediately. Clients have no way of accessing the result
  of such asynchronously executed request. This is just _fire and forget_.

  To later retrieve the result of an asynchronously executed request, clients can
  mark a request with the header `x-arango-async: keep`. This makes the server
  store the result of the request in memory until explicitly fetched by a client
  via the `/_api/job` API. The `/_api/job` API also provides methods for basic
  inspection of which pending or already finished requests there are on the server,
  plus ways for garbage collecting unneeded results.

* Added new option `--scheduler.maximal-queue-size`.

* issue #590: Manifest Lint

* added data dump and restore tools, arangodump and arangorestore.

  arangodump can be used to create a logical dump of an ArangoDB database, or
  just dedicated collections. It can be used to dump both a collection's structure
  (properties and indexes) and data (documents).

  arangorestore can be used to restore data from a dump created with arangodump.
  arangorestore currently does not re-create any indexes, and doesn't yet handle
  referenced documents in edges properly when doing just partial restores.
  This will be fixed until 1.4 stable.

* introduced `--server.database` option for arangosh, arangoimp, and arangob.

  The option allows these client tools to use a certain database for their actions.
  In arangosh, the current database can be switched at any time using the command

      db._useDatabase(<name>);

  When no database is specified, all client tools will assume they should use the
  default database `_system`. This is done for downwards-compatibility reasons.

* added basic multi database support (alpha)

  New databases can be created using the REST API POST `/_api/database` and the
  shell command `db._createDatabase(<name>)`.

  The default database in ArangoDB is called `_system`. This database is always
  present and cannot be deleted by the user. When an older version of ArangoDB is
  upgraded to 1.4, the previously only database will automatically become the
  `_system` database.

  New databases can be created with the above commands, and can be deleted with the
  REST API DELETE `/_api/database/<name>` or the shell command `db._dropDatabase(<name>);`.

  Deleting databases is still unstable in ArangoDB 1.4 alpha and might crash the
  server. This will be fixed until 1.4 stable.

  To access a specific database via the HTTP REST API, the `/_db/<name>/` prefix
  can be used in all URLs. ArangoDB will check if an incoming request starts with
  this prefix, and will automatically pick the database name from it. If the prefix
  is not there, ArangoDB will assume the request is made for the default database
  (`_system`). This is done for downwards-compatibility reasons.

  That means, the following URL pathnames are logically identical:

      /_api/document/mycollection/1234
      /_db/_system/document/mycollection/1234

  To access a different database (e.g. `test`), the URL pathname would look like this:

      /_db/test/document/mycollection/1234

  New databases can also be created and existing databases can only be dropped from
  within the default database (`_system`). It is not possible to drop the `_system`
  database itself.

  Cross-database operations are unintended and unsupported. The intention of the
  multi-database feature is to have the possibility to have a few databases managed
  by ArangoDB in parallel, but to only access one database at a time from a connection
  or a request.

  When accessing the web interface via the URL pathname `/_admin/html/` or `/_admin/aardvark`,
  the web interface for the default database (`_system`) will be displayed.
  To access the web interface for a different database, the database name can be
  put into the URLs as a prefix, e.g. `/_db/test/_admin/html` or
  `/_db/test/_admin/aardvark`.

  All internal request handlers and also all user-defined request handlers and actions
  (including Foxx) will only get to see the unprefixed URL pathnames (i.e. excluding
  any database name prefix). This is to ensure downwards-compatibility.

  To access the name of the requested database from any action (including Foxx), use
  use `req.database`.

  For example, when calling the URL `/myapp/myaction`, the content of `req.database`
  will be `_system` (the default database because no database got specified) and the
  content of `req.url` will be `/myapp/myaction`.

  When calling the URL `/_db/test/myapp/myaction`, the content of `req.database` will be
  `test`, and the content of `req.url` will still be `/myapp/myaction`.

* Foxx now excludes files starting with . (dot) when bundling assets

  This mitigates problems with editor swap files etc.

* made the web interface a Foxx application

  This change caused the files for the web interface to be moved from `html/admin` to
  `js/apps/aardvark` in the file system.

  The base URL for the admin interface changed from `_admin/html/index.html` to
  `_admin/aardvark/index.html`.

  The "old" redirection to `_admin/html/index.html` will now produce a 404 error.

  When starting ArangoDB with the `--upgrade` option, this will automatically be remedied
  by putting in a redirection from `/` to `/_admin/aardvark/index.html`, and from
  `/_admin/html/index.html` to `/_admin/aardvark/index.html`.

  This also obsoletes the following configuration (command-line) options:
  - `--server.admin-directory`
  - `--server.disable-admin-interface`

  when using these now obsolete options when the server is started, no error is produced
  for downwards-compatibility.

* changed User-Agent value sent by arangoimp, arangosh, and arangod from "VOC-Agent" to
  "ArangoDB"

* changed journal file creation behavior as follows:

  Previously, a journal file for a collection was always created when a collection was
  created. When a journal filled up and became full, the current journal was made a
  datafile, and a new (empty) journal was created automatically. There weren't many
  intended situations when a collection did not have at least one journal.

  This is changed now as follows:
  - when a collection is created, no journal file will be created automatically
  - when there is a write into a collection without a journal, the journal will be
    created lazily
  - when there is a write into a collection with a full journal, a new journal will
    be created automatically

  From the end user perspective, nothing should have changed, except that there is now
  less disk usage for empty collections. Disk usage of infrequently updated collections
  might also be reduced significantly by running the `rotate()` method of a collection,
  and not writing into a collection subsequently.

* added method `collection.rotate()`

  This allows premature rotation of a collection's current journal file into a (read-only)
  datafile. The purpose of using `rotate()` is to prematurely allow compaction (which is
  performed on datafiles only) on data, even if the journal was not filled up completely.

  Using `rotate()` may make sense in the following scenario:

      c = db._create("test");
      for (i = 0; i < 1000; ++i) {
        c.save(...); // insert lots of data here
      }

      ...
      c.truncate(); // collection is now empty
      // only data in datafiles will be compacted by following compaction runs
      // all data in the current journal would not be compacted

      // calling rotate will make the current journal a datafile, and thus make it
      // eligible for compaction
      c.rotate();

  Using `rotate()` may also be useful when data in a collection is known to not change
  in the immediate future. After having completed all write operations on a collection,
  performing a `rotate()` will reduce the size of the current journal to the actually
  required size (remember that journals are pre-allocated with a specific size) before
  making the journal a datafile. Thus `rotate()` may cause disk space savings, even if
  the datafiles does not qualify for compaction after rotation.

  Note: rotating the journal is asynchronous, so that the actual rotation may be executed
  after `rotate()` returns to the caller.

* changed compaction to merge small datafiles together (up to 3 datafiles are merged in
  a compaction run)

  In the regular case, this should leave less small datafiles stay around on disk and allow
  using less file descriptors in total.

* added AQL MINUS function

* added AQL UNION_DISTINCT function (more efficient than combination of `UNIQUE(UNION())`)

* updated mruby to 2013-08-22

* issue #587: Add db._create() in help for startup arangosh

* issue #586: Share a link on installation instructions in the User Manual

* issue #585: Bison 2.4 missing on Mac for custom build

* issue #584: Web interface images broken in devel

* issue #583: Small documentation update

* issue #581: Parameter binding for attributes

* issue #580: Small improvements (by @guidoreina)

* issue #577: Missing documentation for collection figures in implementor manual

* issue #576: Get disk usage for collections and graphs

  This extends the result of the REST API for /_api/collection/figures with
  the attributes `compactors.count`, `compactors.fileSize`, `shapefiles.count`,
  and `shapefiles.fileSize`.

* issue #575: installing devel version on mac (low prio)

* issue #574: Documentation (POST /_admin/routing/reload)

* issue #558: HTTP cursors, allow count to ignore LIMIT


v1.4.0-alpha1 (2013-08-02)
--------------------------

* added replication. check online manual for details.

* added server startup options `--server.disable-replication-logger` and
  `--server.disable-replication-applier`

* removed action deployment tool, this now handled with Foxx and its manager or
  by kaerus node utility

* fixed a server crash when using byExample / firstExample inside a transaction
  and the collection contained a usable hash/skiplist index for the example

* defineHttp now only expects a single context

* added collection detail dialog (web interface)

  Shows collection properties, figures (datafiles, journals, attributes, etc.)
  and indexes.

* added documents filter (web interface)

  Allows searching for documents based on attribute values. One or many filter
  conditions can be defined, using comparison operators such as '==', '<=', etc.

* improved AQL editor (web interface)

  Editor supports keyboard shortcuts (Submit, Undo, Redo, Select).
  Editor allows saving and reusing of user-defined queries.
  Added example queries to AQL editor.
  Added comment button.

* added document import (web interface)

  Allows upload of JSON-data from files. Files must have an extension of .json.

* added dashboard (web interface)

  Shows the status of replication and multiple system charts, e.g.
  Virtual Memory Size, Request Time, HTTP Connections etc.

* added API method `/_api/graph` to query all graphs with all properties.

* added example queries in web interface AQL editor

* added arango.reconnect(<host>) method for arangosh to dynamically switch server or
  user name

* added AQL range operator `..`

  The `..` operator can be used to easily iterate over a sequence of numeric
  values. It will produce a list of values in the defined range, with both bounding
  values included.

  Example:

      2010..2013

  will produce the following result:

      [ 2010, 2011, 2012, 2013 ]

* added AQL RANGE function

* added collection.first(count) and collection.last(count) document access functions

  These functions allow accessing the first or last n documents in a collection. The order
  is determined by document insertion/update time.

* added AQL INTERSECTION function

* INCOMPATIBLE CHANGE: changed AQL user function namespace resolution operator from `:` to `::`

  AQL user-defined functions were introduced in ArangoDB 1.3, and the namespace resolution
  operator for them was the single colon (`:`). A function call looked like this:

      RETURN mygroup:myfunc()

  The single colon caused an ambiguity in the AQL grammar, making it indistinguishable from
  named attributes or the ternary operator in some cases, e.g.

      { mygroup:myfunc ? mygroup:myfunc }

  The change of the namespace resolution operator from `:` to `::` fixes this ambiguity.

  Existing user functions in the database will be automatically fixed when starting ArangoDB
  1.4 with the `--upgrade` option. However, queries using user-defined functions need to be
  adjusted on the client side to use the new operator.

* allow multiple AQL LET declarations separated by comma, e.g.
  LET a = 1, b = 2, c = 3

* more useful AQL error messages

  The error position (line/column) is more clearly indicated for parse errors.
  Additionally, if a query references a collection that cannot be found, the error
  message will give a hint on the collection name

* changed return value for AQL `DOCUMENT` function in case document is not found

  Previously, when the AQL `DOCUMENT` function was called with the id of a document and
  the document could not be found, it returned `undefined`. This value is not part of the
  JSON type system and this has caused some problems.
  Starting with ArangoDB 1.4, the `DOCUMENT` function will return `null` if the document
  looked for cannot be found.

  In case the function is called with a list of documents, it will continue to return all
  found documents, and will not return `null` for non-found documents. This has not changed.

* added single line comments for AQL

  Single line comments can be started with a double forward slash: `//`.
  They end at the end of the line, or the end of the query string, whichever is first.

* fixed documentation issues #567, #568, #571.

* added collection.checksum(<withData>) method to calculate CRC checksums for
  collections

  This can be used to
  - check if data in a collection has changed
  - compare the contents of two collections on different ArangoDB instances

* issue #565: add description line to aal.listAvailable()

* fixed several out-of-memory situations when double freeing or invalid memory
  accesses could happen

* less msyncing during the creation of collections

  This is achieved by not syncing the initial (standard) markers in shapes collections.
  After all standard markers are written, the shapes collection will get synced.

* renamed command-line option `--log.filter` to `--log.source-filter` to avoid
  misunderstandings

* introduced new command-line option `--log.content-filter` to optionally restrict
  logging to just specific log messages (containing the filter string, case-sensitive).

  For example, to filter on just log entries which contain `ArangoDB`, use:

      --log.content-filter "ArangoDB"

* added optional command-line option `--log.requests-file` to log incoming HTTP
  requests to a file.

  When used, all HTTP requests will be logged to the specified file, containing the
  client IP address, HTTP method, requests URL, HTTP response code, and size of the
  response body.

* added a signal handler for SIGUSR1 signal:

  when ArangoDB receives this signal, it will respond all further incoming requests
  with an HTTP 503 (Service Unavailable) error. This will be the case until another
  SIGUSR1 signal is caught. This will make ArangoDB start serving requests regularly
  again. Note: this is not implemented on Windows.

* limited maximum request URI length to 16384 bytes:

  Incoming requests with longer request URIs will be responded to with an HTTP
  414 (Request-URI Too Long) error.

* require version 1.0 or 1.1 in HTTP version signature of requests sent by clients:

  Clients sending requests with a non-HTTP 1.0 or non-HTTP 1.1 version number will
  be served with an HTTP 505 (HTTP Version Not Supported) error.

* updated manual on indexes:

  using system attributes such as `_id`, `_key`, `_from`, `_to`, `_rev` in indexes is
  disallowed and will be rejected by the server. This was the case since ArangoDB 1.3,
  but was not properly documented.

* issue #563: can aal become a default object?

  aal is now a prefab object in arangosh

* prevent certain system collections from being renamed, dropped, or even unloaded.

  Which restrictions there are for which system collections may vary from release to
  release, but users should in general not try to modify system collections directly
  anyway.

  Note: there are no such restrictions for user-created collections.

* issue #559: added Foxx documentation to user manual

* added server startup option `--server.authenticate-system-only`. This option can be
  used to restrict the need for HTTP authentication to internal functionality and APIs,
  such as `/_api/*` and `/_admin/*`.
  Setting this option to `true` will thus force authentication for the ArangoDB APIs
  and the web interface, but allow unauthenticated requests for other URLs (including
  user defined actions and Foxx applications).
  The default value of this option is `false`, meaning that if authentication is turned
  on, authentication is still required for *all* incoming requests. Only by setting the
  option to `true` this restriction is lifted and authentication becomes required for
  URLs starting with `/_` only.

  Please note that authentication still needs to be enabled regularly by setting the
  `--server.disable-authentication` parameter to `false`. Otherwise no authentication
  will be required for any URLs as before.

* protect collections against unloading when there are still document barriers around.

* extended cap constraints to optionally limit the active data size in a collection to
  a specific number of bytes.

  The arguments for creating a cap constraint are now:
  `collection.ensureCapConstraint(<count>, <byteSize>);`

  It is supported to specify just a count as in ArangoDB 1.3 and before, to specify
  just a fileSize, or both. The first met constraint will trigger the automated
  document removal.

* added `db._exists(doc)` and `collection.exists(doc)` for easy document existence checks

* added API `/_api/current-database` to retrieve information about the database the
  client is currently connected to (note: the API `/_api/current-database` has been
  removed in the meantime. The functionality is accessible via `/_api/database/current`
  now).

* ensure a proper order of tick values in datafiles/journals/compactors.
  any new files written will have the _tick values of their markers in order. for
  older files, there are edge cases at the beginning and end of the datafiles when
  _tick values are not properly in order.

* prevent caching of static pages in PathHandler.
  whenever a static page is requested that is served by the general PathHandler, the
  server will respond to HTTP GET requests with a "Cache-Control: max-age=86400" header.

* added "doCompact" attribute when creating collections and to collection.properties().
  The attribute controls whether collection datafiles are compacted.

* changed the HTTP return code from 400 to 404 for some cases when there is a referral
  to a non-existing collection or document.

* introduced error code 1909 `too many iterations` that is thrown when graph traversals
  hit the `maxIterations` threshold.

* optionally limit traversals to a certain number of iterations
  the limitation can be achieved via the traversal API by setting the `maxIterations`
  attribute, and also via the AQL `TRAVERSAL` and `TRAVERSAL_TREE` functions by setting
  the same attribute. If traversals are not limited by the end user, a server-defined
  limit for `maxIterations` may be used to prevent server-side traversals from running
  endlessly.

* added graph traversal API at `/_api/traversal`

* added "API" link in web interface, pointing to REST API generated with Swagger

* moved "About" link in web interface into "links" menu

* allow incremental access to the documents in a collection from out of AQL
  this allows reading documents from a collection chunks when a full collection scan
  is required. memory usage might be must lower in this case and queries might finish
  earlier if there is an additional LIMIT statement

* changed AQL COLLECT to use a stable sort, so any previous SORT order is preserved

* issue #547: Javascript error in the web interface

* issue #550: Make AQL graph functions support key in addition to id

* issue #526: Unable to escape when an errorneous command is entered into the js shell

* issue #523: Graph and vertex methods for the javascript api

* issue #517: Foxx: Route parameters with capital letters fail

* issue #512: Binded Parameters for LIMIT


v1.3.3 (2013-08-01)
-------------------

* issue #570: updateFishbowl() fails once

* updated and fixed generated examples

* issue #559: added Foxx documentation to user manual

* added missing error reporting for errors that happened during import of edges


v1.3.2 (2013-06-21)
-------------------

* fixed memleak in internal.download()

* made the shape-collection journal size adaptive:
  if too big shapes come in, a shape journal will be created with a big-enough size
  automatically. the maximum size of a shape journal is still restricted, but to a
  very big value that should never be reached in practice.

* fixed a segfault that occurred when inserting documents with a shape size bigger
  than the default shape journal size (2MB)

* fixed a locking issue in collection.truncate()

* fixed value overflow in accumulated filesizes reported by collection.figures()

* issue #545: AQL FILTER unnecessary (?) loop

* issue #549: wrong return code with --daemon


v1.3.1 (2013-05-24)
-------------------

* removed currently unused _ids collection

* fixed usage of --temp-path in aranogd and arangosh

* issue #540: suppress return of temporary internal variables in AQL

* issue #530: ReferenceError: ArangoError is not a constructor

* issue #535: Problem with AQL user functions javascript API

* set --javascript.app-path for test execution to prevent startup error

* issue #532: Graph _edgesCache returns invalid data?

* issue #531: Arangod errors

* issue #529: Really weird transaction issue

* fixed usage of --temp-path in aranogd and arangosh


v1.3.0 (2013-05-10)
-------------------

* fixed problem on restart ("datafile-xxx is not sealed") when server was killed
  during a compaction run

* fixed leak when using cursors with very small batchSize

* issue #508: `unregistergroup` function not mentioned in http interface docs

* issue #507: GET /_api/aqlfunction returns code inside parentheses

* fixed issue #489: Bug in aal.install

* fixed issue 505: statistics not populated on MacOS


v1.3.0-rc1 (2013-04-24)
-----------------------

* updated documentation for 1.3.0

* added node modules and npm packages

* changed compaction to only compact datafiles with more at least 10% of dead
  documents (byte size-wise)

* issue #498: fixed reload of authentication info when using
  `require("org/arangodb/users").reload()`

* issue #495: Passing an empty array to create a document results in a
  "phantom" document

* added more precision for requests statistics figures

* added "sum" attribute for individual statistics results in statistics API
  at /_admin/statistics

* made "limit" an optional parameter in AQL function NEAR().
  limit can now be either omitted completely, or set to 0. If so, an internal
  default value (currently 100) will be applied for the limit.

* issue #481

* added "attributes.count" to output of `collection.figures()`
  this also affects the REST API /_api/collection/<name>/figures

* added IndexedPropertyGetter for ShapedJson objects

* added API for user-defined AQL functions

* issue #475: A better error message for deleting a non-existent graph

* issue #474: Web interface problems with the JS Shell

* added missing documentation for AQL UNION function

* added transaction support.
  This provides ACID transactions for ArangoDB. Transactions can be invoked
  using the `db._executeTransaction()` function, or the `/_api/transaction`
  REST API.

* switched to semantic versioning (at least for alpha & alpha naming)

* added saveOrReplace() for server-side JS

v1.3.alpha1 (2013-04-05)
------------------------

* cleanup of Module, Package, ArangoApp and modules "internal", "fs", "console"

* use Error instead of string in throw to allow stack-trace

* issue #454: error while creation of Collection

* make `collection.count()` not recalculate the number of documents on the fly, but
  use some internal document counters.

* issue #457: invalid string value in web interface

* make datafile id (datafile->_fid) identical to the numeric part of the filename.
  E.g. the datafile `journal-123456.db` will now have a datafile marker with the same
  fid (i.e. `123456`) instead of a different value. This change will only affect
  datafiles that are created with 1.3 and not any older files.
  The intention behind this change is to make datafile debugging easier.

* consistently discard document attributes with reserved names (system attributes)
  but without any known meaning, for example `_test`, `_foo`, ...

  Previously, these attributes were saved with the document regularly in some cases,
  but were discarded in other cases.
  Now these attributes are discarded consistently. "Real" system attributes such as
  `_key`, `_from`, `_to` are not affected and will work as before.

  Additionally, attributes with an empty name (``) are discarded when documents are
  saved.

  Though using reserved or empty attribute names in documents was not really and
  consistently supported in previous versions of ArangoDB, this change might cause
  an incompatibility for clients that rely on this feature.

* added server startup flag `--database.force-sync-properties` to force syncing of
  collection properties on collection creation, deletion and on property update.
  The default value is true to mimic the behavior of previous versions of ArangoDB.
  If set to false, collection properties are written to disk but no call to sync()
  is made.

* added detailed output of server version and components for REST APIs
  `/_admin/version` and `/_api/version`. To retrieve this extended information,
  call the REST APIs with URL parameter `details=true`.

* issue #443: For git-based builds include commit hash in version

* adjust startup log output to be more compact, less verbose

* set the required minimum number of file descriptors to 256.
  On server start, this number is enforced on systems that have rlimit. If the limit
  cannot be enforced, starting the server will fail.
  Note: 256 is considered to be the absolute minimum value. Depending on the use case
  for ArangoDB, a much higher number of file descriptors should be used.

  To avoid checking & potentially changing the number of maximum open files, use the
  startup option `--server.descriptors-minimum 0`

* fixed shapedjson to json conversion for special numeric values (NaN, +inf, -inf).
  Before, "NaN", "inf", or "-inf" were written into the JSONified output, but these
  values are not allowed in JSON. Now, "null" is written to the JSONified output as
  required.

* added AQL functions VARIANCE_POPULATION(), VARIANCE_SAMPLE(), STDDEV_POPULATION(),
  STDDEV_SAMPLE(), AVERAGE(), MEDIAN() to calculate statistical values for lists

* added AQL SQRT() function

* added AQL TRIM(), LEFT() and RIGHT() string functions

* fixed issue #436: GET /_api/document on edge

* make AQL REVERSE() and LENGTH() functions work on strings, too

* disabled DOT generation in `make doxygen`. this speeds up docs generation

* renamed startup option `--dispatcher.report-intervall` to `--dispatcher.report-interval`

* renamed startup option `--scheduler.report-intervall` to `--scheduler.report-interval`

* slightly changed output of REST API method /_admin/log.
  Previously, the log messages returned also contained the date and log level, now
  they will only contain the log message, and no date and log level information.
  This information can be re-created by API users from the `timestamp` and `level`
  attributes of the result.

* removed configure option `--enable-zone-debug`
  memory zone debugging is now automatically turned on when compiling with ArangoDB
  `--enable-maintainer-mode`

* removed configure option `--enable-arangob`
  arangob is now always included in the build


v1.2.3 (XXXX-XX-XX)
-------------------

* added optional parameter `edgexamples` for AQL function EDGES() and NEIGHBORS()

* added AQL function NEIGHBORS()

* added freebsd support

* fixed firstExample() query with `_id` and `_key` attributes

* issue triAGENS/ArangoDB-PHP#55: AQL optimizer may have mis-optimized duplicate
  filter statements with limit


v1.2.2 (2013-03-26)
-------------------

* fixed save of objects with common sub-objects

* issue #459: fulltext internal memory allocation didn't scale well
  This fix improves loading times for collections with fulltext indexes that have
  lots of equal words indexed.

* issue #212: auto-increment support

  The feature can be used by creating a collection with the extra `keyOptions`
  attribute as follows:

      db._create("mycollection", { keyOptions: { type: "autoincrement", offset: 1, increment: 10, allowUserKeys: true } });

  The `type` attribute will make sure the keys will be auto-generated if no
  `_key` attribute is specified for a document.

  The `allowUserKeys` attribute determines whether users might still supply own
  `_key` values with documents or if this is considered an error.

  The `increment` value determines the actual increment value, whereas the `offset`
  value can be used to seed to value sequence with a specific starting value.
  This will be useful later in a multi-master setup, when multiple servers can use
  different auto-increment seed values and thus generate non-conflicting auto-increment values.

  The default values currently are:

  - `allowUserKeys`: `true`
  - `offset`: `0`
  - `increment`: `1`

  The only other available key generator type currently is `traditional`.
  The `traditional` key generator will auto-generate keys in a fashion as ArangoDB
  always did (some increasing integer value, with a more or less unpredictable
  increment value).

  Note that for the `traditional` key generator there is only the option to disallow
  user-supplied keys and give the server the sole responsibility for key generation.
  This can be achieved by setting the `allowUserKeys` property to `false`.

  This change also introduces the following errors that API implementors may want to check
  the return values for:

  - 1222: `document key unexpected`: will be raised when a document is created with
    a `_key` attribute, but the underlying collection was set up with the `keyOptions`
    attribute `allowUserKeys: false`.

  - 1225: `out of keys`: will be raised when the auto-increment key generator runs
    out of keys. This may happen when the next key to be generated is 2^64 or higher.
    In practice, this will only happen if the values for `increment` or `offset` are
    not set appropriately, or if users are allowed to supply own keys, those keys
    are near the 2^64 threshold, and later the auto-increment feature kicks in and
    generates keys that cross that threshold.

    In practice it should not occur with proper configuration and proper usage of the
    collections.

  This change may also affect the following REST APIs:
  - POST `/_api/collection`: the server does now accept the optional `keyOptions`
    attribute in the second parameter
  - GET `/_api/collection/properties`: will return the `keyOptions` attribute as part
    of the collection's properties. The previous optional attribute `createOptions`
    is now gone.

* fixed `ArangoStatement.explain()` method with bind variables

* fixed misleading "cursor not found" error message in arangosh that occurred when
  `count()` was called for client-side cursors

* fixed handling of empty attribute names, which may have crashed the server under
  certain circumstances before

* fixed usage of invalid pointer in error message output when index description could
  not be opened


v1.2.1 (2013-03-14)
-------------------

* issue #444: please darken light color in arangosh

* issue #442: pls update post install info on osx

* fixed conversion of special double values (NaN, -inf, +inf) when converting from
  shapedjson to JSON

* fixed compaction of markers (location of _key was not updated correctly in memory,
  leading to _keys pointing to undefined memory after datafile rotation)

* fixed edge index key pointers to use document master pointer plus offset instead
  of direct _key address

* fixed case when server could not create any more journal or compactor files.
  Previously a wrong status code may have been returned, and not being able to create
  a new compactor file may have led to an infinite loop with error message
  "could not create compactor".

* fixed value truncation for numeric filename parts when renaming datafiles/journals


v1.2.0 (2013-03-01)
-------------------

* by default statistics are now switch off; in order to enable comment out
  the "disable-statistics = yes" line in "arangod.conf"

* fixed issue #435: csv parser skips data at buffer border

* added server startup option `--server.disable-statistics` to turn off statistics
  gathering without recompilation of ArangoDB.
  This partly addresses issue #432.

* fixed dropping of indexes without collection name, e.g.
  `db.xxx.dropIndex("123456");`
  Dropping an index like this failed with an assertion error.

* fixed issue #426: arangoimp should be able to import edges into edge collections

* fixed issue #425: In case of conflict ArangoDB returns HTTP 400 Bad request
  (with 1207 Error) instead of HTTP 409 Conflict

* fixed too greedy token consumption in AQL for negative values:
  e.g. in the statement `RETURN { a: 1 -2 }` the minus token was consumed as part
  of the value `-2`, and not interpreted as the binary arithmetic operator


v1.2.beta3 (2013-02-22)
-----------------------

* issue #427: ArangoDB Importer Manual has no navigation links (previous|home|next)

* issue #319: Documentation missing for Emergency console and incomplete for datafile debugger.

* issue #370: add documentation for reloadRouting and flushServerModules

* issue #393: added REST API for user management at /_api/user

* issue #393, #128: added simple cryptographic functions for user actions in module "crypto":
  * require("org/arangodb/crypto").md5()
  * require("org/arangodb/crypto").sha256()
  * require("org/arangodb/crypto").rand()

* added replaceByExample() Javascript and REST API method

* added updateByExample() Javascript and REST API method

* added optional "limit" parameter for removeByExample() Javascript and REST API method

* fixed issue #413

* updated bundled V8 version from 3.9.4 to 3.16.14.1
  Note: the Windows version used a more recent version (3.14.0.1) and was not updated.

* fixed issue #404: keep original request url in request object


v1.2.beta2 (2013-02-15)
-----------------------

* fixed issue #405: 1.2 compile warnings

* fixed issue #333: [debian] Group "arangodb" is not used when starting vie init.d script

* added optional parameter 'excludeSystem' to GET /_api/collection
  This parameter can be used to disable returning system collections in the list
  of all collections.

* added AQL functions KEEP() and UNSET()

* fixed issue #348: "HTTP Interface for Administration and Monitoring"
  documentation errors.

* fix stringification of specific positive int64 values. Stringification of int64
  values with the upper 32 bits cleared and the 33rd bit set were broken.

* issue #395:  Collection properties() function should return 'isSystem' for
  Javascript and REST API

* make server stop after upgrade procedure when invoked with `--upgrade option`.
  When started with the `--upgrade` option, the server will perfom
  the upgrade, and then exit with a status code indicating the result of the
  upgrade (0 = success, 1 = failure). To start the server regularly in either
  daemon or console mode, the `--upgrade` option must not be specified.
  This change was introduced to allow init.d scripts check the result of
  the upgrade procedure, even in case an upgrade was successful.
  this was introduced as part of issue #391.

* added AQL function EDGES()

* added more crash-protection when reading corrupted collections at startup

* added documentation for AQL function CONTAINS()

* added AQL function LIKE()

* replaced redundant error return code 1520 (Unable to open collection) with error code
  1203 (Collection not found). These error codes have the same meanings, but one of
  them was returned from AQL queries only, the other got thrown by other parts of
  ArangoDB. Now, error 1203 (Collection not found) is used in AQL too in case a
  non-existing collection is used.

v1.2.beta1 (2013-02-01)
-----------------------

* fixed issue #382: [Documentation error] Maschine... should be Machine...

* unified history file locations for arangod, arangosh, and arangoirb.
  - The readline history for arangod (emergency console) is now stored in file
    $HOME/.arangod. It was stored in $HOME/.arango before.
  - The readline history for arangosh is still stored in $HOME/.arangosh.
  - The readline history for arangoirb is now stored in $HOME/.arangoirb. It was
    stored in $HOME/.arango-mrb before.

* fixed issue #381: _users user should have a unique constraint

* allow negative list indexes in AQL to access elements from the end of a list,
  e.g. ```RETURN values[-1]``` will return the last element of the `values` list.

* collection ids, index ids, cursor ids, and document revision ids created and
  returned by ArangoDB are now returned as strings with numeric content inside.
  This is done to prevent some value overrun/truncation in any part of the
  complete client/server workflow.
  In ArangoDB 1.1 and before, these values were previously returned as
  (potentially very big) integer values. This may cause problems (clipping, overrun,
  precision loss) for clients that do not support big integers natively and store
  such values in IEEE754 doubles internally. This type loses precision after about
  52 bits and is thus not safe to hold an id.
  Javascript and 32 bit-PHP are examples for clients that may cause such problems.
  Therefore, ids are now returned by ArangoDB as strings, with the string
  content being the integer value as before.

  Example for documents ("_rev" attribute):
  - Document returned by ArangoDB 1.1: { "_rev": 1234, ... }
  - Document returned by ArangoDB 1.2: { "_rev": "1234", ... }

  Example for collections ("id" attribute / "_id" property):
  - Collection returned by ArangoDB 1.1: { "id": 9327643, "name": "test", ... }
  - Collection returned by ArangoDB 1.2: { "id": "9327643", "name": "test", ... }

  Example for cursors ("id" attribute):
  - Collection returned by ArangoDB 1.1: { "id": 11734292, "hasMore": true, ... }
  - Collection returned by ArangoDB 1.2: { "id": "11734292", "hasMore": true, ... }

* global variables are not automatically available anymore when starting the
  arangod Javascript emergency console (i.e. ```arangod --console```).

  Especially, the variables `db`, `edges`, and `internal` are not available
  anymore. `db` and `internal` can be made available in 1.2 by
  ```var db = require("org/arangodb").db;``` and
  ```var internal = require("internal");```, respectively.
  The reason for this change is to get rid of global variables in the server
  because this will allow more specific inclusion of functionality.

  For convenience, the global variable `db` is still available by default in
  arangosh. The global variable `edges`, which since ArangoDB 1.1 was kind of
  a redundant wrapper of `db`, has been removed in 1.2 completely.
  Please use `db` instead, and if creating an edge collection, use the explicit
  ```db._createEdgeCollection()``` command.

* issue #374: prevent endless redirects when calling admin interface with
  unexpected URLs

* issue #373: TRAVERSAL() `trackPaths` option does not work. Instead `paths` does work

* issue #358: added support for CORS

* honor optional waitForSync property for document removal, replace, update, and
  save operations in arangosh. The waitForSync parameter for these operations
  was previously honored by the REST API and on the server-side, but not when
  the waitForSync parameter was specified for a document operation in arangosh.

* calls to db.collection.figures() and /_api/collection/<collection>/figures now
  additionally return the number of shapes used in the collection in the
  extra attribute "shapes.count"

* added AQL TRAVERSAL_TREE() function to return a hierarchical result from a traversal

* added AQL TRAVERSAL() function to return the results from a traversal

* added AQL function ATTRIBUTES() to return the attribute names of a document

* removed internal server-side AQL functions from global scope.

  Now the AQL internal functions can only be accessed via the exports of the
  ahuacatl module, which can be included via ```require("org/arangodb/ahuacatl")```.
  It shouldn't be necessary for clients to access this module at all, but
  internal code may use this module.

  The previously global AQL-related server-side functions were moved to the
  internal namespace. This produced the following function name changes on
  the server:

     old name              new name
     ------------------------------------------------------
     AHUACATL_RUN       => require("internal").AQL_QUERY
     AHUACATL_EXPLAIN   => require("internal").AQL_EXPLAIN
     AHUACATL_PARSE     => require("internal").AQL_PARSE

  Again, clients shouldn't have used these functions at all as there is the
  ArangoStatement object to execute AQL queries.

* fixed issue #366: Edges index returns strange description

* added AQL function MATCHES() to check a document against a list of examples

* added documentation and tests for db.collection.removeByExample

* added --progress option for arangoimp. This will show the percentage of the input
  file that has been processed by arangoimp while the import is still running. It can
  be used as a rough indicator of progress for the entire import.

* make the server log documents that cannot be imported via /_api/import into the
  logfile using the warning log level. This may help finding illegal documents in big
  import runs.

* check on server startup whether the database directory and all collection directories
  are writable. if not, the server startup will be aborted. this prevents serious
  problems with collections being non-writable and this being detected at some pointer
  after the server has been started

* allow the following AQL constructs: FUNC(...)[...], FUNC(...).attribute

* fixed issue #361: Bug in Admin Interface. Header disappears when clicking new collection

* Added in-memory only collections

  Added collection creation parameter "isVolatile":
  if set to true, the collection is created as an in-memory only collection,
  meaning that all document data of that collection will reside in memory only,
  and will not be stored permanently to disk.
  This means that all collection data will be lost when the collection is unloaded
  or the server is shut down.
  As this collection type does not have datafile disk overhead for the regular
  document operations, it may be faster than normal disk-backed collections. The
  actual performance gains strongly depend on the underlying OS, filesystem, and
  settings though.
  This collection type should be used for caches only and not for any sensible data
  that cannot be re-created otherwise.
  Some platforms, namely Windows, currently do not support this collection type.
  When creating an in-memory collection on such platform, an error message will be
  returned by ArangoDB telling the user the platform does not support it.

  Note: in-memory collections are an experimental feature. The feature might
  change drastically or even be removed altogether in a future version of ArangoDB.

* fixed issue #353: Please include "pretty print" in Emergency Console

* fixed issue #352: "pretty print" console.log
  This was achieved by adding the dump() function for the "internal" object

* reduced insertion time for edges index
  Inserting into the edges index now avoids costly comparisons in case of a hash
  collision, reducing the prefilling/loading timer for bigger edge collections

* added fulltext queries to AQL via FULLTEXT() function. This allows search
  fulltext indexes from an AQL query to find matching documents

* added fulltext index type. This index type allows indexing words and prefixes of
  words from a specific document attribute. The index can be queries using a
  SimpleQueryFull object, the HTTP REST API at /_api/simple/fulltext, or via AQL

* added collection.revision() method to determine whether a collection has changed.
  The revision method returns a revision string that can be used by client programs
  for equality/inequality comparisons. The value returned by the revision method
  should be treated by clients as an opaque string and clients should not try to
  figure out the sense of the revision id. This is still useful enough to check
  whether data in a collection has changed.

* issue #346: adaptively determine NUMBER_HEADERS_PER_BLOCK

* issue #338: arangosh cursor positioning problems

* issue #326: use limit optimization with filters

* issue #325: use index to avoid sorting

* issue #324: add limit optimization to AQL

* removed arango-password script and added Javascript functionality to add/delete
  users instead. The functionality is contained in module `users` and can be invoked
  as follows from arangosh and arangod:
  * require("users").save("name", "passwd");
  * require("users").replace("name", "newPasswd");
  * require("users").remove("name");
  * require("users").reload();
  These functions are intentionally not offered via the web interface.
  This also addresses issue #313

* changed print output in arangosh and the web interface for JSON objects.
  Previously, printing a JSON object in arangosh resulted in the attribute values
  being printed as proper JSON, but attribute names were printed unquoted and
  unescaped. This was fine for the purpose of arangosh, but lead to invalid
  JSON being produced. Now, arangosh will produce valid JSON that can be used
  to send it back to ArangoDB or use it with arangoimp etc.

* fixed issue #300: allow importing documents via the REST /_api/import API
  from a JSON list, too.
  So far, the API only supported importing from a format that had one JSON object
  on each line. This is sometimes inconvenient, e.g. when the result of an AQL
  query or any other list is to be imported. This list is a JSON list and does not
  necessary have a document per line if pretty-printed.
  arangoimp now supports the JSON list format, too. However, the format requires
  arangoimp and the server to read the entire dataset at once. If the dataset is
  too big (bigger than --max-upload-size) then the import will be rejected. Even if
  increased, the entire list must fit in memory on both the client and the server,
  and this may be more resource-intensive than importing individual lines in chunks.

* removed unused parameter --reuse-ids for arangoimp. This parameter did not have
  any effect in 1.2, was never publicly announced and did evil (TM) things.

* fixed issue #297 (partly): added whitespace between command line and
  command result in arangosh, added shell colors for better usability

* fixed issue #296: system collections not usable from AQL

* fixed issue #295: deadlock on shutdown

* fixed issue #293: AQL queries should exploit edges index

* fixed issue #292: use index when filtering on _key in AQL

* allow user-definable document keys
  users can now define their own document keys by using the _key attribute
  when creating new documents or edges. Once specified, the value of _key is
  immutable.
  The restrictions for user-defined key values are:
  * the key must be at most 254 bytes long
  * it must consist of the letters a-z (lower or upper case), the digits 0-9,
    the underscore (_) or dash (-) characters only
  * any other characters, especially multi-byte sequences, whitespace or
    punctuation characters cannot be used inside key values

  Specifying a document key is optional when creating new documents. If no
  document key is specified, ArangoDB will create a document key itself.
  There are no guarantees about the format and pattern of auto-generated document
  keys other than the above restrictions.
  Clients should therefore treat auto-generated document keys as opaque values.
  Keys can be used to look up and reference documents, e.g.:
  * saving a document: `db.users.save({ "_key": "fred", ... })`
  * looking up a document: `db.users.document("fred")`
  * referencing other documents: `edges.relations.save("users/fred", "users/john", ...)`

  This change is downwards-compatible to ArangoDB 1.1 because in ArangoDB 1.1
  users were not able to define their own keys. If the user does not supply a _key
  attribute when creating a document, ArangoDB 1.2 will still generate a key of
  its own as ArangoDB 1.1 did. However, all documents returned by ArangoDB 1.2 will
  include a _key attribute and clients should be able to handle that (e.g. by
  ignoring it if not needed). Documents returned will still include the _id attribute
  as in ArangoDB 1.1.

* require collection names everywhere where a collection id was allowed in
  ArangoDB 1.1 & 1.0
  This change requires clients to use a collection name in place of a collection id
  at all places the client deals with collections.
  Examples:
  * creating edges: the _from and _to attributes must now contain collection names instead
    of collection ids: `edges.relations.save("test/my-key1", "test/my-key2", ...)`
  * retrieving edges: the returned _from and _to attributes now will contain collection
    names instead of ids, too: _from: `test/fred` instead of `1234/3455`
  * looking up documents: db.users.document("fred") or db._document("users/fred")

  Collection names must be used in REST API calls instead of collection ids, too.
  This change is thus not completely downwards-compatible to ArangoDB 1.1. ArangoDB 1.1
  required users to use collection ids in many places instead of collection names.
  This was unintuitive and caused overhead in cases when just the collection name was
  known on client-side but not its id. This overhead can now be avoided so clients can
  work with the collection names directly. There is no need to work with collection ids
  on the client side anymore.
  This change will likely require adjustments to API calls issued by clients, and also
  requires a change in how clients handle the _id value of returned documents. Previously,
  the _id value of returned documents contained the collection id, a slash separator and
  the document number. Since 1.2, _id will contain the collection name, a slash separator
  and the document key. The same applies to the _from and _to attribute values of edges
  that are returned by ArangoDB.

  Also removed (now unnecessary) location header in responses of the collections REST API.
  The location header was previously returned because it was necessary for clients.
  When clients created a collection, they specified the collection name. The collection
  id was generated on the server, but the client needed to use the server-generated
  collection id for further API calls, e.g. when creating edges etc. Therefore, the
  full collection URL, also containing the collection id, was returned by the server in
  responses to the collection API, in the HTTP location header.
  Returning the location header has become unnecessary in ArangoDB 1.2 because users
  can access collections by name and do not need to care about collection ids.


v1.1.3 (2013-XX-XX)
-------------------

* fix case when an error message was looked up for an error code but no error
  message was found. In this case a NULL ptr was returned and not checked everywhere.
  The place this error popped up was when inserting into a non-unique hash index
  failed with a specific, invalid error code.

* fixed issue #381:  db._collection("_users").getIndexes();

* fixed issue #379: arango-password fatal issue javscript.startup-directory

* fixed issue #372: Command-Line Options for the Authentication and Authorization


v1.1.2 (2013-01-20)
-------------------

* upgraded to mruby 2013-01-20 583983385b81c21f82704b116eab52d606a609f4

* fixed issue #357: Some spelling and grammar errors

* fixed issue #355: fix quotes in pdf manual

* fixed issue #351: Strange arangosh error message for long running query

* fixed randomly hanging connections in arangosh on MacOS

* added "any" query method: this returns a random document from a collection. It
  is also available via REST HTTP at /_api/simple/any.

* added deployment tool

* added getPeerVertex

* small fix for logging of long messages: the last character of log messages longer
  than 256 bytes was not logged.

* fixed truncation of human-readable log messages for web interface: the trailing \0
  byte was not appended for messages longer than 256 bytes

* fixed issue #341: ArangoDB crashes when stressed with Batch jobs
  Contrary to the issue title, this did not have anything to do with batch jobs but
  with too high memory usage. The memory usage of ArangoDB is now reduced for cases
   when there are lots of small collections with few documents each

* started with issue #317: Feature Request (from Google Groups): DATE handling

* backported issue #300: Extend arangoImp to Allow importing resultset-like
  (list of documents) formatted files

* fixed issue #337: "WaitForSync" on new collection does not work on Win/X64

* fixed issue #336: Collections REST API docs

* fixed issue #335: mmap errors due to wrong memory address calculation

* fixed issue #332: arangoimp --use-ids parameter seems to have no impact

* added option '--server.disable-authentication' for arangosh as well. No more passwd
  prompts if not needed

* fixed issue #330: session logging for arangosh

* fixed issue #329: Allow passing script file(s) as parameters for arangosh to run

* fixed issue #328: 1.1 compile warnings

* fixed issue #327: Javascript parse errors in front end


v1.1.1 (2012-12-18)
-------------------

* fixed issue #339: DELETE /_api/cursor/cursor-identifier return incollect errorNum

  The fix for this has led to a signature change of the function actions.resultNotFound().
  The meaning of parameter #3 for This function has changed from the error message string
  to the error code. The error message string is now parameter #4.
  Any client code that uses this function in custom actions must be adjusted.

* fixed issue #321: Problem upgrading arangodb 1.0.4 to 1.1.0 with Homebrew (OSX 10.8.2)

* fixed issue #230: add navigation and search for online documentation

* fixed issue #315: Strange result in PATH

* fixed issue #323: Wrong function returned in error message of AQL CHAR_LENGTH()

* fixed some log errors on startup / shutdown due to pid file handling and changing
  of directories


v1.1.0 (2012-12-05)
-------------------

* WARNING:
  arangod now performs a database version check at startup. It will look for a file
  named "VERSION" in its database directory. If the file is not present, arangod will
  perform an automatic upgrade of the database directory. This should be the normal
  case when upgrading from ArangoDB 1.0 to ArangoDB 1.1.

  If the VERSION file is present but is from an older version of ArangoDB, arangod
  will refuse to start and ask the user to run a manual upgrade first. A manual upgrade
  can be performed by starting arangod with the option `--upgrade`.

  This upgrade procedure shall ensure that users have full control over when they
  perform any updates/upgrades of their data, and can plan backups accordingly. The
  procedure also guarantees that the server is not run without any required system
  collections or with in incompatible data state.

* added AQL function DOCUMENT() to retrieve a document by its _id value

* fixed issue #311: fixed segfault on unload

* fixed issue #309: renamed stub "import" button from web interface

* fixed issue #307: added WaitForSync column in collections list in in web interface

* fixed issue #306: naming in web interface

* fixed issue #304: do not clear AQL query text input when switching tabs in
  web interface

* fixed issue #303: added documentation about usage of var keyword in web interface

* fixed issue #301: PATCH does not work in web interface

# fixed issue #269: fix make distclean & clean

* fixed issue #296: system collections not usable from AQL

* fixed issue #295: deadlock on shutdown

* added collection type label to web interface

* fixed issue #290: the web interface now disallows creating non-edges in edge collections
  when creating collections via the web interface, the collection type must also be
  specified (default is document collection)

* fixed issue #289: tab-completion does not insert any spaces

* fixed issue #282: fix escaping in web interface

* made AQL function NOT_NULL take any number of arguments. Will now return its
  first argument that is not null, or null if all arguments are null. This is downwards
  compatible.

* changed misleading AQL function name NOT_LIST() to FIRST_LIST() and slightly changed
  the behavior. The function will now return its first argument that is a list, or null
  if none of the arguments are lists.
  This is mostly downwards-compatible. The only change to the previous implementation in
  1.1-beta will happen if two arguments were passed and the 1st and 2nd arguments were
  both no lists. In previous 1.1, the 2nd argument was returned as is, but now null
  will be returned.

* add AQL function FIRST_DOCUMENT(), with same behavior as FIRST_LIST(), but working
  with documents instead of lists.

* added UPGRADING help text

* fixed issue #284: fixed Javascript errors when adding edges/vertices without own
  attributes

* fixed issue #283: AQL LENGTH() now works on documents, too

* fixed issue #281: documentation for skip lists shows wrong example

* fixed AQL optimizer bug, related to OR-combined conditions that filtered on the
  same attribute but with different conditions

* fixed issue #277: allow usage of collection names when creating edges
  the fix of this issue also implies validation of collection names / ids passed to
  the REST edge create method. edges with invalid collection ids or names in the
  "from" or "to" values will be rejected and not saved


v1.1.beta2 (2012-11-13)
-----------------------

* fixed arangoirb compilation

* fixed doxygen


v1.1.beta1 (2012-10-24)
-----------------------

* fixed AQL optimizer bug

* WARNING:
  - the user has changed from "arango" to "arangodb", the start script has changed from
    "arangod" to "arangodb", the database directory has changed from "/var/arangodb" to
    "/var/lib/arangodb" to be compliant with various Linux policies

  - In 1.1, we have introduced types for collections: regular documents go into document
    collections, and edges go into edge collections. The prefixing (db.xxx vs. edges.xxx)
    works slightly different in 1.1: edges.xxx can still be used to access collections,
    however, it will not determine the type of existing collections anymore. To create an
    edge collection 1.1, you can use db._createEdgeCollection() or edges._create().
    And there's of course also db._createDocumentCollection().
    db._create() is also still there and will create a document collection by default,
    whereas edges._create() will create an edge collection.

  - the admin web interface that was previously available via the simple URL suffix /
    is now available via a dedicated URL suffix only: /_admin/html
    The reason for this is that routing and URLs are now subject to changes by the end user,
    and only URLs parts prefixed with underscores (e.g. /_admin or /_api) are reserved
    for ArangoDB's internal usage.

* the server now handles requests with invalid Content-Length header values as follows:
  - if Content-Length is negative, the server will respond instantly with HTTP 411
    (length required)

  - if Content-Length is positive but shorter than the supplied body, the server will
    respond with HTTP 400 (bad request)

  - if Content-Length is positive but longer than the supplied body, the server will
    wait for the client to send the missing bytes. The server allows 90 seconds for this
    and will close the connection if the client does not send the remaining data

  - if Content-Length is bigger than the maximum allowed size (512 MB), the server will
    fail with HTTP 413 (request entity too large).

  - if the length of the HTTP headers is greater than the maximum allowed size (1 MB),
    the server will fail with HTTP 431 (request header fields too large)

* issue #265: allow optional base64 encoding/decoding of action response data

* issue #252: create _modules collection using arango-upgrade (note: arango-upgrade was
  finally replaced by the `--upgrade` option for arangod)

* issue #251: allow passing arbitrary options to V8 engine using new command line option:
  --javascript.v8-options. Using this option, the Harmony features or other settings in
  v8 can be enabled if the end user requires them

* issue #248: allow AQL optimizer to pull out completely uncorrelated subqueries to the
  top level, resulting in less repeated evaluation of the subquery

* upgraded to Doxygen 1.8.0

* issue #247: added AQL function MERGE_RECURSIVE

* issue #246: added clear() function in arangosh

* issue #245: Documentation: Central place for naming rules/limits inside ArangoDB

* reduced size of hash index elements by 50 %, allowing more index elements to fit in
  memory

* issue #235: GUI Shell throws Error:ReferenceError: db is not defined

* issue #229: methods marked as "under construction"

* issue #228: remove unfinished APIs (/_admin/config/*)

* having the OpenSSL library installed is now a prerequisite to compiling ArangoDB
  Also removed the --enable-ssl configure option because ssl is always required.

* added AQL functions TO_LIST, NOT_LIST

* issue #224: add optional Content-Id for batch requests

* issue #221: more documentation on AQL explain functionality. Also added
  ArangoStatement.explain() client method

* added db._createStatement() method on server as well (was previously available
  on the client only)

* issue #219: continue in case of "document not found" error in PATHS() function

* issue #213: make waitForSync overridable on specific actions

* changed AQL optimizer to use indexes in more cases. Previously, indexes might
  not have been used when in a reference expression the inner collection was
  specified last. Example: FOR u1 IN users FOR u2 IN users FILTER u1._id == u2._id
  Previously, this only checked whether an index could be used for u2._id (not
  possible). It was not checked whether an index on u1._id could be used (possible).
  Now, for expressions that have references/attribute names on both sides of the
  above as above, indexes are checked for both sides.

* issue #204: extend the CSV import by TSV and by user configurable
  separator character(s)

* issue #180: added support for batch operations

* added startup option --server.backlog-size
  this allows setting the value of the backlog for the listen() system call.
  the default value is 10, the maximum value is platform-dependent

* introduced new configure option "--enable-maintainer-mode" for
  ArangoDB maintainers. this option replaces the previous compile switches
  --with-boost-test, --enable-bison, --enable-flex and --enable-errors-dependency
  the individual configure options have been removed. --enable-maintainer-mode
  turns them all on.

* removed potentially unused configure option --enable-memfail

* fixed issue #197: HTML web interface calls /_admin/user-manager/session

* fixed issue #195: VERSION file in database directory

* fixed issue #193: REST API HEAD request returns a message body on 404

* fixed issue #188: intermittent issues with 1.0.0
  (server-side cursors not cleaned up in all cases, pthreads deadlock issue)

* issue #189: key store should use ISO datetime format bug

* issue #187: run arango-upgrade on server start (note: arango-upgrade was finally
  replaced by the `--upgrade` option for arangod)n

* fixed issue #183: strange unittest error

* fixed issue #182: manual pages

* fixed issue #181: use getaddrinfo

* moved default database directory to "/var/lib/arangodb" in accordance with
  http://www.pathname.com/fhs/pub/fhs-2.3.html

* fixed issue #179: strange text in import manual

* fixed issue #178: test for aragoimp is missing

* fixed issue #177: a misleading error message was returned if unknown variables
  were used in certain positions in an AQL query.

* fixed issue #176: explain how to use AQL from the arangosh

* issue #175: re-added hidden (and deprecated) option --server.http-port. This
  option is only there to be downwards-compatible to Arango 1.0.

* fixed issue #174: missing Documentation for `within`

* fixed issue #170: add db.<coll_name>.all().toArray() to arangosh help screen

* fixed issue #169: missing argument in Simple Queries

* added program arango-upgrade. This program must be run after installing ArangoDB
  and after upgrading from a previous version of ArangoDB. The arango-upgrade script
  will ensure all system collections are created and present in the correct state.
  It will also perform any necessary data updates.
  Note: arango-upgrade was finally replaced by the `--upgrade` option for arangod.

* issue #153: edge collection should be a flag for a collection
  collections now have a type so that the distinction between document and edge
  collections can now be done at runtime using a collection's type value.
  A collection's type can be queried in Javascript using the <collection>.type() method.

  When new collections are created using db._create(), they will be document
  collections by default. When edge._create() is called, an edge collection will be created.
  To explicitly create a collection of a specific/different type, use the methods
  _createDocumentCollection() or _createEdgeCollection(), which are available for
  both the db and the edges object.
  The Javascript objects ArangoEdges and ArangoEdgesCollection have been removed
  completely.
  All internal and test code has been adjusted for this, and client code
  that uses edges.* should also still work because edges is still there and creates
  edge collections when _create() is called.

  INCOMPATIBLE CHANGE: Client code might still need to be changed in the following aspect:
  Previously, collections did not have a type so documents and edges could be inserted
  in the same collection. This is now disallowed. Edges can only be inserted into
  edge collections now. As there were no collection types in 1.0, ArangoDB will perform
  an automatic upgrade when migrating from 1.0 to 1.1.
  The automatic upgrade will check every collection and determine its type as follows:
  - if among the first 50 documents in the collection there are documents with
    attributes "_from" and "_to", the collection is typed as an edge collection
  - if among the first 50 documents in the collection there are no documents with
    attributes "_from" and "_to", the collection is made as a document collection

* issue #150: call V8 garbage collection on server periodically

* issue #110: added support for partial updates

  The REST API for documents now offers an HTTP PATCH method to partially update
  documents. Overwriting/replacing documents is still available via the HTTP PUT method
  as before. The Javascript API in the shell also offers a new update() method in extension to
  the previously existing replace() method.


v1.0.4 (2012-11-12)
-------------------

* issue #275: strange error message in arangosh 1.0.3 at startup


v1.0.3 (2012-11-08)
-------------------

* fixed AQL optimizer bug

* issue #273: fixed segfault in arangosh on HTTP 40x

* issue #265: allow optional base64 encoding/decoding of action response data

* issue #252: _modules collection not created automatically


v1.0.2 (2012-10-22)
-------------------

* repository CentOS-X.Y moved to CentOS-X, same for Debian

* bugfix for rollback from edges

* bugfix for hash indexes

* bugfix for StringBuffer::erase_front

* added autoload for modules

* added AQL function TO_LIST


v1.0.1 (2012-09-30)
-------------------

* draft for issue #165: front-end application howto

* updated mruby to cf8fdea4a6598aa470e698e8cbc9b9b492319d

* fix for issue #190: install doesn't create log directory

* fix for issue #194: potential race condition between creating and dropping collections

* fix for issue #193: REST API HEAD request returns a message body on 404

* fix for issue #188: intermittent issues with 1.0.0

* fix for issue #163: server cannot create collection because of abandoned files

* fix for issue #150: call V8 garbage collection on server periodically


v1.0.0 (2012-08-17)
-------------------

* fix for issue #157: check for readline and ncurses headers, not only libraries


v1.0.beta4 (2012-08-15)
-----------------------

* fix for issue #152: fix memleak for barriers


v1.0.beta3 (2012-08-10)
-----------------------

* fix for issue #151: Memleak, collection data not removed

* fix for issue #149: Inconsistent port for admin interface

* fix for issue #163: server cannot create collection because of abandoned files

* fix for issue #157: check for readline and ncurses headers, not only libraries

* fix for issue #108: db.<collection>.truncate() inefficient

* fix for issue #109: added startup note about cached collection names and how to
  refresh them

* fix for issue #156: fixed memleaks in /_api/import

* fix for issue #59: added tests for /_api/import

* modified return value for calls to /_api/import: now, the attribute "empty" is
  returned as well, stating the number of empty lines in the input. Also changed the
  return value of the error code attribute ("errorNum") from 1100 ("corrupted datafile")
  to 400 ("bad request") in case invalid/unexpected JSON data was sent to the server.
  This error code is more appropriate as no datafile is broken but just input data is
  incorrect.

* fix for issue #152: Memleak for barriers

* fix for issue #151: Memleak, collection data not removed

* value of --database.maximal-journal-size parameter is now validated on startup. If
  value is smaller than the minimum value (currently 1048576), an error is thrown and
  the server will not start. Before this change, the global value of maximal journal
  size was not validated at server start, but only on collection level

* increased sleep value in statistics creation loop from 10 to 500 microseconds. This
  reduces accuracy of statistics values somewhere after the decimal points but saves
  CPU time.

* avoid additional sync() calls when writing partial shape data (attribute name data)
  to disk. sync() will still be called when the shape marker (will be written after
  the attributes) is written to disk

* issue #147: added flag --database.force-sync-shapes to force synching of shape data
  to disk. The default value is true so it is the same behavior as in version 1.0.
  if set to false, shape data is synched to disk if waitForSync for the collection is
  set to true, otherwise, shape data is not synched.

* fix for issue #145: strange issue on Travis: added epsilon for numeric comparison in
  geo index

* fix for issue #136: adjusted message during indexing

* issue #131: added timeout for HTTP keep-alive connections. The default value is 300
  seconds. There is a startup parameter server.keep-alive-timeout to configure the value.
  Setting it to 0 will disable keep-alive entirely on the server.

* fix for issue #137: AQL optimizer should use indexes for ref accesses with
  2 named attributes


v1.0.beta2 (2012-08-03)
-----------------------

* fix for issue #134: improvements for centos RPM

* fixed problem with disable-admin-interface in config file


v1.0.beta1 (2012-07-29)
-----------------------

* fixed issue #118: We need a collection "debugger"

* fixed issue #126: Access-Shaper must be cached

* INCOMPATIBLE CHANGE: renamed parameters "connect-timeout" and "request-timeout"
  for arangosh and arangoimp to "--server.connect-timeout" and "--server.request-timeout"

* INCOMPATIBLE CHANGE: authorization is now required on the server side
  Clients sending requests without HTTP authorization will be rejected with HTTP 401
  To allow backwards compatibility, the server can be started with the option
  "--server.disable-authentication"

* added options "--server.username" and "--server.password" for arangosh and arangoimp
  These parameters must be used to specify the user and password to be used when
  connecting to the server. If no password is given on the command line, arangosh/
  arangoimp will interactively prompt for a password.
  If no user name is specified on the command line, the default user "root" will be
  used.

* added startup option "--server.ssl-cipher-list" to determine which ciphers to
  use in SSL context. also added SSL_OP_CIPHER_SERVER_PREFERENCE to SSL default
  options so ciphers are tried in server and not in client order

* changed default SSL protocol to TLSv1 instead of SSLv2

* changed log-level of SSL-related messages

* added SSL connections if server is compiled with OpenSSL support. Use --help-ssl

* INCOMPATIBLE CHANGE: removed startup option "--server.admin-port".
  The new endpoints feature (see --server.endpoint) allows opening multiple endpoints
  anyway, and the distinction between admin and "other" endpoints can be emulated
  later using privileges.

* INCOMPATIBLE CHANGE: removed startup options "--port", "--server.port", and
  "--server.http-port" for arangod.
  These options have been replaced by the new "--server.endpoint" parameter

* INCOMPATIBLE CHANGE: removed startup option "--server" for arangosh and arangoimp.
  These options have been replaced by the new "--server.endpoint" parameter

* Added "--server.endpoint" option to arangod, arangosh, and arangoimp.
  For arangod, this option allows specifying the bind endpoints for the server
  The server can be bound to one or multiple endpoints at once. For arangosh
  and arangoimp, the option specifies the server endpoint to connect to.
  The following endpoint syntax is currently supported:
  - tcp://host:port or http@tcp://host:port (HTTP over IPv4)
  - tcp://[host]:port or http@tcp://[host]:port (HTTP over IPv6)
  - ssl://host:port or http@tcp://host:port (HTTP over SSL-encrypted IPv4)
  - ssl://[host]:port or http@tcp://[host]:port (HTTP over SSL-encrypted IPv6)
  - unix:///path/to/socket or http@unix:///path/to/socket (HTTP over UNIX socket)

  If no port is specified, the default port of 8529 will be used.

* INCOMPATIBLE CHANGE: removed startup options "--server.require-keep-alive" and
  "--server.secure-require-keep-alive".
  The server will now behave as follows which should be more conforming to the
  HTTP standard:
  * if a client sends a "Connection: close" header, the server will close the
    connection
  * if a client sends a "Connection: keep-alive" header, the server will not
    close the connection
  * if a client does not send any "Connection" header, the server will assume
    "keep-alive" if the request was an HTTP/1.1 request, and "close" if the
    request was an HTTP/1.0 request

* (minimal) internal optimizations for HTTP request parsing and response header
  handling

* fixed Unicode unescaping bugs for \f and surrogate pairs in BasicsC/strings.c

* changed implementation of TRI_BlockCrc32 algorithm to use 8 bytes at a time

* fixed issue #122: arangod doesn't start if <log.file> cannot be created

* fixed issue #121: wrong collection size reported

* fixed issue #98: Unable to change journalSize

* fixed issue #88: fds not closed

* fixed escaping of document data in HTML admin front end

* added HTTP basic authentication, this is always turned on

* added server startup option --server.disable-admin-interface to turn off the
  HTML admin interface

* honor server startup option --database.maximal-journal-size when creating new
  collections without specific journalsize setting. Previously, these
  collections were always created with journal file sizes of 32 MB and the
  --database.maximal-journal-size setting was ignored

* added server startup option --database.wait-for-sync to control the default
  behavior

* renamed "--unit-tests" to "--javascript.unit-tests"


v1.0.alpha3 (2012-06-30)
------------------------

* fixed issue #116: createCollection=create option doesn't work

* fixed issue #115: Compilation issue under OSX 10.7 Lion & 10.8 Mountain Lion
  (homebrew)

* fixed issue #114: image not found

* fixed issue #111: crash during "make unittests"

* fixed issue #104: client.js -> ARANGO_QUIET is not defined


v1.0.alpha2 (2012-06-24)
------------------------

* fixed issue #112: do not accept document with duplicate attribute names

* fixed issue #103: Should we cleanup the directory structure

* fixed issue #100: "count" attribute exists in cursor response with "count:
  false"

* fixed issue #84 explain command

* added new MRuby version (2012-06-02)

* added --log.filter

* cleanup of command line options:
** --startup.directory => --javascript.startup-directory
** --quite => --quiet
** --gc.interval => --javascript.gc-interval
** --startup.modules-path => --javascript.modules-path
** --action.system-directory => --javascript.action-directory
** --javascript.action-threads => removed (is now the same pool as --server.threads)

* various bug-fixes

* support for import

* added option SKIP_RANGES=1 for make unittests

* fixed several range-related assertion failures in the AQL query optimizer

* fixed AQL query optimizations for some edge cases (e.g. nested subqueries with
  invalid constant filter expressions)


v1.0.alpha1 (2012-05-28)
------------------------

Alpha Release of ArangoDB 1.0<|MERGE_RESOLUTION|>--- conflicted
+++ resolved
@@ -1,11 +1,7 @@
-<<<<<<< HEAD
-v3.3.0 (XXXX-XX-XX)
--------------------
-
-* fixed issue #3745: Invalid result when using OLD object with array attribute in UPSERT statement
-=======
 v3.3.rc7 (2017-XX-XX)
 ---------------------
+
+* fixed issue #3745: Invalid result when using OLD object with array attribute in UPSERT statement
 
 * UI: edge collections were wrongly added to from and to vertices select box during graph creation
 
@@ -25,7 +21,6 @@
   
 * fixed issue #3917: traversals with high maximal depth take extremely long
   in planning phase.
->>>>>>> 29d81302
 
 
 v3.3.rc4 (2017-11-28)

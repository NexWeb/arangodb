--- conflicted
+++ resolved
@@ -1,4 +1,3 @@
-<<<<<<< HEAD
 v1.5.0 (XXXX-XX-XX)
 -------------------
 
@@ -164,10 +163,6 @@
   currently only implemented for hash indices and skiplist indices.
 
 
-v1.4.9 (XXXX-XX-XX)
--------------------
-
-=======
 v1.4.10 (XXXX-XX-XX)
 --------------------
 
@@ -181,7 +176,6 @@
 v1.4.9 (2014-02-07)
 -------------------
 
->>>>>>> b8f9e9b2
 * return a document's current etag in response header for HTTP HEAD requests on
   documents that return an HTTP 412 (precondition failed) error. This allows
   retrieving the document's current revision easily.
@@ -226,15 +220,6 @@
   Note: this option is only supported on platforms that support Unix domain
   sockets.
 
-<<<<<<< HEAD
-=======
-* fail if invalid `strategy`, `order` or `itemOrder` attribute values
-  are passed to the AQL TRAVERSAL function. Omitting these attributes 
-  is not considered an error, but specifying an invalid value for any
-  of these attributes will make an AQL query fail.
-
-
->>>>>>> b8f9e9b2
 * call global arangod instance destructor on shutdown
 
 * issue #755: TRAVERSAL does not use strategy, order and itemOrder options

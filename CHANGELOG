devel
-----

<<<<<<< HEAD
* UI: using default user database api during database creation now
=======
* UI: the graph viewer backend now picks one random start vertex of the
  first 1000 documents instead of calling any(). The implementation of
  any is known to scale bad on huge collections with rocksdb.

* UI: added not found views for documents and collections

* UI: edge collections were wrongly added to from and to vertices select box during graph creation

* fixed issue #3640: limit in subquery

* UI: the graph viewer now displays updated label values correctly.
  Additionally the included node/edge editor now closes automatically
	after a successful node/edge update.

* UI: document/edge editor now remembering their modes (e.g. code or tree)

* UI: optimized error messages for invalid graph definitions. Also fixed a
  graph renderer cleanrenderer cleanup error.

* UI: added a delay within the graph viewer while changing the colors of the
  graph. Necessary due different browser behaviour.

* added options `--encryption.keyfile` and `--encryption.key-generator` to arangodump
  and arangorestore
>>>>>>> a0fd2b7c

* removed `--recycle-ids` option for arangorestore

  using that option could have led to problems on the restore, with potential
  id conflicts between the originating server (the source dump server) and the
  target server (the restore server)

* add readonly mode REST API

* allow compilation of ArangoDB source code with g++ 7

* upgrade minimum required g++ compiler version to g++ 5.4
  That means ArangoDB source code will not compile with g++ 4.x or g++ < 5.4 anymore.

* AQL: during a traversal if a vertex is not found. It will not print an ERROR to the log and continue
  with a NULL value, but will register a warning at the query and continue with a NULL value.
  The situation is not desired as an ERROR as ArangoDB can store edges pointing to non-existing
  vertex which is perfectly valid, but it may be a n issue on the data model, so users
  can directly see it on the query now and do not "by accident" have to check the LOG output.

* potential fix for issue #3562: Document WITHIN_RECTANGLE not found

* introduce `enforceReplicationFactor` attribute for creating collections:
  this optional parameter controls if the coordinator should bail out during collection
  creation if there are not enough DBServers available for the desired `replicationFactor`.

* fixed issue #3516: Show execution time in arangosh

  this change adds more dynamic prompt components for arangosh
  The following components are now available for dynamic prompts,
  settable via the `--console.prompt` option in arangosh:

  - '%t': current time as timestamp
  - '%p': duration of last command in seconds
  - '%d': name of current database
  - '%e': current endpoint
  - '%E': current endpoint without protocol
  - '%u': current user

  The time a command takes can be displayed easily by starting arangosh with `--console.prompt "%p> "`.

* make the ArangoShell refill its collection cache when a yet-unknown collection
  is first accessed. This fixes the following problem:

      arangosh1> db._collections();  // shell1 lists all collections
      arangosh2> db._create("test"); // shell2 now creates a new collection 'test'
      arangosh1> db.test.insert({}); // shell1 is not aware of the collection created
                                     // in shell2, so the insert will fail

* make AQL `DISTINCT` not change the order of the results it is applied on

* incremental transfer of initial collection data now can handle partial
  responses for a chunk, allowing the leader/master to send smaller chunks
  (in terms of HTTP response size) and limit memory usage

  this optimization is only active if client applications send the "offset" parameter
  in their requests to PUT `/_api/replication/keys/<id>?type=docs`

* initial creation of shards for cluster collections is now faster with
  `replicationFactor` values bigger than 1. this is achieved by an optimization
  for the case when the collection on the leader is still empty

* potential fix for issue #3517: several "filesystem full" errors in logs
  while there's a lot of disk space

* added C++ implementations for AQL function `SUBSTRING()`, `LEFT()`, `RIGHT()` and `TRIM()`

* show C++ function name of call site in ArangoDB log output

  this requires option `--log.line-number` to be set to *true*

* UI: added word wrapping to query editor

* UI: fixed wrong user attribute name validation, issue #3228

* make AQL return a proper error message in case of a unique key constraint
  violation. previously it only returned the generic "unique constraint violated"
  error message but omitted the details about which index caused the problem.

  This addresses https://stackoverflow.com/questions/46427126/arangodb-3-2-unique-constraint-violation-id-or-key

* added option `--server.local-authentication`

* UI: added user roles

* added config option `--log.color` to toggle colorful logging to terminal

* added config option `--log.thread-name` to additionally log thread names

* usernames must not start with `:role:`, added new options:
    --server.authentication-timeout
    --ldap.roles-attribute-name
    --ldap.roles-transformation
    --ldap.roles-search
    --ldap.superuser-role
    --ldap.roles-include
    --ldap.roles-exclude

* performance improvements for full collection scans and a few other operations
  in MMFiles engine

* added `--rocksdb.encryption-key-generator` for enterprise

* removed `--compat28` parameter from arangodump and replication API

  older ArangoDB versions will no longer be supported by these tools.

* increase the recommended value for `/proc/sys/vm/max_map_count` to a value
  eight times as high as the previous recommended value. Increasing the
  values helps to prevent an ArangoDB server from running out of memory mappings.

  The raised minimum recommended value may lead to ArangoDB showing some startup
  warnings as follows:

      WARNING {memory} maximum number of memory mappings per process is 65530, which seems too low. it is recommended to set it to at least 512000
      WARNING {memory} execute 'sudo sysctl -w "vm.max_map_count=512000"'


v3.2.7 (2017-11-13)
-------------------

* Cluster customers, which have upgraded from 3.1 to 3.2 need to upgrade
  to 3.2.7. The cluster supervision is otherwise not operational.

* Fixed issue #3597: AQL with path filters returns unexpected results
  In some cases breadth first search in combination with vertex filters
  yields wrong result, the filter was not applied correctly.

* fixed some undefined behavior in some internal value caches for AQL GatherNodes
  and SortNodes, which could have led to sorted results being effectively not
  correctly sorted.

* make the replication applier for the RocksDB engine start automatically after a
  restart of the server if the applier was configured with its `autoStart` property
  set to `true`. previously the replication appliers were only automatically restarted
  at server start for the MMFiles engine.

* fixed arangodump batch size adaptivity in cluster mode and upped default batch size
  for arangodump

  these changes speed up arangodump in cluster context

* smart graphs now return a proper inventory in response to replication inventory
  requests

* fixed issue #3618: Inconsistent behavior of OR statement with object bind parameters

* only users with read/write rights on the "_system" database can now execute
  "_admin/shutdown" as well as modify properties of the write-ahead log (WAL)

* increase default maximum number of V8 contexts to at least 16 if not explicitly
  configured otherwise.
  the procedure for determining the actual maximum value of V8 contexts is unchanged
  apart from the value `16` and works as follows:
  - if explicitly set, the value of the configuration option `--javascript.v8-contexts`
    is used as the maximum number of V8 contexts
  - when the option is not set, the maximum number of V8 contexts is determined
    by the configuration option `--server.threads` if that option is set. if
    `--server.threads` is not set, then the maximum number of V8 contexts is the
    server's reported hardware concurrency (number of processors visible
    to the arangod process). if that would result in a maximum value of less than 16
    in any of these two cases, then the maximum value will be increased to 16.

* fixed issue #3447: ArangoError 1202: AQL: NotFound: (while executing) when
  updating collection

* potential fix for issue #3581: Unexpected "rocksdb unique constraint
  violated" with unique hash index

* fixed geo index optimizer rule for geo indexes with a single (array of coordinates)
  attribute.

* improved the speed of the shards overview in cluster (API endpoint /_api/cluster/shardDistribution API)
  It is now guaranteed to return after ~2 seconds even if the entire cluster is unresponsive.

* fix agency precondition check for complex objects
  this fixes issues with several CAS operations in the agency

* several fixes for agency restart and shutdown

* the cluster-internal representation of planned collection objects is now more
  lightweight than before, using less memory and not allocating any cache for indexes
  etc.

* fixed issue #3403: How to kill long running AQL queries with the browser console's
  AQL (display issue)

* fixed issue #3549: server reading ENGINE config file fails on common standard
  newline character

* UI: fixed error notifications for collection modifications

* several improvements for the truncate operation on collections:

  * the timeout for the truncate operation was increased in cluster mode in
    order to prevent too frequent "could not truncate collection" errors

  * after a truncate operation, collections in MMFiles still used disk space.
    to reclaim disk space used by truncated collection, the truncate actions
    in the web interface and from the ArangoShell now issue an extra WAL flush
    command (in cluster mode, this command is also propagated to all servers).
    the WAL flush allows all servers to write out any pending operations into the
    datafiles of the truncated collection. afterwards, a final journal rotate
    command is sent, which enables the compaction to entirely remove all datafiles
    and journals for the truncated collection, so that all disk space can be
    reclaimed

  * for MMFiles a special method will be called after a truncate operation so that
    all indexes of the collection can free most of their memory. previously some
    indexes (hash and skiplist indexes) partially kept already allocated memory
    in order to avoid future memory allocations

  * after a truncate operation in the RocksDB engine, an additional compaction
    will be triggered for the truncated collection. this compaction removes all
    deletions from the key space so that follow-up scans over the collection's key
    range do not have to filter out lots of already-removed values

  These changes make truncate operations potentially more time-consuming than before,
  but allow for memory/disk space savings afterwards.

* enable JEMalloc background threads for purging and returning unused memory
  back to the operating system (Linux only)

  JEMalloc will create its background threads on demand. The number of background
  threads is capped by the number of CPUs or active arenas. The background threads run
  periodically and purge unused memory pages, allowing memory to be returned to the
  operating system.

  This change will make the arangod process create several additional threads.
  It is accompanied by an increased `TasksMax` value in the systemd service configuration
  file for the arangodb3 service.

* upgraded bundled V8 engine to bugfix version v5.7.492.77

  this upgrade fixes a memory leak in upstream V8 described in
  https://bugs.chromium.org/p/v8/issues/detail?id=5945 that will result in memory
  chunks only getting uncommitted but not unmapped


v3.2.6 (2017-10-26)
-------------------

* UI: fixed event cleanup in cluster shards view

* UI: reduced cluster dashboard api calls

* fixed a permission problem that prevented collection contents to be displayed
  in the web interface

* removed posix_fadvise call from RocksDB's PosixSequentialFile::Read(). This is
  consistent with Facebook PR 2573 (#3505)

  this fix should improve the performance of the replication with the RocksDB
  storage engine

* allow changing of collection replication factor for existing collections

* UI: replicationFactor of a collection is now changeable in a cluster
  environment

* several fixes for the cluster agency

* fixed undefined behavior in the RocksDB-based geo index

* fixed Foxxmaster failover

* purging or removing the Debian/Ubuntu arangodb3 packages now properly stops
  the arangod instance before actuallying purging or removing


v3.2.5 (2017-10-16)
-------------------

* general-graph module and _api/gharial now accept cluster options
  for collection creation. It is now possible to set replicationFactor and
  numberOfShards for all collections created via this graph object.
  So adding a new collection will not result in a singleShard and
  no replication anymore.

* fixed issue #3408: Hard crash in query for pagination

* minimum number of V8 contexts in console mode must be 2, not 1. this is
  required to ensure the console gets one dedicated V8 context and all other
  operations have at least one extra context. This requirement was not enforced
  anymore.

* fixed issue #3395: AQL: cannot instantiate CollectBlock with undetermined
  aggregation method

* UI: fixed wrong user attribute name validation, issue #3228

* fix potential overflow in CRC marker check when a corrupted CRC marker
  is found at the very beginning of an MMFiles datafile

* UI: fixed unresponsive events in cluster shards view

* Add statistics about the V8 context counts and number of available/active/busy
  threads we expose through the server statistics interface.


v3.2.4 (2017-09-26)
-------------------

* UI: no default index selected during index creation

* UI: added replicationFactor option during SmartGraph creation

* make the MMFiles compactor perform less writes during normal compaction
  operation

  This partially fixes issue #3144

* make the MMFiles compactor configurable

  The following options have been added:

* `--compaction.db-sleep-time`: sleep interval between two compaction runs
    (in s)
  * `--compaction.min-interval"`: minimum sleep time between two compaction
     runs (in s)
  * `--compaction.min-small-data-file-size`: minimal filesize threshold
    original datafiles have to be below for a compaction
  * `--compaction.dead-documents-threshold`: minimum unused count of documents
    in a datafile
  * `--compaction.dead-size-threshold`: how many bytes of the source data file
    are allowed to be unused at most
  * `--compaction.dead-size-percent-threshold`: how many percent of the source
    datafile should be unused at least
  * `--compaction.max-files`: Maximum number of files to merge to one file
  * `--compaction.max-result-file-size`: how large may the compaction result
    file become (in bytes)
  * `--compaction.max-file-size-factor`: how large the resulting file may
    be in comparison to the collection's `--database.maximal-journal-size' setting`

* fix downwards-incompatibility in /_api/explain REST handler

* fix Windows implementation for fs.getTempPath() to also create a
  sub-directory as we do on linux

* fixed a multi-threading issue in cluster-internal communication

* performance improvements for traversals and edge lookups

* removed internal memory zone handling code. the memory zones were a leftover
  from the early ArangoDB days and did not provide any value in the current
  implementation.

* (Enterprise only) added `skipInaccessibleCollections` option for AQL queries:
  if set, AQL queries (especially graph traversals) will treat collections to
  which a user has no access rights to as if these collections were empty.

* adjusted scheduler thread handling to start and stop less threads in
  normal operations

* leader-follower replication catchup code has been rewritten in C++

* early stage AQL optimization now also uses the C++ implementations of
  AQL functions if present. Previously it always referred to the JavaScript
  implementations and ignored the C++ implementations. This change gives
  more flexibility to the AQL optimizer.

* ArangoDB tty log output is now colored for log messages with levels
  FATAL, ERR and WARN.

* changed the return values of AQL functions `REGEX_TEST` and `REGEX_REPLACE`
  to `null` when the input regex is invalid. Previous versions of ArangoDB
  partly returned `false` for invalid regexes and partly `null`.

* added `--log.role` option for arangod

  When set to `true`, this option will make the ArangoDB logger print a single
  character with the server's role into each logged message. The roles are:

  - U: undefined/unclear (used at startup)
  - S: single server
  - C: coordinator
  - P: primary
  - A: agent

  The default value for this option is `false`, so no roles will be logged.


v3.2.3 (2017-09-07)
-------------------

* fixed issue #3106: orphan collections could not be registered in general-graph module

* fixed wrong selection of the database inside the internal cluster js api

* added startup option `--server.check-max-memory-mappings` to make arangod check
  the number of memory mappings currently used by the process and compare it with
  the maximum number of allowed mappings as determined by /proc/sys/vm/max_map_count

  The default value is `true`, so the checks will be performed. When the current
  number of mappings exceeds 90% of the maximum number of mappings, the creation
  of further V8 contexts will be deferred.

  Note that this option is effective on Linux systems only.

* arangoimp now has a `--remove-attribute` option

* added V8 context lifetime control options
  `--javascript.v8-contexts-max-invocations` and `--javascript.v8-contexts-max-age`

  These options allow specifying after how many invocations a used V8 context is
  disposed, or after what time a V8 context is disposed automatically after its
  creation. If either of the two thresholds is reached, an idl V8 context will be
  disposed.

  The default value of `--javascript.v8-contexts-max-invocations` is 0, meaning that
  the maximum number of invocations per context is unlimited. The default value
  for `--javascript.v8-contexts-max-age` is 60 seconds.

* fixed wrong UI cluster health information

* fixed issue #3070: Add index in _jobs collection

* fixed issue #3125: HTTP Foxx API JSON parsing

* fixed issue #3120: Foxx queue: job isn't running when server.authentication = true

* fixed supervision failure detection and handling, which happened with simultaneous
  agency leadership change


v3.2.2 (2017-08-23)
-------------------

* make "Rebalance shards" button work in selected database only, and not make
  it rebalance the shards of all databases

* fixed issue #2847: adjust the response of the DELETE `/_api/users/database/*` calls

* fixed issue #3075: Error when upgrading arangoDB on linux ubuntu 16.04

* fixed a buffer overrun in linenoise console input library for long input strings

* increase size of the linenoise input buffer to 8 KB

* abort compilation if the detected GCC or CLANG isn't in the range of compilers
  we support

* fixed spurious cluster hangups by always sending AQL-query related requests
  to the correct servers, even after failover or when a follower drops

  The problem with the previous shard-based approach was that responsibilities
  for shards may change from one server to another at runtime, after the query
  was already instanciated. The coordinator and other parts of the query then
  sent further requests for the query to the servers now responsible for the
  shards.
  However, an AQL query must send all further requests to the same servers on
  which the query was originally instanciated, even in case of failover.
  Otherwise this would potentially send requests to servers that do not know
  about the query, and would also send query shutdown requests to the wrong
  servers, leading to abandoned queries piling up and using resources until
  they automatically time out.

* fixed issue with RocksDB engine acquiring the collection count values too
  early, leading to the collection count values potentially being slightly off
  even in exclusive transactions (for which the exclusive access should provide
  an always-correct count value)

* fixed some issues in leader-follower catch-up code, specifically for the
  RocksDB engine

* make V8 log fatal errors to syslog before it terminates the process.
  This change is effective on Linux only.

* fixed issue with MMFiles engine creating superfluous collection journals
  on shutdown

* fixed issue #3067: Upgrade from 3.2 to 3.2.1 reset autoincrement keys

* fixed issue #3044: ArangoDB server shutdown unexpectedly

* fixed issue #3039: Incorrect filter interpretation

* fixed issue #3037: Foxx, internal server error when I try to add a new service

* improved MMFiles fulltext index document removal performance
  and fulltext index query performance for bigger result sets

* ui: fixed a display bug within the slow and running queries view

* ui: fixed a bug when success event triggers twice in a modal

* ui: fixed the appearance of the documents filter

* ui: graph vertex collections not restricted to 10 anymore

* fixed issue #2835: UI detection of JWT token in case of server restart or upgrade

* upgrade jemalloc version to 5.0.1

  This fixes problems with the memory allocator returing "out of memory" when
  calling munmap to free memory in order to return it to the OS.

  It seems that calling munmap on Linux can increase the number of mappings, at least
  when a region is partially unmapped. This can lead to the process exceeding its
  maximum number of mappings, and munmap and future calls to mmap returning errors.

  jemalloc version 5.0.1 does not have the `--enable-munmap` configure option anymore,
  so the problem is avoided. To return memory to the OS eventually, jemalloc 5's
  background purge threads are used on Linux.

* fixed issue #2978: log something more obvious when you log a Buffer

* fixed issue #2982: AQL parse error?

* fixed issue #3125: HTTP Foxx API Json parsing

v3.2.1 (2017-08-09)
-------------------

* added C++ implementations for AQL functions `LEFT()`, `RIGHT()` and `TRIM()`

* fixed docs for issue #2968: Collection _key autoincrement value increases on error

* fixed issue #3011: Optimizer rule reduce-extraction-to-projection breaks queries

* Now allowing to restore users in a sharded environment as well
  It is still not possible to restore collections that are sharded
  differently than by _key.

* fixed an issue with restoring of system collections and user rights.
  It was not possible to restore users into an authenticated server.

* fixed issue #2977: Documentation for db._createDatabase is wrong

* ui: added bind parameters to slow query history view

* fixed issue #1751: Slow Query API should provide bind parameters, webui should display them

* ui: fixed a bug when moving multiple documents was not possible

* fixed docs for issue #2968: Collection _key autoincrement value increases on error

* AQL CHAR_LENGTH(null) returns now 0. Since AQL TO_STRING(null) is '' (string of length 0)

* ui: now supports single js file upload for Foxx services in addition to zip files

* fixed a multi-threading issue in the agency when callElection was called
  while the Supervision was calling updateSnapshot

* added startup option `--query.tracking-with-bindvars`

  This option controls whether the list of currently running queries
  and the list of slow queries should contain the bind variables used
  in the queries or not.

  The option can be changed at runtime using the commands

      // enables tracking of bind variables
      // set to false to turn tracking of bind variables off
      var value = true;
      require("@arangodb/aql/queries").properties({
        trackBindVars: value
      });

* index selectivity estimates are now available in the cluster as well

* fixed issue #2943: loadIndexesIntoMemory not returning the same structure
  as the rest of the collection APIs

* fixed issue #2949: ArangoError 1208: illegal name

* fixed issue #2874: Collection properties do not return `isVolatile`
  attribute

* potential fix for issue #2939: Segmentation fault when starting
  coordinator node

* fixed issue #2810: out of memory error when running UPDATE/REPLACE
  on medium-size collection

* fix potential deadlock errors in collector thread

* disallow the usage of volatile collections in the RocksDB engine
  by throwing an error when a collection is created with attribute
  `isVolatile` set to `true`.
  Volatile collections are unsupported by the RocksDB engine, so
  creating them should not succeed and silently create a non-volatile
  collection

* prevent V8 from issuing SIGILL instructions when it runs out of memory

  Now arangod will attempt to log a FATAL error into its logfile in case V8
  runs out of memory. In case V8 runs out of memory, it will still terminate the
  entire process. But at least there should be something in the ArangoDB logs
  indicating what the problem was. Apart from that, the arangod process should
  now be exited with SIGABRT rather than SIGILL as it shouldn't return into the
  V8 code that aborted the process with `__builtin_trap`.

  this potentially fixes issue #2920: DBServer crashing automatically post upgrade to 3.2

* Foxx queues and tasks now ensure that the scripts in them run with the same
  permissions as the Foxx code who started the task / queue

* fixed issue #2928: Offset problems

* fixed issue #2876: wrong skiplist index usage in edge collection

* fixed issue #2868: cname missing from logger-follow results in rocksdb

* fixed issue #2889: Traversal query using incorrect collection id

* fixed issue #2884: AQL traversal uniqueness constraints "propagating" to other traversals? Weird results

* arangoexport: added `--query` option for passing an AQL query to export the result

* fixed issue #2879: No result when querying for the last record of a query

* ui: allows now to edit default access level for collections in database
  _system for all users except the root user.

* The _users collection is no longer accessible outside the arngod process, _queues is always read-only

* added new option "--rocksdb.max-background-jobs"

* removed options "--rocksdb.max-background-compactions", "--rocksdb.base-background-compactions" and "--rocksdb.max-background-flushes"

* option "--rocksdb.compaction-read-ahead-size" now defaults to 2MB

* change Windows build so that RocksDB doesn't enforce AVX optimizations by default
  This fixes startup crashes on servers that do not have AVX CPU extensions

* speed up RocksDB secondary index creation and dropping

* removed RocksDB note in Geo index docs


v3.2.0 (2017-07-20)
-------------------

* fixed UI issues

* fixed multi-threading issues in Pregel

* fixed Foxx resilience

* added command-line option `--javascript.allow-admin-execute`

  This option can be used to control whether user-defined JavaScript code
  is allowed to be executed on server by sending via HTTP to the API endpoint
  `/_admin/execute`  with an authenticated user account.
  The default value is `false`, which disables the execution of user-defined
  code. This is also the recommended setting for production. In test environments,
  it may be convenient to turn the option on in order to send arbitrary setup
  or teardown commands for execution on the server.


v3.2.beta6 (2017-07-18)
-----------------------

* various bugfixes


v3.2.beta5 (2017-07-16)
-----------------------

* numerous bugfixes


v3.2.beta4 (2017-07-04)
-----------------------

* ui: fixed document view _from and _to linking issue for special characters

* added function `db._parse(query)` for parsing an AQL query and returning information about it

* fixed one medium priority and two low priority security user interface
  issues found by owasp zap.

* ui: added index deduplicate options

* ui: fixed renaming of collections for the rocksdb storage engine

* documentation and js fixes for secondaries

* RocksDB storage format was changed, users of the previous beta/alpha versions
  must delete the database directory and re-import their data

* enabled permissions on database and collection level

* added and changed some user related REST APIs
    * added `PUT /_api/user/{user}/database/{database}/{collection}` to change collection permission
    * added `GET /_api/user/{user}/database/{database}/{collection}`
    * added optional `full` parameter to the `GET /_api/user/{user}/database/` REST call

* added user functions in the arangoshell `@arangodb/users` module
    * added `grantCollection` and `revokeCollection` functions
    * added `permission(user, database, collection)` to retrieve collection specific rights

* added "deduplicate" attribute for array indexes, which controls whether inserting
  duplicate index values from the same document into a unique array index will lead to
  an error or not:

      // with deduplicate = true, which is the default value:
      db._create("test");
      db.test.ensureIndex({ type: "hash", fields: ["tags[*]"], deduplicate: true });
      db.test.insert({ tags: ["a", "b"] });
      db.test.insert({ tags: ["c", "d", "c"] }); // will work, because deduplicate = true
      db.test.insert({ tags: ["a"] }); // will fail

      // with deduplicate = false
      db._create("test");
      db.test.ensureIndex({ type: "hash", fields: ["tags[*]"], deduplicate: false });
      db.test.insert({ tags: ["a", "b"] });
      db.test.insert({ tags: ["c", "d", "c"] }); // will not work, because deduplicate = false
      db.test.insert({ tags: ["a"] }); // will fail

  The "deduplicate" attribute is now also accepted by the index creation HTTP
  API endpoint POST /_api/index and is returned by GET /_api/index.

* added optimizer rule "remove-filters-covered-by-traversal"

* Debian/Ubuntu installer: make messages about future package upgrades more clear

* fix a hangup in VST

  The problem happened when the two first chunks of a VST message arrived
  together on a connection that was newly switched to VST.

* fix deletion of outdated WAL files in RocksDB engine

* make use of selectivity estimates in hash, skiplist and persistent indexes
  in RocksDB engine

* changed VM overcommit recommendation for user-friendliness

* fix a shutdown bug in the cluster: a destroyed query could still be active

* do not terminate the entire server process if a temp file cannot be created
  (Windows only)

* fix log output in the front-end, it stopped in case of too many messages


v3.2.beta3 (2017-06-27)
-----------------------

* numerous bugfixes


v3.2.beta2 (2017-06-20)
-----------------------

* potentially fixed issue #2559: Duplicate _key generated on insertion

* fix invalid results (too many) when a skipping LIMIT was used for a
  traversal. `LIMIT x` or `LIMIT 0, x` were not affected, but `LIMIT s, x`
  may have returned too many results

* fix races in SSL communication code

* fix invalid locking in JWT authentication cache, which could have
  crashed the server

* fix invalid first group results for sorted AQL COLLECT when LIMIT
  was used

* fix potential race, which could make arangod hang on startup

* removed `exception` field from transaction error result; users should throw
  explicit `Error` instances to return custom exceptions (addresses issue #2561)

* fixed issue #2613: Reduce log level when Foxx manager tries to self heal missing database

* add a read only mode for users and collection level authorization

* removed `exception` field from transaction error result; users should throw
  explicit `Error` instances to return custom exceptions (addresses issue #2561)

* fixed issue #2677: Foxx disabling development mode creates non-deterministic service bundle

* fixed issue #2684: Legacy service UI not working


v3.2.beta1 (2017-06-12)
-----------------------

* provide more context for index errors (addresses issue #342)

* arangod now validates several OS/environment settings on startup and warns if
  the settings are non-ideal. Most of the checks are executed on Linux systems only.

* fixed issue #2515: The replace-or-with-in optimization rule might prevent use of indexes

* added `REGEX_REPLACE` AQL function

* the RocksDB storage format was changed, users of the previous alpha versions
  must delete the database directory and re-import their data

* added server startup option `--query.fail-on-warning`

  setting this option to `true` will abort any AQL query with an exception if
  it causes a warning at runtime. The value can be overridden per query by
  setting the `failOnWarning` attribute in a query's options.

* added --rocksdb.num-uncompressed-levels to adjust number of non-compressed levels

* added checks for memory managment and warn (i. e. if hugepages are enabled)

* set default SSL cipher suite string to "HIGH:!EXPORT:!aNULL@STRENGTH"

* fixed issue #2469: Authentication = true does not protect foxx-routes

* fixed issue #2459: compile success but can not run with rocksdb

* `--server.maximal-queue-size` is now an absolute maximum. If the queue is
  full, then 503 is returned. Setting it to 0 means "no limit".

* (Enterprise only) added authentication against an LDAP server

* fixed issue #2083: Foxx services aren't distributed to all coordinators

* fixed issue #2384: new coordinators don't pick up existing Foxx services

* fixed issue #2408: Foxx service validation causes unintended side-effects

* extended HTTP API with routes for managing Foxx services

* added distinction between hasUser and authorized within Foxx
  (cluster internal requests are authorized requests but don't have a user)

* arangoimp now has a `--threads` option to enable parallel imports of data

* PR #2514: Foxx services that can't be fixed by self-healing now serve a 503 error

* added `time` function to `@arangodb` module


v3.2.alpha4 (2017-04-25)
------------------------

* fixed issue #2450: Bad optimization plan on simple query

* fixed issue #2448: ArangoDB Web UI takes no action when Delete button is clicked

* fixed issue #2442: Frontend shows already deleted databases during login

* added 'x-content-type-options: nosniff' to avoid MSIE bug

* set default value for `--ssl.protocol` from TLSv1 to TLSv1.2.

* AQL breaking change in cluster:
  The SHORTEST_PATH statement using edge-collection names instead
  of a graph name now requires to explicitly name the vertex-collection names
  within the AQL query in the cluster. It can be done by adding `WITH <name>`
  at the beginning of the query.

  Example:
  ```
  FOR v,e IN OUTBOUND SHORTEST_PATH @start TO @target edges [...]
  ```

  Now has to be:

  ```
  WITH vertices
  FOR v,e IN OUTBOUND SHORTEST_PATH @start TO @target edges [...]
  ```

  This change is due to avoid dead-lock sitations in clustered case.
  An error stating the above is included.

* add implicit use of geo indexes when using SORT/FILTER in AQL, without
  the need to use the special-purpose geo AQL functions `NEAR` or `WITHIN`.

  the special purpose `NEAR` AQL function can now be substituted with the
  following AQL (provided there is a geo index present on the `doc.latitude`
  and `doc.longitude` attributes):

      FOR doc in geoSort
        SORT DISTANCE(doc.latitude, doc.longitude, 0, 0)
        LIMIT 5
        RETURN doc

  `WITHIN` can be substituted with the following AQL:

      FOR doc in geoFilter
        FILTER DISTANCE(doc.latitude, doc.longitude, 0, 0) < 2000
        RETURN doc

  Compared to using the special purpose AQL functions this approach has the
  advantage that it is more composable, and will also honor any `LIMIT` values
  used in the AQL query.

* potential fix for shutdown hangs on OSX

* added KB, MB, GB prefix for integer parameters, % for integer parameters
  with a base value

* added JEMALLOC 4.5.0

* added `--vm.resident-limit` and `--vm.path` for file-backed memory mapping
  after reaching a configurable maximum RAM size

* try recommended limit for file descriptors in case of unlimited
  hard limit

* issue #2413: improve logging in case of lock timeout and deadlocks

* added log topic attribute to /_admin/log api

* removed internal build option `USE_DEV_TIMERS`

  Enabling this option activated some proprietary timers for only selected
  events in arangod. Instead better use `perf` to gather timings.


v3.2.alpha3 (2017-03-22)
------------------------

* increase default collection lock timeout from 30 to 900 seconds

* added function `db._engine()` for retrieval of storage engine information at
  server runtime

  There is also an HTTP REST handler at GET /_api/engine that returns engine
  information.

* require at least cmake 3.2 for building ArangoDB

* make arangod start with less V8 JavaScript contexts

  This speeds up the server start (a little bit) and makes it use less memory.
  Whenever a V8 context is needed by a Foxx action or some other operation and
  there is no usable V8 context, a new one will be created dynamically now.

  Up to `--javascript.v8-contexts` V8 contexts will be created, so this option
  will change its meaning. Previously as many V8 contexts as specified by this
  option were created at server start, and the number of V8 contexts did not
  change at runtime. Now up to this number of V8 contexts will be in use at the
  same time, but the actual number of V8 contexts is dynamic.

  The garbage collector thread will automatically delete unused V8 contexts after
  a while. The number of spare contexts will go down to as few as configured in
  the new option `--javascript.v8-contexts-minimum`. Actually that many V8 contexts
  are also created at server start.

  The first few requests in new V8 contexts will take longer than in contexts
  that have been there already. Performance may therefore suffer a bit for the
  initial requests sent to ArangoDB or when there are only few but performance-
  critical situations in which new V8 contexts will be created. If this is a
  concern, it can easily be fixed by setting `--javascipt.v8-contexts-minimum`
  and `--javascript.v8-contexts` to a relatively high value, which will guarantee
  that many number of V8 contexts to be created at startup and kept around even
  when unused.

  Waiting for an unused V8 context will now also abort if no V8 context can be
  acquired/created after 120 seconds.

* improved diagnostic messages written to logfiles by supervisor process

* fixed issue #2367

* added "bindVars" to attributes of currently running and slow queries

* added "jsonl" as input file type for arangoimp

* upgraded version of bundled zlib library from 1.2.8 to 1.2.11

* added input file type `auto` for arangoimp so it can automatically detect the
  type of the input file from the filename extension

* fixed variables parsing in GraphQL

* added `--translate` option for arangoimp to translate attribute names from
  the input files to attriubte names expected by ArangoDB

  The `--translate` option can be specified multiple times (once per translation
  to be executed). The following example renames the "id" column from the input
  file to "_key", and the "from" column to "_from", and the "to" column to "_to":

      arangoimp --type csv --file data.csv --translate "id=_key" --translate "from=_from" --translate "to=_to"

  `--translate` works for CSV and TSV inputs only.

* changed default value for `--server.max-packet-size` from 128 MB to 256 MB

* fixed issue #2350

* fixed issue #2349

* fixed issue #2346

* fixed issue #2342

* change default string truncation length from 80 characters to 256 characters for
  `print`/`printShell` functions in ArangoShell and arangod. This will emit longer
  prefixes of string values before truncating them with `...`, which is helpful
  for debugging.

* always validate incoming JSON HTTP requests for duplicate attribute names

  Incoming JSON data with duplicate attribute names will now be rejected as
  invalid. Previous versions of ArangoDB only validated the uniqueness of
  attribute names inside incoming JSON for some API endpoints, but not
  consistently for all APIs.

* don't let read-only transactions block the WAL collector

* allow passing own `graphql-sync` module instance to Foxx GraphQL router

* arangoexport can now export to csv format

* arangoimp: fixed issue #2214

* Foxx: automatically add CORS response headers

* added "OPTIONS" to CORS `access-control-allow-methods` header

* Foxx: Fix arangoUser sometimes not being set correctly

* fixed issue #1974


v3.2.alpha2 (2017-02-20)
------------------------

* ui: fixed issue #2065

* ui: fixed a dashboard related memory issue

* Internal javascript rest actions will now hide their stack traces to the client
  unless maintainer mode is activated. Instead they will always log to the logfile

* Removed undocumented internal HTTP API:
  * PUT _api/edges

  The documented GET _api/edges and the undocumented POST _api/edges remains unmodified.

* updated V8 version to 5.7.0.0

* change undocumented behaviour in case of invalid revision ids in
  If-Match and If-None-Match headers from 400 (BAD) to 412 (PRECONDITION
  FAILED).

* change undocumented behaviour in case of invalid revision ids in
  JavaScript document operations from 1239 ("illegal document revision")
  to 1200 ("conflict").

* added data export tool, arangoexport.

  arangoexport can be used to export collections to json, jsonl or xml
  and export a graph or collections to xgmml.

* fixed a race condition when closing a connection

* raised default hard limit on threads for very small to 64

* fixed negative counting of http connection in UI


v3.2.alpha1 (2017-02-05)
------------------------

* added figure `httpRequests` to AQL query statistics

* removed revisions cache intermediate layer implementation

* obsoleted startup options `--database.revision-cache-chunk-size` and
  `--database.revision-cache-target-size`

* fix potential port number over-/underruns

* added startup option `--log.shorten-filenames` for controlling whether filenames
  in log messages should be shortened to just the filename with the absolute path

* removed IndexThreadFeature, made `--database.index-threads` option obsolete

* changed index filling to make it more parallel, dispatch tasks to boost::asio

* more detailed stacktraces in Foxx apps

* generated Foxx services now use swagger tags


v3.1.24 (XXXX-XX-XX)
--------------------

* fixed one more LIMIT issue in traversals


v3.1.23 (2017-06-19)
--------------------

* potentially fixed issue #2559: Duplicate _key generated on insertion

* fix races in SSL communication code

* fix invalid results (too many) when a skipping LIMIT was used for a
  traversal. `LIMIT x` or `LIMIT 0, x` were not affected, but `LIMIT s, x`
  may have returned too many results

* fix invalid first group results for sorted AQL COLLECT when LIMIT
  was used

* fix invalid locking in JWT authentication cache, which could have
  crashed the server

* fix undefined behavior in traverser when traversals were used inside
  a FOR loop


v3.1.22 (2017-06-07)
--------------------

* fixed issue #2505: Problem with export + report of a bug

* documented changed behavior of WITH

* fixed ui glitch in aardvark

* avoid agency compaction bug

* fixed issue #2283: disabled proxy communication internally


v3.1.21 (2017-05-22)
--------------------

* fixed issue #2488:  AQL operator IN error when data use base64 chars

* more randomness in seeding RNG

v3.1.20 (2016-05-16)
--------------------

* fixed incorrect sorting for distributeShardsLike

* improve reliability of AgencyComm communication with Agency

* fixed shard numbering bug, where ids were erouneously incremented by 1

* remove an unnecessary precondition in createCollectionCoordinator

* funny fail rotation fix

* fix in SimpleHttpClient for correct advancement of readBufferOffset

* forward SIG_HUP in supervisor process to the server process to fix logrotaion
  You need to stop the remaining arangod server process manually for the upgrade to work.


v3.1.19 (2017-04-28)
--------------------

* Fixed a StackOverflow issue in Traversal and ShortestPath. Occured if many (>1000) input
  values in a row do not return any result. Fixes issue: #2445

* fixed issue #2448

* fixed issue #2442

* added 'x-content-type-options: nosniff' to avoid MSIE bug

* fixed issue #2441

* fixed issue #2440

* Fixed a StackOverflow issue in Traversal and ShortestPath. Occured if many (>1000) input
  values in a row do not return any result. Fixes issue: #2445

* fix occasional hanging shutdowns on OS X


v3.1.18 (2017-04-18)
--------------------

* fixed error in continuous synchronization of collections

* fixed spurious hangs on server shutdown

* better error messages during restore collection

* completely overhaul supervision. More detailed tests

* Fixed a dead-lock situation in cluster traversers, it could happen in
  rare cases if the computation on one DBServer could be completed much earlier
  than the other server. It could also be restricted to SmartGraphs only.

* (Enterprise only) Fixed a bug in SmartGraph DepthFirstSearch. In some
  more complicated queries, the maxDepth limit of 1 was not considered strictly
  enough, causing the traverser to do unlimited depth searches.

* fixed issue #2415

* fixed issue #2422

* fixed issue #1974


v3.1.17 (2017-04-04)
--------------------

* (Enterprise only) fixed a bug where replicationFactor was not correctly
  forwarded in SmartGraph creation.

* fixed issue #2404

* fixed issue #2397

* ui - fixed smart graph option not appearing

* fixed issue #2389

* fixed issue #2400


v3.1.16 (2017-03-27)
--------------------

* fixed issue #2392

* try to raise file descriptors to at least 8192, warn otherwise

* ui - aql editor improvements + updated ace editor version (memory leak)

* fixed lost HTTP requests

* ui - fixed some event issues

* avoid name resolution when given connection string is a valid ip address

* helps with issue #1842, bug in COLLECT statement in connection with LIMIT.

* fix locking bug in cluster traversals

* increase lock timeout defaults

* increase various cluster timeouts

* limit default target size for revision cache to 1GB, which is better for
  tight RAM situations (used to be 40% of (totalRAM - 1GB), use
  --database.revision-cache-target-size <VALUEINBYTES> to get back the
  old behaviour

* fixed a bug with restarted servers indicating status as "STARTUP"
  rather that "SERVING" in Nodes UI.


v3.1.15 (2017-03-20)
--------------------

* add logrotate configuration as requested in #2355

* fixed issue #2376

* ui - changed document api due a chrome bug

* ui - fixed a submenu bug

* added endpoint /_api/cluster/endpoints in cluster case to get all
  coordinator endpoints

* fix documentation of /_api/endpoint, declaring this API obsolete.

* Foxx response objects now have a `type` method for manipulating the content-type header

* Foxx tests now support `xunit` and `tap` reporters


v3.1.14 (2017-03-13)
--------------------

* ui - added feature request (multiple start nodes within graph viewer) #2317

* added missing locks to authentication cache methods

* ui - added feature request (multiple start nodes within graph viewer) #2317

* ui - fixed wrong merge of statistics information from different coordinators

* ui - fixed issue #2316

* ui - fixed wrong protocol usage within encrypted environment

* fixed compile error on Mac Yosemite

* minor UI fixes


v3.1.13 (2017-03-06)
--------------------

* fixed variables parsing in GraphQL

* fixed issue #2214

* fixed issue #2342

* changed thread handling to queue only user requests on coordinator

* use exponential backoff when waiting for collection locks

* repair short name server lookup in cluster in the case of a removed
  server


v3.1.12 (2017-02-28)
--------------------

* disable shell color escape sequences on Windows

* fixed issue #2326

* fixed issue #2320

* fixed issue #2315

* fixed a race condition when closing a connection

* raised default hard limit on threads for very small to 64

* fixed negative counting of http connection in UI

* fixed a race when renaming collections

* fixed a race when dropping databases


v3.1.11 (2017-02-17)
--------------------

* fixed a race between connection closing and sending out last chunks of data to clients
  when the "Connection: close" HTTP header was set in requests

* ui: optimized smart graph creation usability

* ui: fixed #2308

* fixed a race in async task cancellation via `require("@arangodb/tasks").unregisterTask()`

* fixed spuriously hanging threads in cluster AQL that could sit idle for a few minutes

* fixed potential numeric overflow for big index ids in index deletion API

* fixed sort issue in cluster, occurring when one of the local sort buffers of a
  GatherNode was empty

* reduce number of HTTP requests made for certain kinds of join queries in cluster,
  leading to speedup of some join queries

* supervision deals with demised coordinators correctly again

* implement a timeout in TraverserEngineRegistry

* agent communication reduced in large batches of append entries RPCs

* inception no longer estimates RAFT timings

* compaction in agents has been moved to a separate thread

* replicated logs hold local timestamps

* supervision jobs failed leader and failed follower revisited for
  function in precarious stability situations

* fixed bug in random number generator for 64bit int


v3.1.10 (2017-02-02)
--------------------

* updated versions of bundled node modules:
  - joi: from 8.4.2 to 9.2.0
  - joi-to-json-schema: from 2.2.0 to 2.3.0
  - sinon: from 1.17.4 to 1.17.6
  - lodash: from 4.13.1 to 4.16.6

* added shortcut for AQL ternary operator
  instead of `condition ? true-part : false-part` it is now possible to also use a
  shortcut variant `condition ? : false-part`, e.g.

      FOR doc IN docs RETURN doc.value ?: 'not present'

  instead of

      FOR doc IN docs RETURN doc.value ? doc.value : 'not present'

* fixed wrong sorting order in cluster, if an index was used to sort with many
  shards.

* added --replication-factor, --number-of-shards and --wait-for-sync to arangobench

* turn on UTF-8 string validation for VelocyPack values received via VST connections

* fixed issue #2257

* upgraded Boost version to 1.62.0

* added optional detail flag for db.<collection>.count()
  setting the flag to `true` will make the count operation returned the per-shard
  counts for the collection:

      db._create("test", { numberOfShards: 10 });
      for (i = 0; i < 1000; ++i) {
        db.test.insert({value: i});
      }
      db.test.count(true);

      {
        "s100058" : 99,
        "s100057" : 103,
        "s100056" : 100,
        "s100050" : 94,
        "s100055" : 90,
        "s100054" : 122,
        "s100051" : 109,
        "s100059" : 99,
        "s100053" : 95,
        "s100052" : 89
      }

* added optional memory limit for AQL queries:

      db._query("FOR i IN 1..100000 SORT i RETURN i", {}, { options: { memoryLimit: 100000 } });

  This option limits the default maximum amount of memory (in bytes) that a single
  AQL query can use.
  When a single AQL query reaches the specified limit value, the query will be
  aborted with a *resource limit exceeded* exception. In a cluster, the memory
  accounting is done per shard, so the limit value is effectively a memory limit per
  query per shard.

  The global limit value can be overriden per query by setting the *memoryLimit*
  option value for individual queries when running an AQL query.

* added server startup option `--query.memory-limit`

* added convenience function to create vertex-centric indexes.

  Usage: `db.collection.ensureVertexCentricIndex("label", {type: "hash", direction: "outbound"})`
  That will create an index that can be used on OUTBOUND with filtering on the
  edge attribute `label`.

* change default log output for tools to stdout (instead of stderr)

* added option -D to define a configuration file environment key=value

* changed encoding behavior for URLs encoded in the C++ code of ArangoDB:
  previously the special characters `-`, `_`, `~` and `.` were returned as-is
  after URL-encoding, now `.` will be encoded to be `%2e`.
  This also changes the behavior of how incoming URIs are processed: previously
  occurrences of `..` in incoming request URIs were collapsed (e.g. `a/../b/` was
  collapsed to a plain `b/`). Now `..` in incoming request URIs are not collapsed.

* Foxx request URL suffix is no longer unescaped

* @arangodb/request option json now defaults to `true` if the response body is not empty and encoding is not explicitly set to `null` (binary).
  The option can still be set to `false` to avoid unnecessary attempts at parsing the response as JSON.

* Foxx configuration values for unknown options will be discarded when saving the configuration in production mode using the web interface

* module.context.dependencies is now immutable

* process.stdout.isTTY now returns `true` in arangosh and when running arangod with the `--console` flag

* add support for Swagger tags in Foxx


v3.1.9 (XXXX-XX-XX)
-------------------

* macos CLI package: store databases and apps in the users home directory

* ui: fixed re-login issue within a non system db, when tab was closed

* fixed a race in the VelocyStream Commtask implementation

* fixed issue #2256


v3.1.8 (2017-01-09)
-------------------

* add Windows silent installer

* add handling of debug symbols during Linux & windows release builds.

* fixed issue #2181

* fixed issue #2248: reduce V8 max old space size from 3 GB to 1 GB on 32 bit systems

* upgraded Boost version to 1.62.0

* fixed issue #2238

* fixed issue #2234

* agents announce new endpoints in inception phase to leader

* agency leadership accepts updatet endpoints to given uuid

* unified endpoints replace localhost with 127.0.0.1

* fix several problems within an authenticated cluster


v3.1.7 (2016-12-29)
-------------------

* fixed one too many elections in RAFT

* new agency comm backported from devel


v3.1.6 (2016-12-20)
-------------------

* fixed issue #2227

* fixed issue #2220

* agency constituent/agent bug fixes in race conditions picking up
  leadership

* supervision does not need waking up anymore as it is running
  regardless

* agents challenge their leadership more rigorously


v3.1.5 (2016-12-16)
-------------------

* lowered default value of `--database.revision-cache-target-size` from 75% of
  RAM to less than 40% of RAM

* fixed issue #2218

* fixed issue #2217

* Foxx router.get/post/etc handler argument can no longer accidentally omitted

* fixed issue #2223


v3.1.4 (2016-12-08)
-------------------

* fixed issue #2211

* fixed issue #2204

* at cluster start, coordinators wait until at least one DBserver is there,
  and either at least two DBservers are there or 15s have passed, before they
  initiate the bootstrap of system collections.

* more robust agency startup from devel

* supervision's AddFollower adds many followers at once

* supervision has new FailedFollower job

* agency's Node has new method getArray

* agency RAFT timing estimates more conservative in waitForSync
  scenario

* agency RAFT timing estimates capped at maximum 2.0/10.0 for low/high


v3.1.3 (2016-12-02)
-------------------

* fix a traversal bug when using skiplist indexes:
  if we have a skiplist of ["a", "unused", "_from"] and a traversal like:
  FOR v,e,p IN OUTBOUND @start @@edges
    FILTER p.edges[0].a == 'foo'
    RETURN v
  And the above index applied on "a" is considered better than EdgeIndex, than
  the executor got into undefined behaviour.

* fix endless loop when trying to create a collection with replicationFactor: -1


v3.1.2 (2016-11-24)
-------------------

* added support for descriptions field in Foxx dependencies

* (Enterprise only) fixed a bug in the statistic report for SmartGraph traversals.
Now they state correctly how many documents were fetched from the index and how many
have been filtered.

* Prevent uniform shard distribution when replicationFactor == numServers

v3.1.1 (2016-11-15)
-------------------

* fixed issue #2176

* fixed issue #2168

* display index usage of traversals in AQL explainer output (previously missing)

* fixed issue #2163

* preserve last-used HLC value across server starts

* allow more control over handling of pre-3.1 _rev values

  this changes the server startup option `--database.check-30-revisions` from a boolean (true/false)
  parameter to a string parameter with the following possible values:

  - "fail":
    will validate _rev values of 3.0 collections on collection loading and throw an exception when invalid _rev values are found.
    in this case collections with invalid _rev values are marked as corrupted and cannot be used in the ArangoDB 3.1 instance.
    the fix procedure for such collections is to export the collections from 3.0 database with arangodump and restore them in 3.1 with arangorestore.
    collections that do not contain invalid _rev values are marked as ok and will not be re-checked on following loads.
    collections that contain invalid _rev values will be re-checked on following loads.

  - "true":
    will validate _rev values of 3.0 collections on collection loading and print a warning when invalid _rev values are found.
    in this case collections with invalid _rev values can be used in the ArangoDB 3.1 instance.
    however, subsequent operations on documents with invalid _rev values may silently fail or fail with explicit errors.
    the fix procedure for such collections is to export the collections from 3.0 database with arangodump and restore them in 3.1 with arangorestore.
    collections that do not contain invalid _rev values are marked as ok and will not be re-checked on following loads.
    collections that contain invalid _rev values will be re-checked on following loads.

  - "false":
    will not validate _rev values on collection loading and not print warnings.
    no hint is given when invalid _rev values are found.
    subsequent operations on documents with invalid _rev values may silently fail or fail with explicit errors.
    this setting does not affect whether collections are re-checked later.
    collections will be re-checked on following loads if `--database.check-30-revisions` is later set to either `true` or `fail`.

  The change also suppresses warnings that were printed when collections were restored using arangorestore, and the restore
  data contained invalid _rev values. Now these warnings are suppressed, and new HLC _rev values are generated for these documents
  as before.

* added missing functions to AQL syntax highlighter in web interface

* fixed display of `ANY` direction in traversal explainer output (direction `ANY` was shown as either
  `INBOUND` or `OUTBOUND`)

* changed behavior of toJSON() function when serializing an object before saving it in the database

  if an object provides a toJSON() function, this function is still called for serializing it.
  the change is that the result of toJSON() is not stringified anymore, but saved as is. previous
  versions of ArangoDB called toJSON() and after that additionally stringified its result.

  This change will affect the saving of JS Buffer objects, which will now be saved as arrays of
  bytes instead of a comma-separated string of the Buffer's byte contents.

* allow creating unique indexes on more attributes than present in shardKeys

  The following combinations of shardKeys and indexKeys are allowed/not allowed:

  shardKeys     indexKeys
      a             a        ok
      a             b    not ok
      a           a b        ok
    a b             a    not ok
    a b             b    not ok
    a b           a b        ok
    a b         a b c        ok
  a b c           a b    not ok
  a b c         a b c        ok

* fixed wrong version in web interface login screen (EE only)

* make web interface not display an exclamation mark next to ArangoDB version number 3.1

* fixed search for arbitrary document attributes in web interface in case multiple
  search values were used on different attribute names. in this case, the search always
  produced an empty result

* disallow updating `_from` and `_to` values of edges in Smart Graphs. Updating these
  attributes would lead to potential redistribution of edges to other shards, which must be
  avoided.

* fixed issue #2148

* updated graphql-sync dependency to 0.6.2

* fixed issue #2156

* fixed CRC4 assembly linkage


v3.1.0 (2016-10-29)
-------------------

* AQL breaking change in cluster:

  from ArangoDB 3.1 onwards `WITH` is required for traversals in a
  clustered environment in order to avoid deadlocks.

  Note that for queries that access only a single collection or that have all
  collection names specified somewhere else in the query string, there is no
  need to use *WITH*. *WITH* is only useful when the AQL query parser cannot
  automatically figure out which collections are going to be used by the query.
  *WITH* is only useful for queries that dynamically access collections, e.g.
  via traversals, shortest path operations or the *DOCUMENT()* function.

  more info can be found [here](https://github.com/arangodb/arangodb/blob/devel/Documentation/Books/AQL/Operations/With.md)

* added AQL function `DISTANCE` to calculate the distance between two arbitrary
  coordinates (haversine formula)

* fixed issue #2110

* added Auto-aptation of RAFT timings as calculations only


v3.1.rc2 (2016-10-10)
---------------------

* second release candidate


v3.1.rc1 (2016-09-30)
---------------------

* first release candidate


v3.1.alpha2 (2016-09-01)
------------------------

* added module.context.createDocumentationRouter to replace module.context.apiDocumentation

* bug in RAFT implementation of reads. dethroned leader still answered requests in isolation

* ui: added new graph viewer

* ui: aql-editor added tabular & graph display

* ui: aql-editor improved usability

* ui: aql-editor: query profiling support

* fixed issue #2109

* fixed issue #2111

* fixed issue #2075

* added AQL function `DISTANCE` to calculate the distance between two arbitrary
  coordinates (haversine formula)

* rewrote scheduler and dispatcher based on boost::asio

  parameters changed:
    `--scheduler.threads` and `--server.threads` are now merged into a single one: `--server.threads`

    hidden `--server.extra-threads` has been removed

    hidden `--server.aql-threads` has been removed

    hidden `--server.backend` has been removed

    hidden `--server.show-backends` has been removed

    hidden `--server.thread-affinity` has been removed

* fixed issue #2086

* fixed issue #2079

* fixed issue #2071

  make the AQL query optimizer inject filter condition expressions referred to
  by variables during filter condition aggregation.
  For example, in the following query

      FOR doc IN collection
        LET cond1 = (doc.value == 1)
        LET cond2 = (doc.value == 2)
        FILTER cond1 || cond2
        RETURN { doc, cond1, cond2 }

  the optimizer will now inject the conditions for `cond1` and `cond2` into the filter
  condition `cond1 || cond2`, expanding it to `(doc.value == 1) || (doc.value == 2)`
  and making these conditions available for index searching.

  Note that the optimizer previously already injected some conditions into other
  conditions, but only if the variable that defined the condition was not used
  elsewhere. For example, the filter condition in the query

      FOR doc IN collection
        LET cond = (doc.value == 1)
        FILTER cond
        RETURN { doc }

  already got optimized before because `cond` was only used once in the query and
  the optimizer decided to inject it into the place where it was used.

  This only worked for variables that were referred to once in the query.
  When a variable was used multiple times, the condition was not injected as
  in the following query:

      FOR doc IN collection
        LET cond = (doc.value == 1)
        FILTER cond
        RETURN { doc, cond }

  The fix for #2070 now will enable this optimization so that the query can
  use an index on `doc.value` if available.

* changed behavior of AQL array comparison operators for empty arrays:
  * `ALL` and `ANY` now always return `false` when the left-hand operand is an
    empty array. The behavior for non-empty arrays does not change:
    * `[] ALL == 1` will return `false`
    * `[1] ALL == 1` will return `true`
    * `[1, 2] ALL == 1` will return `false`
    * `[2, 2] ALL == 1` will return `false`
    * `[] ANY == 1` will return `false`
    * `[1] ANY == 1` will return `true`
    * `[1, 2] ANY == 1` will return `true`
    * `[2, 2] ANY == 1` will return `false`
  * `NONE` now always returns `true` when the left-hand operand is an empty array.
    The behavior for non-empty arrays does not change:
    * `[] NONE == 1` will return `true`
    * `[1] NONE == 1` will return `false`
    * `[1, 2] NONE == 1` will return `false`
    * `[2, 2] NONE == 1` will return `true`

* added experimental AQL functions `JSON_STRINGIFY` and `JSON_PARSE`

* added experimental support for incoming gzip-compressed requests

* added HTTP REST APIs for online loglevel adjustments:

  - GET `/_admin/log/level` returns the current loglevel settings
  - PUT `/_admin/log/level` modifies the current loglevel settings

* PATCH /_api/gharial/{graph-name}/vertex/{collection-name}/{vertex-key}
  - changed default value for keepNull to true

* PATCH /_api/gharial/{graph-name}/edge/{collection-name}/{edge-key}
  - changed default value for keepNull to true

* renamed `maximalSize` attribute in parameter.json files to `journalSize`

  The `maximalSize` attribute will still be picked up from collections that
  have not been adjusted. Responses from the replication API will now also use
  `journalSize` instead of `maximalSize`.

* added `--cluster.system-replication-factor` in order to adjust the
  replication factor for new system collections

* fixed issue #2012

* added a memory expection in case V8 memory gets too low

* added Optimizer Rule for other indexes in Traversals
  this allows AQL traversals to use other indexes than the edge index.
  So traversals with filters on edges can now make use of more specific
  indexes, e.g.

      FOR v, e, p IN 2 OUTBOUND @start @@edge FILTER p.edges[0].foo == "bar"

  will prefer a Hash Index on [_from, foo] above the EdgeIndex.

* fixed epoch computation in hybrid logical clock

* fixed thread affinity

* replaced require("internal").db by require("@arangodb").db

* added option `--skip-lines` for arangoimp
  this allows skipping the first few lines from the import file in case the
  CSV or TSV import are used

* fixed periodic jobs: there should be only one instance running - even if it
  runs longer than the period

* improved performance of primary index and edge index lookups

* optimizations for AQL `[*]` operator in case no filter, no projection and
  no offset/limit are used

* added AQL function `OUTERSECTION` to return the symmetric difference of its
  input arguments

* Foxx manifests of installed services are now saved to disk with indentation

* Foxx tests and scripts in development mode should now always respect updated
  files instead of loading stale modules

* When disabling Foxx development mode the setup script is now re-run

* Foxx now provides an easy way to directly serve GraphQL requests using the
  `@arangodb/foxx/graphql` module and the bundled `graphql-sync` dependency

* Foxx OAuth2 module now correctly passes the `access_token` to the OAuth2 server

* added iconv-lite and timezone modules

* web interface now allows installing GitHub and zip services in legacy mode

* added module.context.createDocumentationRouter to replace module.context.apiDocumentation

* bug in RAFT implementation of reads. dethroned leader still answered
  requests in isolation

* all lambdas in ClusterInfo might have been left with dangling references.

* Agency bug fix for handling of empty json objects as values.

* Foxx tests no longer support the Mocha QUnit interface as this resulted in weird
  inconsistencies in the BDD and TDD interfaces. This fixes the TDD interface
  as well as out-of-sequence problems when using the BDD before/after functions.

* updated bundled JavaScript modules to latest versions; joi has been updated from 8.4 to 9.2
  (see [joi 9.0.0 release notes](https://github.com/hapijs/joi/issues/920) for information on
  breaking changes and new features)

* fixed issue #2139

* updated graphql-sync dependency to 0.6.2

* fixed issue #2156


v3.0.13 (XXXX-XX-XX)
--------------------

* fixed issue #2315

* fixed issue #2210


v3.0.12 (2016-11-23)
--------------------

* fixed issue #2176

* fixed issue #2168

* fixed issues #2149, #2159

* fixed error reporting for issue #2158

* fixed assembly linkage bug in CRC4 module

* added support for descriptions field in Foxx dependencies


v3.0.11 (2016-11-08)
--------------------

* fixed issue #2140: supervisor dies instead of respawning child

* fixed issue #2131: use shard key value entered by user in web interface

* fixed issue #2129: cannot kill a long-run query

* fixed issue #2110

* fixed issue #2081

* fixed issue #2038

* changes to Foxx service configuration or dependencies should now be
  stored correctly when options are cleared or omitted

* Foxx tests no longer support the Mocha QUnit interface as this resulted in weird
  inconsistencies in the BDD and TDD interfaces. This fixes the TDD interface
  as well as out-of-sequence problems when using the BDD before/after functions.

* fixed issue #2148


v3.0.10 (2016-09-26)
--------------------

* fixed issue #2072

* fixed issue #2070

* fixed slow cluster starup issues. supervision will demonstrate more
  patience with db servers


v3.0.9 (2016-09-21)
-------------------

* fixed issue #2064

* fixed issue #2060

* speed up `collection.any()` and skiplist index creation

* fixed multiple issues where ClusterInfo bug hung agency in limbo
  timeouting on multiple collection and database callbacks


v3.0.8 (2016-09-14)
-------------------

* fixed issue #2052

* fixed issue #2005

* fixed issue #2039

* fixed multiple issues where ClusterInfo bug hung agency in limbo
  timeouting on multiple collection and database callbacks


v3.0.7 (2016-09-05)
-------------------

* new supervision job handles db server failure during collection creation.


v3.0.6 (2016-09-02)
-------------------

* fixed issue #2026

* slightly better error diagnostics for AQL query compilation and replication

* fixed issue #2018

* fixed issue #2015

* fixed issue #2012

* fixed wrong default value for arangoimp's `--on-duplicate` value

* fix execution of AQL traversal expressions when there are multiple
  conditions that refer to variables set outside the traversal

* properly return HTTP 503 in JS actions when backend is gone

* supervision creates new key in agency for failed servers

* new shards will not be allocated on failed or cleaned servers


v3.0.5 (2016-08-18)
-------------------

* execute AQL ternary operator via C++ if possible

* fixed issue #1977

* fixed extraction of _id attribute in AQL traversal conditions

* fix SSL agency endpoint

* Minimum RAFT timeout was one order of magnitude to short.

* Optimized RAFT RPCs from leader to followers for efficiency.

* Optimized RAFT RPC handling on followers with respect to compaction.

* Fixed bug in handling of duplicates and overlapping logs

* Fixed bug in supervision take over after leadership change.

v3.0.4 (2016-08-01)
-------------------

* added missing lock for periodic jobs access

* fix multiple foxx related cluster issues

* fix handling of empty AQL query strings

* fixed issue in `INTERSECTION` AQL function with duplicate elements
  in the source arrays

* fixed issue #1970

* fixed issue #1968

* fixed issue #1967

* fixed issue #1962

* fixed issue #1959

* replaced require("internal").db by require("@arangodb").db

* fixed issue #1954

* fixed issue #1953

* fixed issue #1950

* fixed issue #1949

* fixed issue #1943

* fixed segfault in V8, by backporting https://bugs.chromium.org/p/v8/issues/detail?id=5033

* Foxx OAuth2 module now correctly passes the `access_token` to the OAuth2 server

* fixed credentialed CORS requests properly respecting --http.trusted-origin

* fixed a crash in V8Periodic task (forgotten lock)

* fixed two bugs in synchronous replication (syncCollectionFinalize)


v3.0.3 (2016-07-17)
-------------------

* fixed issue #1942

* fixed issue #1941

* fixed array index batch insertion issues for hash indexes that caused problems when
  no elements remained for insertion

* fixed AQL MERGE() function with External objects originating from traversals

* fixed some logfile recovery errors with error message "document not found"

* fixed issue #1937

* fixed issue #1936

* improved performance of arangorestore in clusters with synchronous
  replication

* Foxx tests and scripts in development mode should now always respect updated
  files instead of loading stale modules

* When disabling Foxx development mode the setup script is now re-run

* Foxx manifests of installed services are now saved to disk with indentation


v3.0.2 (2016-07-09)
-------------------

* fixed assertion failure in case multiple remove operations were used in the same query

* fixed upsert behavior in case upsert was used in a loop with the same document example

* fixed issue #1930

* don't expose local file paths in Foxx error messages.

* fixed issue #1929

* make arangodump dump the attribute `isSystem` when dumping the structure
  of a collection, additionally make arangorestore not fail when the attribute
  is missing

* fixed "Could not extract custom attribute" issue when using COLLECT with
  MIN/MAX functions in some contexts

* honor presence of persistent index for sorting

* make AQL query optimizer not skip "use-indexes-rule", even if enough
  plans have been created already

* make AQL optimizer not skip "use-indexes-rule", even if enough execution plans
  have been created already

* fix double precision value loss in VelocyPack JSON parser

* added missing SSL support for arangorestore

* improved cluster import performance

* fix Foxx thumbnails on DC/OS

* fix Foxx configuration not being saved

* fix Foxx app access from within the frontend on DC/OS

* add option --default-replication-factor to arangorestore and simplify
  the control over the number of shards when restoring

* fix a bug in the VPack -> V8 conversion if special attributes _key,
  _id, _rev, _from and _to had non-string values, which is allowed
  below the top level

* fix malloc_usable_size for darwin


v3.0.1 (2016-06-30)
-------------------

* fixed periodic jobs: there should be only one instance running - even if it
  runs longer than the period

* increase max. number of collections in AQL queries from 32 to 256

* fixed issue #1916: header "authorization" is required" when opening
  services page

* fixed issue #1915: Explain: member out of range

* fixed issue #1914: fix unterminated buffer

* don't remove lockfile if we are the same (now stale) pid
  fixes docker setups (our pid will always be 1)

* do not use revision id comparisons in compaction for determining whether a
  revision is obsolete, but marker memory addresses
  this ensures revision ids don't matter when compacting documents

* escape Unicode characters in JSON HTTP responses
  this converts UTF-8 characters in HTTP responses of arangod into `\uXXXX`
  escape sequences. This makes the HTTP responses fit into the 7 bit ASCII
  character range, which speeds up HTTP response parsing for some clients,
  namely node.js/v8

* add write before read collections when starting a user transaction
  this allows specifying the same collection in both read and write mode without
  unintended side effects

* fixed buffer overrun that occurred when building very large result sets

* index lookup optimizations for primary index and edge index

* fixed "collection is a nullptr" issue when starting a traversal from a transaction

* enable /_api/import on coordinator servers


v3.0.0 (2016-06-22)
-------------------

* minor GUI fixxes

* fix for replication and nonces


v3.0.0-rc3 (2016-06-19)
-----------------------

* renamed various Foxx errors to no longer refer to Foxx services as apps

* adjusted various error messages in Foxx to be more informative

* specifying "files" in a Foxx manifest to be mounted at the service root
  no longer results in 404s when trying to access non-file routes

* undeclared path parameters in Foxx no longer break the service

* trusted reverse proxy support is now handled more consistently

* ArangoDB request compatibility and user are now exposed in Foxx

* all bundled NPM modules have been upgraded to their latest versions


v3.0.0-rc2 (2016-06-12)
-----------------------

* added option `--server.max-packet-size` for client tools

* renamed option `--server.ssl-protocol` to `--ssl.protocol` in client tools
  (was already done for arangod, but overlooked for client tools)

* fix handling of `--ssl.protocol` value 5 (TLS v1.2) in client tools, which
  claimed to support it but didn't

* config file can use '@include' to include a different config file as base


v3.0.0-rc1 (2016-06-10)
-----------------------

* the user management has changed: it now has users that are independent of
  databases. A user can have one or more database assigned to the user.

* forward ported V8 Comparator bugfix for inline heuristics from
  https://github.com/v8/v8/commit/5ff7901e24c2c6029114567de5a08ed0f1494c81

* changed to-string conversion for AQL objects and arrays, used by the AQL
  function `TO_STRING()` and implicit to-string casts in AQL

  - arrays are now converted into their JSON-stringify equivalents, e.g.

    - `[ ]` is now converted to `[]`
    - `[ 1, 2, 3 ]` is now converted to `[1,2,3]`
    - `[ "test", 1, 2 ] is now converted to `["test",1,2]`

    Previous versions of ArangoDB converted arrays with no members into the
    empty string, and non-empty arrays into a comma-separated list of member
    values, without the surrounding angular brackets. Additionally, string
    array members were not enclosed in quotes in the result string:

    - `[ ]` was converted to ``
    - `[ 1, 2, 3 ]` was converted to `1,2,3`
    - `[ "test", 1, 2 ] was converted to `test,1,2`

  - objects are now converted to their JSON-stringify equivalents, e.g.

    - `{ }` is converted to `{}`
    - `{ a: 1, b: 2 }` is converted to `{"a":1,"b":2}`
    - `{ "test" : "foobar" }` is converted to `{"test":"foobar"}`

    Previous versions of ArangoDB always converted objects into the string
    `[object Object]`

  This change affects also the AQL functions `CONCAT()` and `CONCAT_SEPARATOR()`
  which treated array values differently in previous versions. Previous versions
  of ArangoDB automatically flattened array values on the first level of the array,
  e.g. `CONCAT([1, 2, 3, [ 4, 5, 6 ]])` produced `1,2,3,4,5,6`. Now this will produce
  `[1,2,3,[4,5,6]]`. To flatten array members on the top level, you can now use
  the more explicit `CONCAT(FLATTEN([1, 2, 3, [4, 5, 6]], 1))`.

* added C++ implementations for AQL functions `SLICE()`, `CONTAINS()` and
  `RANDOM_TOKEN()`

* as a consequence of the upgrade to V8 version 5, the implementation of the
  JavaScript `Buffer` object had to be changed. JavaScript `Buffer` objects in
  ArangoDB now always store their data on the heap. There is no shared pool
  for small Buffer values, and no pointing into existing Buffer data when
  extracting slices. This change may increase the cost of creating Buffers with
  short contents or when peeking into existing Buffers, but was required for
  safer memory management and to prevent leaks.

* the `db` object's function `_listDatabases()` was renamed to just `_databases()`
  in order to make it more consistent with the existing `_collections()` function.
  Additionally the `db` object's `_listEndpoints()` function was renamed to just
  `_endpoints()`.

* changed default value of `--server.authentication` from `false` to `true` in
  configuration files etc/relative/arangod.conf and etc/arangodb/arangod.conf.in.
  This means the server will be started with authentication enabled by default,
  requiring all client connections to provide authentication data when connecting
  to ArangoDB. Authentication can still be turned off via setting the value of
  `--server.authentication` to `false` in ArangoDB's configuration files or by
  specifying the option on the command-line.

* Changed result format for querying all collections via the API GET `/_api/collection`.

  Previous versions of ArangoDB returned an object with an attribute named `collections`
  and an attribute named `names`. Both contained all available collections, but
  `collections` contained the collections as an array, and `names` contained the
  collections again, contained in an object in which the attribute names were the
  collection names, e.g.

  ```
  {
    "collections": [
      {"id":"5874437","name":"test","isSystem":false,"status":3,"type":2},
      {"id":"17343237","name":"something","isSystem":false,"status":3,"type":2},
      ...
    ],
    "names": {
      "test": {"id":"5874437","name":"test","isSystem":false,"status":3,"type":2},
      "something": {"id":"17343237","name":"something","isSystem":false,"status":3,"type":2},
      ...
    }
  }
  ```
  This result structure was redundant, and therefore has been simplified to just

  ```
  {
    "result": [
      {"id":"5874437","name":"test","isSystem":false,"status":3,"type":2},
      {"id":"17343237","name":"something","isSystem":false,"status":3,"type":2},
      ...
    ]
  }
  ```

  in ArangoDB 3.0.

* added AQL functions `TYPENAME()` and `HASH()`

* renamed arangob tool to arangobench

* added AQL string comparison operator `LIKE`

  The operator can be used to compare strings like this:

      value LIKE search

  The operator is currently implemented by calling the already existing AQL
  function `LIKE`.

  This change also makes `LIKE` an AQL keyword. Using `LIKE` in either case as
  an attribute or collection name in AQL thus requires quoting.

* make AQL optimizer rule "remove-unnecessary-calculations" fire in more cases

  The rule will now remove calculations that are used exactly once in other
  expressions (e.g. `LET a = doc RETURN a.value`) and calculations,
  or calculations that are just references (e.g. `LET a = b`).

* renamed AQL optimizer rule "merge-traversal-filter" to "optimize-traversals"
  Additionally, the optimizer rule will remove unused edge and path result variables
  from the traversal in case they are specified in the `FOR` section of the traversal,
  but not referenced later in the query. This saves constructing edges and paths
  results.

* added AQL optimizer rule "inline-subqueries"

  This rule can pull out certain subqueries that are used as an operand to a `FOR`
  loop one level higher, eliminating the subquery completely. For example, the query

      FOR i IN (FOR j IN [1,2,3] RETURN j) RETURN i

  will be transformed by the rule to:

      FOR i IN [1,2,3] RETURN i

  The query

      FOR name IN (FOR doc IN _users FILTER doc.status == 1 RETURN doc.name) LIMIT 2 RETURN name

  will be transformed into

      FOR tmp IN _users FILTER tmp.status == 1 LIMIT 2 RETURN tmp.name

  The rule will only fire when the subquery is used as an operand to a `FOR` loop, and
  if the subquery does not contain a `COLLECT` with an `INTO` variable.

* added new endpoint "srv://" for DNS service records

* The result order of the AQL functions VALUES and ATTRIBUTES has never been
  guaranteed and it only had the "correct" ordering by accident when iterating
  over objects that were not loaded from the database. This accidental behavior
  is now changed by introduction of VelocyPack. No ordering is guaranteed unless
  you specify the sort parameter.

* removed configure option `--enable-logger`

* added AQL array comparison operators

  All AQL comparison operators now also exist in an array variant. In the
  array variant, the operator is preceded with one of the keywords *ALL*, *ANY*
  or *NONE*. Using one of these keywords changes the operator behavior to
  execute the comparison operation for all, any, or none of its left hand
  argument values. It is therefore expected that the left hand argument
  of an array operator is an array.

  Examples:

      [ 1, 2, 3 ] ALL IN [ 2, 3, 4 ]   // false
      [ 1, 2, 3 ] ALL IN [ 1, 2, 3 ]   // true
      [ 1, 2, 3 ] NONE IN [ 3 ]        // false
      [ 1, 2, 3 ] NONE IN [ 23, 42 ]   // true
      [ 1, 2, 3 ] ANY IN [ 4, 5, 6 ]   // false
      [ 1, 2, 3 ] ANY IN [ 1, 42 ]     // true
      [ 1, 2, 3 ] ANY == 2             // true
      [ 1, 2, 3 ] ANY == 4             // false
      [ 1, 2, 3 ] ANY > 0              // true
      [ 1, 2, 3 ] ANY <= 1             // true
      [ 1, 2, 3 ] NONE < 99            // false
      [ 1, 2, 3 ] NONE > 10            // true
      [ 1, 2, 3 ] ALL > 2              // false
      [ 1, 2, 3 ] ALL > 0              // true
      [ 1, 2, 3 ] ALL >= 3             // false
      ["foo", "bar"] ALL != "moo"      // true
      ["foo", "bar"] NONE == "bar"     // false
      ["foo", "bar"] ANY == "foo"      // true

* improved AQL optimizer to remove unnecessary sort operations in more cases

* allow enclosing AQL identifiers in forward ticks in addition to using
  backward ticks

  This allows for convenient writing of AQL queries in JavaScript template strings
  (which are delimited with backticks themselves), e.g.

      var q = `FOR doc IN ´collection´ RETURN doc.´name´`;

* allow to set `print.limitString` to configure the number of characters
  to output before truncating

* make logging configurable per log "topic"

  `--log.level <level>` sets the global log level to <level>, e.g. `info`,
  `debug`, `trace`.

  `--log.level topic=<level>` sets the log level for a specific topic.
  Currently, the following topics exist: `collector`, `compactor`, `mmap`,
  `performance`, `queries`, and `requests`. `performance` and `requests` are
  set to FATAL by default. `queries` is set to info. All others are
  set to the global level by default.

  The new log option `--log.output <definition>` allows directing the global
  or per-topic log output to different outputs. The output definition
  "<definition>" can be one of

    "-" for stdin
    "+" for stderr
    "syslog://<syslog-facility>"
    "syslog://<syslog-facility>/<application-name>"
    "file://<relative-path>"

  The option can be specified multiple times in order to configure the output
  for different log topics. To set up a per-topic output configuration, use
  `--log.output <topic>=<definition>`, e.g.

    queries=file://queries.txt

  logs all queries to the file "queries.txt".

* the option `--log.requests-file` is now deprecated. Instead use

    `--log.level requests=info`
    `--log.output requests=file://requests.txt`

* the option `--log.facility` is now deprecated. Instead use

    `--log.output requests=syslog://facility`

* the option `--log.performance` is now deprecated. Instead use

    `--log.level performance=trace`

* removed option `--log.source-filter`

* removed configure option `--enable-logger`

* change collection directory names to include a random id component at the end

  The new pattern is `collection-<id>-<random>`, where `<id>` is the collection
  id and `<random>` is a random number. Previous versions of ArangoDB used a
  pattern `collection-<id>` without the random number.

  ArangoDB 3.0 understands both the old and name directory name patterns.

* removed mostly unused internal spin-lock implementation

* removed support for pre-Windows 7-style locks. This removes compatibility for
  Windows versions older than Windows 7 (e.g. Windows Vista, Windows XP) and
  Windows 2008R2 (e.g. Windows 2008).

* changed names of sub-threads started by arangod

* added option `--default-number-of-shards` to arangorestore, allowing creating
  collections with a specifiable number of shards from a non-cluster dump

* removed support for CoffeeScript source files

* removed undocumented SleepAndRequeue

* added WorkMonitor to inspect server threads

* when downloading a Foxx service from the web interface the suggested filename
  is now based on the service's mount path instead of simply "app.zip"

* the `@arangodb/request` response object now stores the parsed JSON response
  body in a property `json` instead of `body` when the request was made using the
  `json` option. The `body` instead contains the response body as a string.

* the Foxx API has changed significantly, 2.8 services are still supported
  using a backwards-compatible "legacy mode"


v2.8.12 (XXXX-XX-XX)
--------------------

* issue #2091: decrease connect timeout to 5 seconds on startup

* fixed issue #2072

* slightly better error diagnostics for some replication errors

* fixed issue #1977

* fixed issue in `INTERSECTION` AQL function with duplicate elements
  in the source arrays

* fixed issue #1962

* fixed issue #1959

* export aqlQuery template handler as require('org/arangodb').aql for forwards-compatibility


v2.8.11 (2016-07-13)
--------------------

* fixed array index batch insertion issues for hash indexes that caused problems when
  no elements remained for insertion

* fixed issue #1937


v2.8.10 (2016-07-01)
--------------------

* make sure next local _rev value used for a document is at least as high as the
  _rev value supplied by external sources such as replication

* make adding a collection in both read- and write-mode to a transaction behave as
  expected (write includes read). This prevents the `unregister collection used in
  transaction` error

* fixed sometimes invalid result for `byExample(...).count()` when an index plus
  post-filtering was used

* fixed "collection is a nullptr" issue when starting a traversal from a transaction

* honor the value of startup option `--database.wait-for-sync` (that is used to control
  whether new collections are created with `waitForSync` set to `true` by default) also
  when creating collections via the HTTP API (and thus the ArangoShell). When creating
  a collection via these mechanisms, the option was ignored so far, which was inconsistent.

* fixed issue #1826: arangosh --javascript.execute: internal error (geo index issue)

* fixed issue #1823: Arango crashed hard executing very simple query on windows


v2.8.9 (2016-05-13)
-------------------

* fixed escaping and quoting of extra parameters for executables in Mac OS X App

* added "waiting for" status variable to web interface collection figures view

* fixed undefined behavior in query cache invaldation

* fixed access to /_admin/statistics API in case statistics are disable via option
  `--server.disable-statistics`

* Foxx manager will no longer fail hard when Foxx store is unreachable unless installing
  a service from the Foxx store (e.g. when behind a firewall or GitHub is unreachable).


v2.8.8 (2016-04-19)
-------------------

* fixed issue #1805: Query: internal error (location: arangod/Aql/AqlValue.cpp:182).
  Please report this error to arangodb.com (while executing)

* allow specifying collection name prefixes for `_from` and `_to` in arangoimp:

  To avoid specifying complete document ids (consisting of collection names and document
  keys) for *_from* and *_to* values when importing edges with arangoimp, there are now
  the options *--from-collection-prefix* and *--to-collection-prefix*.

  If specified, these values will be automatically prepended to each value in *_from*
  (or *_to* resp.). This allows specifying only document keys inside *_from* and/or *_to*.

  *Example*

      > arangoimp --from-collection-prefix users --to-collection-prefix products ...

  Importing the following document will then create an edge between *users/1234* and
  *products/4321*:

  ```js
  { "_from" : "1234", "_to" : "4321", "desc" : "users/1234 is connected to products/4321" }
  ```

* requests made with the interactive system API documentation in the web interface
  (Swagger) will now respect the active database instead of always using `_system`


v2.8.7 (2016-04-07)
-------------------

* optimized primary=>secondary failover

* fix to-boolean conversion for documents in AQL

* expose the User-Agent HTTP header from the ArangoShell since Github seems to
  require it now, and we use the ArangoShell for fetching Foxx repositories from Github

* work with http servers that only send

* fixed potential race condition between compactor and collector threads

* fix removal of temporary directories on arangosh exit

* javadoc-style comments in Foxx services are no longer interpreted as
  Foxx comments outside of controller/script/exports files (#1748)

* removed remaining references to class syntax for Foxx Model and Repository
  from the documentation

* added a safe-guard for corrupted master-pointer


v2.8.6 (2016-03-23)
-------------------

* arangosh can now execute JavaScript script files that contain a shebang
  in the first line of the file. This allows executing script files directly.

  Provided there is a script file `/path/to/script.js` with the shebang
  `#!arangosh --javascript.execute`:

      > cat /path/to/script.js
      #!arangosh --javascript.execute
      print("hello from script.js");

  If the script file is made executable

      > chmod a+x /path/to/script.js

  it can be invoked on the shell directly and use arangosh for its execution:

      > /path/to/script.js
      hello from script.js

  This did not work in previous versions of ArangoDB, as the whole script contents
  (including the shebang) were treated as JavaScript code.
  Now shebangs in script files will now be ignored for all files passed to arangosh's
  `--javascript.execute` parameter.

  The alternative way of executing a JavaScript file with arangosh still works:

      > arangosh --javascript.execute /path/to/script.js
      hello from script.js

* added missing reset of traversal state for nested traversals.
  The state of nested traversals (a traversal in an AQL query that was
  located in a repeatedly executed subquery or inside another FOR loop)
  was not reset properly, so that multiple invocations of the same nested
  traversal with different start vertices led to the nested traversal
  always using the start vertex provided on the first invocation.

* fixed issue #1781: ArangoDB startup time increased tremendously

* fixed issue #1783: SIGHUP should rotate the log


v2.8.5 (2016-03-11)
-------------------

* Add OpenSSL handler for TLS V1.2 as sugested by kurtkincaid in #1771

* fixed issue #1765 (The webinterface should display the correct query time)
  and #1770 (Display ACTUAL query time in aardvark's AQL editor)

* Windows: the unhandled exception handler now calls the windows logging
  facilities directly without locks.
  This fixes lockups on crashes from the logging framework.

* improve nullptr handling in logger.

* added new endpoint "srv://" for DNS service records

* `org/arangodb/request` no longer sets the content-type header to the
  string "undefined" when no content-type header should be sent (issue #1776)


v2.8.4 (2016-03-01)
-------------------

* global modules are no longer incorrectly resolved outside the ArangoDB
  JavaScript directory or the Foxx service's root directory (issue #1577)

* improved error messages from Foxx and JavaScript (issues #1564, #1565, #1744)


v2.8.3 (2016-02-22)
-------------------

* fixed AQL filter condition collapsing for deeply-nested cases, potentially
  enabling usage of indexes in some dedicated cases

* added parentheses in AQL explain command output to correctly display precedence
  of logical and arithmetic operators

* Foxx Model event listeners defined on the model are now correctly invoked by
  the Repository methods (issue #1665)

* Deleting a Foxx service in the frontend should now always succeed even if the
  files no longer exist on the file system (issue #1358)

* Routing actions loaded from the database no longer throw exceptions when
  trying to load other modules using "require"

* The `org/arangodb/request` response object now sets a property `json` to the
  parsed JSON response body in addition to overwriting the `body` property when
  the request was made using the `json` option.

* Improved Windows stability

* Fixed a bug in the interactive API documentation that would escape slashes
  in document-handle fields. Document handles are now provided as separate
  fields for collection name and document key.


v2.8.2 (2016-02-09)
-------------------

* the continuous replication applier will now prevent the master's WAL logfiles
  from being removed if they are still needed by the applier on the slave. This
  should help slaves that suffered from masters garbage collection WAL logfiles
  which would have been needed by the slave later.

  The initial synchronization will block removal of still needed WAL logfiles
  on the master for 10 minutes initially, and will extend this period when further
  requests are made to the master. Initial synchronization hands over its handle
  for blocking logfile removal to the continuous replication when started via
  the *setupReplication* function. In this case, continuous replication will
  extend the logfile removal blocking period for the required WAL logfiles when
  the slave makes additional requests.

  All handles that block logfile removal will time out automatically after at
  most 5 minutes should a master not be contacted by the slave anymore (e.g. in
  case the slave's replication is turned off, the slaves loses the connection
  to the master or the slave goes down).

* added all-in-one function *setupReplication* to synchronize data from master
  to slave and start the continuous replication:

      require("@arangodb/replication").setupReplication(configuration);

  The command will return when the initial synchronization is finished and the
  continuous replication has been started, or in case the initial synchronization
  has failed.

  If the initial synchronization is successful, the command will store the given
  configuration on the slave. It also configures the continuous replication to start
  automatically if the slave is restarted, i.e. *autoStart* is set to *true*.

  If the command is run while the slave's replication applier is already running,
  it will first stop the running applier, drop its configuration and do a
  resynchronization of data with the master. It will then use the provided configration,
  overwriting any previously existing replication configuration on the slave.

  The following example demonstrates how to use the command for setting up replication
  for the *_system* database. Note that it should be run on the slave and not the
  master:

      db._useDatabase("_system");
      require("@arangodb/replication").setupReplication({
        endpoint: "tcp://master.domain.org:8529",
        username: "myuser",
        password: "mypasswd",
        verbose: false,
        includeSystem: false,
        incremental: true,
        autoResync: true
      });

* the *sync* and *syncCollection* functions now always start the data synchronization
  as an asynchronous server job. The call to *sync* or *syncCollection* will block
  until synchronization is either complete or has failed with an error. The functions
  will automatically poll the slave periodically for status updates.

  The main benefit is that the connection to the slave does not need to stay open
  permanently and is thus not affected by timeout issues. Additionally the caller does
  not need to query the synchronization status from the slave manually as this is
  now performed automatically by these functions.

* fixed undefined behavior when explaining some types of AQL traversals, fixed
  display of some types of traversals in AQL explain output


v2.8.1 (2016-01-29)
-------------------

* Improved AQL Pattern matching by allowing to specify a different traversal
  direction for one or many of the edge collections.

      FOR v, e, p IN OUTBOUND @start @@ec1, INBOUND @@ec2, @@ec3

  will traverse *ec1* and *ec3* in the OUTBOUND direction and for *ec2* it will use
  the INBOUND direction. These directions can be combined in arbitrary ways, the
  direction defined after *IN [steps]* will we used as default direction and can
  be overriden for specific collections.
  This feature is only available for collection lists, it is not possible to
  combine it with graph names.

* detect more types of transaction deadlocks early

* fixed display of relational operators in traversal explain output

* fixed undefined behavior in AQL function `PARSE_IDENTIFIER`

* added "engines" field to Foxx services generated in the admin interface

* added AQL function `IS_SAME_COLLECTION`:

  *IS_SAME_COLLECTION(collection, document)*: Return true if *document* has the same
  collection id as the collection specified in *collection*. *document* can either be
  a [document handle](../Glossary/README.md#document-handle) string, or a document with
  an *_id* attribute. The function does not validate whether the collection actually
  contains the specified document, but only compares the name of the specified collection
  with the collection name part of the specified document.
  If *document* is neither an object with an *id* attribute nor a *string* value,
  the function will return *null* and raise a warning.

      /* true */
      IS_SAME_COLLECTION('_users', '_users/my-user')
      IS_SAME_COLLECTION('_users', { _id: '_users/my-user' })

      /* false */
      IS_SAME_COLLECTION('_users', 'foobar/baz')
      IS_SAME_COLLECTION('_users', { _id: 'something/else' })


v2.8.0 (2016-01-25)
-------------------

* avoid recursive locking


v2.8.0-beta8 (2016-01-19)
-------------------------

* improved internal datafile statistics for compaction and compaction triggering
  conditions, preventing excessive growth of collection datafiles under some
  workloads. This should also fix issue #1596.

* renamed AQL optimizer rule `remove-collect-into` to `remove-collect-variables`

* fixed primary and edge index lookups prematurely aborting searches when the
  specified id search value contained a different collection than the collection
  the index was created for


v2.8.0-beta7 (2016-01-06)
-------------------------

* added vm.runInThisContext

* added AQL keyword `AGGREGATE` for use in AQL `COLLECT` statement

  Using `AGGREGATE` allows more efficient aggregation (incrementally while building
  the groups) than previous versions of AQL, which built group aggregates afterwards
  from the total of all group values.

  `AGGREGATE` can be used inside a `COLLECT` statement only. If used, it must follow
  the declaration of grouping keys:

      FOR doc IN collection
        COLLECT gender = doc.gender AGGREGATE minAge = MIN(doc.age), maxAge = MAX(doc.age)
        RETURN { gender, minAge, maxAge }

  or, if no grouping keys are used, it can follow the `COLLECT` keyword:

      FOR doc IN collection
        COLLECT AGGREGATE minAge = MIN(doc.age), maxAge = MAX(doc.age)
        RETURN {
  minAge, maxAge
}

  Only specific expressions are allowed on the right-hand side of each `AGGREGATE`
  assignment:

  - on the top level the expression must be a call to one of the supported aggregation
    functions `LENGTH`, `MIN`, `MAX`, `SUM`, `AVERAGE`, `STDDEV_POPULATION`, `STDDEV_SAMPLE`,
    `VARIANCE_POPULATION`, or `VARIANCE_SAMPLE`

  - the expression must not refer to variables introduced in the `COLLECT` itself

* Foxx: mocha test paths with wildcard characters (asterisks) now work on Windows

* reserved AQL keyword `NONE` for future use

* web interface: fixed a graph display bug concerning dashboard view

* web interface: fixed several bugs during the dashboard initialize process

* web interface: included several bugfixes: #1597, #1611, #1623

* AQL query optimizer now converts `LENGTH(collection-name)` to an optimized
  expression that returns the number of documents in a collection

* adjusted the behavior of the expansion (`[*]`) operator in AQL for non-array values

  In ArangoDB 2.8, calling the expansion operator on a non-array value will always
  return an empty array. Previous versions of ArangoDB expanded non-array values by
  calling the `TO_ARRAY()` function for the value, which for example returned an
  array with a single value for boolean, numeric and string input values, and an array
  with the object's values for an object input value. This behavior was inconsistent
  with how the expansion operator works for the array indexes in 2.8, so the behavior
  is now unified:

  - if the left-hand side operand of `[*]` is an array, the array will be returned as
    is when calling `[*]` on it
  - if the left-hand side operand of `[*]` is not an array, an empty array will be
    returned by `[*]`

  AQL queries that rely on the old behavior can be changed by either calling `TO_ARRAY`
  explicitly or by using the `[*]` at the correct position.

  The following example query will change its result in 2.8 compared to 2.7:

      LET values = "foo" RETURN values[*]

  In 2.7 the query has returned the array `[ "foo" ]`, but in 2.8 it will return an
  empty array `[ ]`. To make it return the array `[ "foo" ]` again, an explicit
  `TO_ARRAY` function call is needed in 2.8 (which in this case allows the removal
  of the `[*]` operator altogether). This also works in 2.7:

      LET values = "foo" RETURN TO_ARRAY(values)

  Another example:

      LET values = [ { name: "foo" }, { name: "bar" } ]
      RETURN values[*].name[*]

  The above returned `[ [ "foo" ], [ "bar" ] ] in 2.7. In 2.8 it will return
  `[ [ ], [ ] ]`, because the value of `name` is not an array. To change the results
  to the 2.7 style, the query can be changed to

      LET values = [ { name: "foo" }, { name: "bar" } ]
      RETURN values[* RETURN TO_ARRAY(CURRENT.name)]

  The above also works in 2.7.
  The following types of queries won't change:

      LET values = [ 1, 2, 3 ] RETURN values[*]
      LET values = [ { name: "foo" }, { name: "bar" } ] RETURN values[*].name
      LET values = [ { names: [ "foo", "bar" ] }, { names: [ "baz" ] } ] RETURN values[*].names[*]
      LET values = [ { names: [ "foo", "bar" ] }, { names: [ "baz" ] } ] RETURN values[*].names[**]

* slightly adjusted V8 garbage collection strategy so that collection eventually
  happens in all contexts that hold V8 external references to documents and
  collections.

  also adjusted default value of `--javascript.gc-frequency` from 10 seconds to
  15 seconds, as less internal operations are carried out in JavaScript.

* fixes for AQL optimizer and traversal

* added `--create-collection-type` option to arangoimp

  This allows specifying the type of the collection to be created when
  `--create-collection` is set to `true`.

* Foxx export cache should no longer break if a broken app is loaded in the
  web admin interface.


v2.8.0-beta2 (2015-12-16)
-------------------------

* added AQL query optimizer rule "sort-in-values"

  This rule pre-sorts the right-hand side operand of the `IN` and `NOT IN`
  operators so the operation can use a binary search with logarithmic complexity
  instead of a linear search. The rule is applied when the right-hand side
  operand of an `IN` or `NOT IN` operator in a filter condition is a variable that
  is defined in a different loop/scope than the operator itself. Additionally,
  the filter condition must consist of solely the `IN` or `NOT IN` operation
  in order to avoid any side-effects.

* changed collection status terminology in web interface for collections for
  which an unload request has been issued from `in the process of being unloaded`
  to `will be unloaded`.

* unloading a collection via the web interface will now trigger garbage collection
  in all v8 contexts and force a WAL flush. This increases the chances of perfoming
  the unload faster.

* added the following attributes to the result of `collection.figures()` and the
  corresponding HTTP API at `PUT /_api/collection/<name>/figures`:

  - `documentReferences`: The number of references to documents in datafiles
    that JavaScript code currently holds. This information can be used for
    debugging compaction and unload issues.
  - `waitingFor`: An optional string value that contains information about
    which object type is at the head of the collection's cleanup queue. This
    information can be used for debugging compaction and unload issues.
  - `compactionStatus.time`: The point in time the compaction for the collection
    was last executed. This information can be used for debugging compaction
    issues.
  - `compactionStatus.message`: The action that was performed when the compaction
    was last run for the collection. This information can be used for debugging
    compaction issues.

  Note: `waitingFor` and `compactionStatus` may be empty when called on a coordinator
  in a cluster.

* the compaction will now provide queryable status info that can be used to track
  its progress. The compaction status is displayed in the web interface, too.

* better error reporting for arangodump and arangorestore

* arangodump will now fail by default when trying to dump edges that
  refer to already dropped collections. This can be circumvented by
  specifying the option `--force true` when invoking arangodump

* fixed cluster upgrade procedure

* the AQL functions `NEAR` and `WITHIN` now have stricter validations
  for their input parameters `limit`, `radius` and `distance`. They may now throw
  exceptions when invalid parameters are passed that may have not led
  to exceptions in previous versions.

* deprecation warnings now log stack traces

* Foxx: improved backwards compatibility with 2.5 and 2.6

  - reverted Model and Repository back to non-ES6 "classes" because of
    compatibility issues when using the extend method with a constructor

  - removed deprecation warnings for extend and controller.del

  - restored deprecated method Model.toJSONSchema

  - restored deprecated `type`, `jwt` and `sessionStorageApp` options
    in Controller#activateSessions

* Fixed a deadlock problem in the cluster


v2.8.0-beta1 (2015-12-06)
-------------------------

* added AQL function `IS_DATESTRING(value)`

  Returns true if *value* is a string that can be used in a date function.
  This includes partial dates such as *2015* or *2015-10* and strings containing
  invalid dates such as *2015-02-31*. The function will return false for all
  non-string values, even if some of them may be usable in date functions.


v2.8.0-alpha1 (2015-12-03)
--------------------------

* added AQL keywords `GRAPH`, `OUTBOUND`, `INBOUND` and `ANY` for use in graph
  traversals, reserved AQL keyword `ALL` for future use

  Usage of these keywords as collection names, variable names or attribute names
  in AQL queries will not be possible without quoting. For example, the following
  AQL query will still work as it uses a quoted collection name and a quoted
  attribute name:

      FOR doc IN `OUTBOUND`
        RETURN doc.`any`

* issue #1593: added AQL `POW` function for exponentation

* added cluster execution site info in explain output for AQL queries

* replication improvements:

  - added `autoResync` configuration parameter for continuous replication.

    When set to `true`, a replication slave will automatically trigger a full data
    re-synchronization with the master when the master cannot provide the log data
    the slave had asked for. Note that `autoResync` will only work when the option
    `requireFromPresent` is also set to `true` for the continuous replication, or
    when the continuous syncer is started and detects that no start tick is present.

    Automatic re-synchronization may transfer a lot of data from the master to the
    slave and may be expensive. It is therefore turned off by default.
    When turned off, the slave will never perform an automatic re-synchronization
    with the master.

  - added `idleMinWaitTime` and `idleMaxWaitTime` configuration parameters for
    continuous replication.

    These parameters can be used to control the minimum and maximum wait time the
    slave will (intentionally) idle and not poll for master log changes in case the
    master had sent the full logs already.
    The `idleMaxWaitTime` value will only be used when `adapativePolling` is set
    to `true`. When `adaptivePolling` is disable, only `idleMinWaitTime` will be
    used as a constant time span in which the slave will not poll the master for
    further changes. The default values are 0.5 seconds for `idleMinWaitTime` and
    2.5 seconds for `idleMaxWaitTime`, which correspond to the hard-coded values
    used in previous versions of ArangoDB.

  - added `initialSyncMaxWaitTime` configuration parameter for initial and continuous
    replication

    This option controls the maximum wait time (in seconds) that the initial
    synchronization will wait for a response from the master when fetching initial
    collection data. If no response is received within this time period, the initial
    synchronization will give up and fail. This option is also relevant for
    continuous replication in case *autoResync* is set to *true*, as then the
    continuous replication may trigger a full data re-synchronization in case
    the master cannot the log data the slave had asked for.

  - HTTP requests sent from the slave to the master during initial synchronization
    will now be retried if they fail with connection problems.

  - the initial synchronization now logs its progress so it can be queried using
    the regular replication status check APIs.

  - added `async` attribute for `sync` and `syncCollection` operations called from
    the ArangoShell. Setthing this attribute to `true` will make the synchronization
    job on the server go into the background, so that the shell does not block. The
    status of the started asynchronous synchronization job can be queried from the
    ArangoShell like this:

        /* starts initial synchronization */
        var replication = require("@arangodb/replication");
        var id = replication.sync({
          endpoint: "tcp://master.domain.org:8529",
          username: "myuser",
          password: "mypasswd",
          async: true
       });

       /* now query the id of the returned async job and print the status */
       print(replication.getSyncResult(id));

    The result of `getSyncResult()` will be `false` while the server-side job
    has not completed, and different to `false` if it has completed. When it has
    completed, all job result details will be returned by the call to `getSyncResult()`.


* fixed non-deterministic query results in some cluster queries

* fixed issue #1589

* return HTTP status code 410 (gone) instead of HTTP 408 (request timeout) for
  server-side operations that are canceled / killed. Sending 410 instead of 408
  prevents clients from re-starting the same (canceled) operation. Google Chrome
  for example sends the HTTP request again in case it is responded with an HTTP
  408, and this is exactly the opposite of the desired behavior when an operation
  is canceled / killed by the user.

* web interface: queries in AQL editor now cancelable

* web interface: dashboard - added replication information

* web interface: AQL editor now supports bind parameters

* added startup option `--server.hide-product-header` to make the server not send
  the HTTP response header `"Server: ArangoDB"` in its HTTP responses. By default,
  the option is turned off so the header is still sent as usual.

* added new AQL function `UNSET_RECURSIVE` to recursively unset attritutes from
  objects/documents

* switched command-line editor in ArangoShell and arangod to linenoise-ng

* added automatic deadlock detection for transactions

  In case a deadlock is detected, a multi-collection operation may be rolled back
  automatically and fail with error 29 (`deadlock detected`). Client code for
  operations containing more than one collection should be aware of this potential
  error and handle it accordingly, either by giving up or retrying the transaction.

* Added C++ implementations for the AQL arithmetic operations and the following
  AQL functions:
  - ABS
  - APPEND
  - COLLECTIONS
  - CURRENT_DATABASE
  - DOCUMENT
  - EDGES
  - FIRST
  - FIRST_DOCUMENT
  - FIRST_LIST
  - FLATTEN
  - FLOOR
  - FULLTEXT
  - LAST
  - MEDIAN
  - MERGE_RECURSIVE
  - MINUS
  - NEAR
  - NOT_NULL
  - NTH
  - PARSE_IDENTIFIER
  - PERCENTILE
  - POP
  - POSITION
  - PUSH
  - RAND
  - RANGE
  - REMOVE_NTH
  - REMOVE_VALUE
  - REMOVE_VALUES
  - ROUND
  - SHIFT
  - SQRT
  - STDDEV_POPULATION
  - STDDEV_SAMPLE
  - UNSHIFT
  - VARIANCE_POPULATION
  - VARIANCE_SAMPLE
  - WITHIN
  - ZIP

* improved performance of skipping over many documents in an AQL query when no
  indexes and no filters are used, e.g.

      FOR doc IN collection
        LIMIT 1000000, 10
        RETURN doc

* Added array indexes

  Hash indexes and skiplist indexes can now optionally be defined for array values
  so they index individual array members.

  To define an index for array values, the attribute name is extended with the
  expansion operator `[*]` in the index definition:

      arangosh> db.colName.ensureHashIndex("tags[*]");

  When given the following document

      { tags: [ "AQL", "ArangoDB", "Index" ] }

  the index will now contain the individual values `"AQL"`, `"ArangoDB"` and `"Index"`.

  Now the index can be used for finding all documents having `"ArangoDB"` somewhere in their
  tags array using the following AQL query:

      FOR doc IN colName
        FILTER "ArangoDB" IN doc.tags[*]
        RETURN doc

* rewrote AQL query optimizer rule `use-index-range` and renamed it to `use-indexes`.
  The name change affects rule names in the optimizer's output.

* rewrote AQL execution node `IndexRangeNode` and renamed it to `IndexNode`. The name
  change affects node names in the optimizer's explain output.

* added convenience function `db._explain(query)` for human-readable explanation
  of AQL queries

* module resolution as used by `require` now behaves more like in node.js

* the `org/arangodb/request` module now returns response bodies for error responses
  by default. The old behavior of not returning bodies for error responses can be
  re-enabled by explicitly setting the option `returnBodyOnError` to `false` (#1437)


v2.7.6 (2016-01-30)
-------------------

* detect more types of transaction deadlocks early


v2.7.5 (2016-01-22)
-------------------

* backported added automatic deadlock detection for transactions

  In case a deadlock is detected, a multi-collection operation may be rolled back
  automatically and fail with error 29 (`deadlock detected`). Client code for
  operations containing more than one collection should be aware of this potential
  error and handle it accordingly, either by giving up or retrying the transaction.

* improved internal datafile statistics for compaction and compaction triggering
  conditions, preventing excessive growth of collection datafiles under some
  workloads. This should also fix issue #1596.

* Foxx export cache should no longer break if a broken app is loaded in the
  web admin interface.

* Foxx: removed some incorrect deprecation warnings.

* Foxx: mocha test paths with wildcard characters (asterisks) now work on Windows


v2.7.4 (2015-12-21)
-------------------

* slightly adjusted V8 garbage collection strategy so that collection eventually
  happens in all contexts that hold V8 external references to documents and
  collections.

* added the following attributes to the result of `collection.figures()` and the
  corresponding HTTP API at `PUT /_api/collection/<name>/figures`:

  - `documentReferences`: The number of references to documents in datafiles
    that JavaScript code currently holds. This information can be used for
    debugging compaction and unload issues.
  - `waitingFor`: An optional string value that contains information about
    which object type is at the head of the collection's cleanup queue. This
    information can be used for debugging compaction and unload issues.
  - `compactionStatus.time`: The point in time the compaction for the collection
    was last executed. This information can be used for debugging compaction
    issues.
  - `compactionStatus.message`: The action that was performed when the compaction
    was last run for the collection. This information can be used for debugging
    compaction issues.

  Note: `waitingFor` and `compactionStatus` may be empty when called on a coordinator
  in a cluster.

* the compaction will now provide queryable status info that can be used to track
  its progress. The compaction status is displayed in the web interface, too.


v2.7.3 (2015-12-17)
-------------------

* fixed some replication value conversion issues when replication applier properties
  were set via ArangoShell

* fixed disappearing of documents for collections transferred via `sync` or
  `syncCollection` if the collection was dropped right before synchronization
  and drop and (re-)create collection markers were located in the same WAL file


* fixed an issue where overwriting the system sessions collection would break
  the web interface when authentication is enabled

v2.7.2 (2015-12-01)
-------------------

* replication improvements:

  - added `autoResync` configuration parameter for continuous replication.

    When set to `true`, a replication slave will automatically trigger a full data
    re-synchronization with the master when the master cannot provide the log data
    the slave had asked for. Note that `autoResync` will only work when the option
    `requireFromPresent` is also set to `true` for the continuous replication, or
    when the continuous syncer is started and detects that no start tick is present.

    Automatic re-synchronization may transfer a lot of data from the master to the
    slave and may be expensive. It is therefore turned off by default.
    When turned off, the slave will never perform an automatic re-synchronization
    with the master.

  - added `idleMinWaitTime` and `idleMaxWaitTime` configuration parameters for
    continuous replication.

    These parameters can be used to control the minimum and maximum wait time the
    slave will (intentionally) idle and not poll for master log changes in case the
    master had sent the full logs already.
    The `idleMaxWaitTime` value will only be used when `adapativePolling` is set
    to `true`. When `adaptivePolling` is disable, only `idleMinWaitTime` will be
    used as a constant time span in which the slave will not poll the master for
    further changes. The default values are 0.5 seconds for `idleMinWaitTime` and
    2.5 seconds for `idleMaxWaitTime`, which correspond to the hard-coded values
    used in previous versions of ArangoDB.

  - added `initialSyncMaxWaitTime` configuration parameter for initial and continuous
    replication

    This option controls the maximum wait time (in seconds) that the initial
    synchronization will wait for a response from the master when fetching initial
    collection data. If no response is received within this time period, the initial
    synchronization will give up and fail. This option is also relevant for
    continuous replication in case *autoResync* is set to *true*, as then the
    continuous replication may trigger a full data re-synchronization in case
    the master cannot the log data the slave had asked for.

  - HTTP requests sent from the slave to the master during initial synchronization
    will now be retried if they fail with connection problems.

  - the initial synchronization now logs its progress so it can be queried using
    the regular replication status check APIs.

* fixed non-deterministic query results in some cluster queries

* added missing lock instruction for primary index in compactor size calculation

* fixed issue #1589

* fixed issue #1583

* fixed undefined behavior when accessing the top level of a document with the `[*]`
  operator

* fixed potentially invalid pointer access in shaper when the currently accessed
  document got re-located by the WAL collector at the very same time

* Foxx: optional configuration options no longer log validation errors when assigned
  empty values (#1495)

* Foxx: constructors provided to Repository and Model sub-classes via extend are
  now correctly called (#1592)


v2.7.1 (2015-11-07)
-------------------

* switch to linenoise next generation

* exclude `_apps` collection from replication

  The slave has its own `_apps` collection which it populates on server start.
  When replicating data from the master to the slave, the data from the master may
  clash with the slave's own data in the `_apps` collection. Excluding the `_apps`
  collection from replication avoids this.

* disable replication appliers when starting in modes `--upgrade`, `--no-server`
  and `--check-upgrade`

* more detailed output in arango-dfdb

* fixed "no start tick" issue in replication applier

  This error could occur after restarting a slave server after a shutdown
  when no data was ever transferred from the master to the slave via the
  continuous replication

* fixed problem during SSL client connection abort that led to scheduler thread
  staying at 100% CPU saturation

* fixed potential segfault in AQL `NEIGHBORS` function implementation when C++ function
  variant was used and collection names were passed as strings

* removed duplicate target for some frontend JavaScript files from the Makefile

* make AQL function `MERGE()` work on a single array parameter, too.
  This allows combining the attributes of multiple objects from an array into
  a single object, e.g.

      RETURN MERGE([
        { foo: 'bar' },
        { quux: 'quetzalcoatl', ruled: true },
        { bar: 'baz', foo: 'done' }
      ])

  will now return:

      {
        "foo": "done",
        "quux": "quetzalcoatl",
        "ruled": true,
        "bar": "baz"
      }

* fixed potential deadlock in collection status changing on Windows

* fixed hard-coded `incremental` parameter in shell implementation of
  `syncCollection` function in replication module

* fix for GCC5: added check for '-stdlib' option


v2.7.0 (2015-10-09)
-------------------

* fixed request statistics aggregation
  When arangod was started in supervisor mode, the request statistics always showed
  0 requests, as the statistics aggregation thread did not run then.

* read server configuration files before dropping privileges. this ensures that
  the SSL keyfile specified in the configuration can be read with the server's start
  privileges (i.e. root when using a standard ArangoDB package).

* fixed replication with a 2.6 replication configuration and issues with a 2.6 master

* raised default value of `--server.descriptors-minimum` to 1024

* allow Foxx apps to be installed underneath URL path `/_open/`, so they can be
  (intentionally) accessed without authentication.

* added *allowImplicit* sub-attribute in collections declaration of transactions.
  The *allowImplicit* attributes allows making transactions fail should they
  read-access a collection that was not explicitly declared in the *collections*
  array of the transaction.

* added "special" password ARANGODB_DEFAULT_ROOT_PASSWORD. If you pass
  ARANGODB_DEFAULT_ROOT_PASSWORD as password, it will read the password
  from the environment variable ARANGODB_DEFAULT_ROOT_PASSWORD


v2.7.0-rc2 (2015-09-22)
-----------------------

* fix over-eager datafile compaction

  This should reduce the need to compact directly after loading a collection when a
  collection datafile contained many insertions and updates for the same documents. It
  should also prevent from re-compacting already merged datafiles in case not many
  changes were made. Compaction will also make fewer index lookups than before.

* added `syncCollection()` function in module `org/arangodb/replication`

  This allows synchronizing the data of a single collection from a master to a slave
  server. Synchronization can either restore the whole collection by transferring all
  documents from the master to the slave, or incrementally by only transferring documents
  that differ. This is done by partitioning the collection's entire key space into smaller
  chunks and comparing the data chunk-wise between master and slave. Only chunks that are
  different will be re-transferred.

  The `syncCollection()` function can be used as follows:

      require("org/arangodb/replication").syncCollection(collectionName, options);

  e.g.

      require("org/arangodb/replication").syncCollection("myCollection", {
        endpoint: "tcp://127.0.0.1:8529",  /* master */
        username: "root",                  /* username for master */
        password: "secret",                /* password for master */
        incremental: true                  /* use incremental mode */
      });


* additionally allow the following characters in document keys:

  `(` `)` `+` `,` `=` `;` `$` `!` `*` `'` `%`


v2.7.0-rc1 (2015-09-17)
-----------------------

* removed undocumented server-side-only collection functions:
  * collection.OFFSET()
  * collection.NTH()
  * collection.NTH2()
  * collection.NTH3()

* upgraded Swagger to version 2.0 for the Documentation

  This gives the user better prepared test request structures.
  More conversions will follow so finally client libraries can be auto-generated.

* added extra AQL functions for date and time calculation and manipulation.
  These functions were contributed by GitHub users @CoDEmanX and @friday.
  A big thanks for their work!

  The following extra date functions are available from 2.7 on:

  * `DATE_DAYOFYEAR(date)`: Returns the day of year number of *date*.
    The return values range from 1 to 365, or 366 in a leap year respectively.

  * `DATE_ISOWEEK(date)`: Returns the ISO week date of *date*.
    The return values range from 1 to 53. Monday is considered the first day of the week.
    There are no fractional weeks, thus the last days in December may belong to the first
    week of the next year, and the first days in January may be part of the previous year's
    last week.

  * `DATE_LEAPYEAR(date)`: Returns whether the year of *date* is a leap year.

  * `DATE_QUARTER(date)`: Returns the quarter of the given date (1-based):
    * 1: January, February, March
    * 2: April, May, June
    * 3: July, August, September
    * 4: October, November, December

  - *DATE_DAYS_IN_MONTH(date)*: Returns the number of days in *date*'s month (28..31).

  * `DATE_ADD(date, amount, unit)`: Adds *amount* given in *unit* to *date* and
    returns the calculated date.

    *unit* can be either of the following to specify the time unit to add or
    subtract (case-insensitive):
    - y, year, years
    - m, month, months
    - w, week, weeks
    - d, day, days
    - h, hour, hours
    - i, minute, minutes
    - s, second, seconds
    - f, millisecond, milliseconds

    *amount* is the number of *unit*s to add (positive value) or subtract
    (negative value).

  * `DATE_SUBTRACT(date, amount, unit)`: Subtracts *amount* given in *unit* from
    *date* and returns the calculated date.

    It works the same as `DATE_ADD()`, except that it subtracts. It is equivalent
    to calling `DATE_ADD()` with a negative amount, except that `DATE_SUBTRACT()`
    can also subtract ISO durations. Note that negative ISO durations are not
    supported (i.e. starting with `-P`, like `-P1Y`).

  * `DATE_DIFF(date1, date2, unit, asFloat)`: Calculate the difference
    between two dates in given time *unit*, optionally with decimal places.
    Returns a negative value if *date1* is greater than *date2*.

  * `DATE_COMPARE(date1, date2, unitRangeStart, unitRangeEnd)`: Compare two
    partial dates and return true if they match, false otherwise. The parts to
    compare are defined by a range of time units.

    The full range is: years, months, days, hours, minutes, seconds, milliseconds.
    Pass the unit to start from as *unitRangeStart*, and the unit to end with as
    *unitRangeEnd*. All units in between will be compared. Leave out *unitRangeEnd*
    to only compare *unitRangeStart*.

  * `DATE_FORMAT(date, format)`: Format a date according to the given format string.
    It supports the following placeholders (case-insensitive):
    - %t: timestamp, in milliseconds since midnight 1970-01-01
    - %z: ISO date (0000-00-00T00:00:00.000Z)
    - %w: day of week (0..6)
    - %y: year (0..9999)
    - %yy: year (00..99), abbreviated (last two digits)
    - %yyyy: year (0000..9999), padded to length of 4
    - %yyyyyy: year (-009999 .. +009999), with sign prefix and padded to length of 6
    - %m: month (1..12)
    - %mm: month (01..12), padded to length of 2
    - %d: day (1..31)
    - %dd: day (01..31), padded to length of 2
    - %h: hour (0..23)
    - %hh: hour (00..23), padded to length of 2
    - %i: minute (0..59)
    - %ii: minute (00..59), padded to length of 2
    - %s: second (0..59)
    - %ss: second (00..59), padded to length of 2
    - %f: millisecond (0..999)
    - %fff: millisecond (000..999), padded to length of 3
    - %x: day of year (1..366)
    - %xxx: day of year (001..366), padded to length of 3
    - %k: ISO week date (1..53)
    - %kk: ISO week date (01..53), padded to length of 2
    - %l: leap year (0 or 1)
    - %q: quarter (1..4)
    - %a: days in month (28..31)
    - %mmm: abbreviated English name of month (Jan..Dec)
    - %mmmm: English name of month (January..December)
    - %www: abbreviated English name of weekday (Sun..Sat)
    - %wwww: English name of weekday (Sunday..Saturday)
    - %&: special escape sequence for rare occasions
    - %%: literal %
    - %: ignored

* new WAL logfiles and datafiles are now created non-sparse

  This prevents SIGBUS signals being raised when memory of a sparse datafile is accessed
  and the disk is full and the accessed file part is not actually disk-backed. In
  this case the mapped memory region is not necessarily backed by physical memory, and
  accessing the memory may raise SIGBUS and crash arangod.

* the `internal.download()` function and the module `org/arangodb/request` used some
  internal library function that handled the sending of HTTP requests from inside of
  ArangoDB. This library unconditionally set an HTTP header `Accept-Encoding: gzip`
  in all outgoing HTTP requests.

  This has been fixed in 2.7, so `Accept-Encoding: gzip` is not set automatically anymore.
  Additionally, the header `User-Agent: ArangoDB` is not set automatically either. If
  client applications desire to send these headers, they are free to add it when
  constructing the requests using the `download` function or the request module.

* fixed issue #1436: org/arangodb/request advertises deflate without supporting it

* added template string generator function `aqlQuery` for generating AQL queries

  This can be used to generate safe AQL queries with JavaScript parameter
  variables or expressions easily:

      var name = 'test';
      var attributeName = '_key';
      var query = aqlQuery`FOR u IN users FILTER u.name == ${name} RETURN u.${attributeName}`;
      db._query(query);

* report memory usage for document header data (revision id, pointer to data etc.)
  in `db.collection.figures()`. The memory used for document headers will now
  show up in the already existing attribute `indexes.size`. Due to that, the index
  sizes reported by `figures()` in 2.7 will be higher than those reported by 2.6,
  but the 2.7 values are more accurate.

* IMPORTANT CHANGE: the filenames in dumps created by arangodump now contain
  not only the name of the dumped collection, but also an additional 32-digit hash
  value. This is done to prevent overwriting dump files in case-insensitive file
  systems when there exist multiple collections with the same name (but with
  different cases).

  For example, if a database has two collections: `test` and `Test`, previous
  versions of ArangoDB created the files

  * `test.structure.json` and `test.data.json` for collection `test`
  * `Test.structure.json` and `Test.data.json` for collection `Test`

  This did not work for case-insensitive filesystems, because the files for the
  second collection would have overwritten the files of the first. arangodump in
  2.7 will create the following filenames instead:

  * `test_098f6bcd4621d373cade4e832627b4f6.structure.json` and `test_098f6bcd4621d373cade4e832627b4f6.data.json`
  * `Test_0cbc6611f5540bd0809a388dc95a615b.structure.json` and `Test_0cbc6611f5540bd0809a388dc95a615b.data.json`

  These filenames will be unambiguous even in case-insensitive filesystems.

* IMPORTANT CHANGE: make arangod actually close lingering client connections
  when idle for at least the duration specified via `--server.keep-alive-timeout`.
  In previous versions of ArangoDB, connections were not closed by the server
  when the timeout was reached and the client was still connected. Now the
  connection is properly closed by the server in case of timeout. Client
  applications relying on the old behavior may now need to reconnect to the
  server when their idle connections time out and get closed (note: connections
  being idle for a long time may be closed by the OS or firewalls anyway -
  client applications should be aware of that and try to reconnect).

* IMPORTANT CHANGE: when starting arangod, the server will drop the process
  privileges to the specified values in options `--server.uid` and `--server.gid`
  instantly after parsing the startup options.

  That means when either `--server.uid` or `--server.gid` are set, the privilege
  change will happen earlier. This may prevent binding the server to an endpoint
  with a port number lower than 1024 if the arangodb user has no privileges
  for that. Previous versions of ArangoDB changed the privileges later, so some
  startup actions were still carried out under the invoking user (i.e. likely
  *root* when started via init.d or system scripts) and especially binding to
  low port numbers was still possible there.

  The default privileges for user *arangodb* will not be sufficient for binding
  to port numbers lower than 1024. To have an ArangoDB 2.7 bind to a port number
  lower than 1024, it needs to be started with either a different privileged user,
  or the privileges of the *arangodb* user have to raised manually beforehand.

* added AQL optimizer rule `patch-update-statements`

* Linux startup scripts and systemd configuration for arangod now try to
  adjust the NOFILE (number of open files) limits for the process. The limit
  value is set to 131072 (128k) when ArangoDB is started via start/stop
  commands

* When ArangoDB is started/stopped manually via the start/stop commands, the
  main process will wait for up to 10 seconds after it forks the supervisor
  and arangod child processes. If the startup fails within that period, the
  start/stop script will fail with an exit code other than zero. If the
  startup of the supervisor or arangod is still ongoing after 10 seconds,
  the main program will still return with exit code 0. The limit of 10 seconds
  is arbitrary because the time required for a startup is not known in advance.

* added startup option `--database.throw-collection-not-loaded-error`

  Accessing a not-yet loaded collection will automatically load a collection
  on first access. This flag controls what happens in case an operation
  would need to wait for another thread to finalize loading a collection. If
  set to *true*, then the first operation that accesses an unloaded collection
  will load it. Further threads that try to access the same collection while
  it is still loading immediately fail with an error (1238, *collection not loaded*).
  This is to prevent all server threads from being blocked while waiting on the
  same collection to finish loading. When the first thread has completed loading
  the collection, the collection becomes regularly available, and all operations
  from that point on can be carried out normally, and error 1238 will not be
  thrown anymore for that collection.

  If set to *false*, the first thread that accesses a not-yet loaded collection
  will still load it. Other threads that try to access the collection while
  loading will not fail with error 1238 but instead block until the collection
  is fully loaded. This configuration might lead to all server threads being
  blocked because they are all waiting for the same collection to complete
  loading. Setting the option to *true* will prevent this from happening, but
  requires clients to catch error 1238 and react on it (maybe by scheduling
  a retry for later).

  The default value is *false*.

* added better control-C support in arangosh

  When CTRL-C is pressed in arangosh, it will now print a `^C` first. Pressing
  CTRL-C again will reset the prompt if something was entered before, or quit
  arangosh if no command was entered directly before.

  This affects the arangosh version build with Readline-support only (Linux
  and MacOS).

  The MacOS version of ArangoDB for Homebrew now depends on Readline, too. The
  Homebrew formula has been changed accordingly.
  When self-compiling ArangoDB on MacOS without Homebrew, Readline now is a
  prerequisite.

* increased default value for collection-specific `indexBuckets` value from 1 to 8

  Collections created from 2.7 on will use the new default value of `8` if not
  overridden on collection creation or later using
  `collection.properties({ indexBuckets: ... })`.

  The `indexBuckets` value determines the number of buckets to use for indexes of
  type `primary`, `hash` and `edge`. Having multiple index buckets allows splitting
  an index into smaller components, which can be filled in parallel when a collection
  is loading. Additionally, resizing and reallocation of indexes are faster and
  less intrusive if the index uses multiple buckets, because resize and reallocation
  will affect only data in a single bucket instead of all index values.

  The index buckets will be filled in parallel when loading a collection if the collection
  has an `indexBuckets` value greater than 1 and the collection contains a significant
  amount of documents/edges (the current threshold is 256K documents but this value
  may change in future versions of ArangoDB).

* changed HTTP client to use poll instead of select on Linux and MacOS

  This affects the ArangoShell and user-defined JavaScript code running inside
  arangod that initiates its own HTTP calls.

  Using poll instead of select allows using arbitrary high file descriptors
  (bigger than the compiled in FD_SETSIZE). Server connections are still handled using
  epoll, which has never been affected by FD_SETSIZE.

* implemented AQL `LIKE` function using ICU regexes

* added `RETURN DISTINCT` for AQL queries to return unique results:

      FOR doc IN collection
        RETURN DISTINCT doc.status

  This change also introduces `DISTINCT` as an AQL keyword.

* removed `createNamedQueue()` and `addJob()` functions from org/arangodb/tasks

* use less locks and more atomic variables in the internal dispatcher
  and V8 context handling implementations. This leads to improved throughput in
  some ArangoDB internals and allows for higher HTTP request throughput for
  many operations.

  A short overview of the improvements can be found here:

  https://www.arangodb.com/2015/08/throughput-enhancements/

* added shorthand notation for attribute names in AQL object literals:

      LET name = "Peter"
      LET age = 42
      RETURN { name, age }

  The above is the shorthand equivalent of the generic form

      LET name = "Peter"
      LET age = 42
      RETURN { name : name, age : age }

* removed configure option `--enable-timings`

  This option did not have any effect.

* removed configure option `--enable-figures`

  This option previously controlled whether HTTP request statistics code was
  compiled into ArangoDB or not. The previous default value was `true` so
  statistics code was available in official packages. Setting the option to
  `false` led to compile errors so it is doubtful the default value was
  ever changed. By removing the option some internal statistics code was also
  simplified.

* removed run-time manipulation methods for server endpoints:

  * `db._removeEndpoint()`
  * `db._configureEndpoint()`
  * HTTP POST `/_api/endpoint`
  * HTTP DELETE `/_api/endpoint`

* AQL query result cache

  The query result cache can optionally cache the complete results of all or selected AQL queries.
  It can be operated in the following modes:

  * `off`: the cache is disabled. No query results will be stored
  * `on`: the cache will store the results of all AQL queries unless their `cache`
    attribute flag is set to `false`
  * `demand`: the cache will store the results of AQL queries that have their
    `cache` attribute set to `true`, but will ignore all others

  The mode can be set at server startup using the `--database.query-cache-mode` configuration
  option and later changed at runtime.

  The following HTTP REST APIs have been added for controlling the query cache:

  * HTTP GET `/_api/query-cache/properties`: returns the global query cache configuration
  * HTTP PUT `/_api/query-cache/properties`: modifies the global query cache configuration
  * HTTP DELETE `/_api/query-cache`: invalidates all results in the query cache

  The following JavaScript functions have been added for controlling the query cache:

  * `require("org/arangodb/aql/cache").properties()`: returns the global query cache configuration
  * `require("org/arangodb/aql/cache").properties(properties)`: modifies the global query cache configuration
  * `require("org/arangodb/aql/cache").clear()`: invalidates all results in the query cache

* do not link arangoimp against V8

* AQL function call arguments optimization

  This will lead to arguments in function calls inside AQL queries not being copied but passed
  by reference. This may speed up calls to functions with bigger argument values or queries that
  call functions a lot of times.

* upgraded V8 version to 4.3.61

* removed deprecated AQL `SKIPLIST` function.

  This function was introduced in older versions of ArangoDB with a less powerful query optimizer to
  retrieve data from a skiplist index using a `LIMIT` clause. It was marked as deprecated in ArangoDB
  2.6.

  Since ArangoDB 2.3 the behavior of the `SKIPLIST` function can be emulated using regular AQL
  constructs, e.g.

      FOR doc IN @@collection
        FILTER doc.value >= @value
        SORT doc.value DESC
        LIMIT 1
        RETURN doc

* the `skip()` function for simple queries does not accept negative input any longer.
  This feature was deprecated in 2.6.0.

* fix exception handling

  In some cases JavaScript exceptions would re-throw without information of the original problem.
  Now the original exception is logged for failure analysis.

* based REST API method PUT `/_api/simple/all` on the cursor API and make it use AQL internally.

  The change speeds up this REST API method and will lead to additional query information being
  returned by the REST API. Clients can use this extra information or ignore it.

* Foxx Queue job success/failure handlers arguments have changed from `(jobId, jobData, result, jobFailures)` to `(result, jobData, job)`.

* added Foxx Queue job options `repeatTimes`, `repeatUntil` and `repeatDelay` to automatically re-schedule jobs when they are completed.

* added Foxx manifest configuration type `password` to mask values in the web interface.

* fixed default values in Foxx manifest configurations sometimes not being used as defaults.

* fixed optional parameters in Foxx manifest configurations sometimes not being cleared correctly.

* Foxx dependencies can now be marked as optional using a slightly more verbose syntax in your manifest file.

* converted Foxx constructors to ES6 classes so you can extend them using class syntax.

* updated aqb to 2.0.

* updated chai to 3.0.

* Use more madvise calls to speed up things when memory is tight, in particular
  at load time but also for random accesses later.

* Overhauled web interface

  The web interface now has a new design.

  The API documentation for ArangoDB has been moved from "Tools" to "Links" in the web interface.

  The "Applications" tab in the web interfaces has been renamed to "Services".


v2.6.12 (2015-12-02)
--------------------

* fixed disappearing of documents for collections transferred via `sync` if the
  the collection was dropped right before synchronization and drop and (re-)create
  collection markers were located in the same WAL file

* added missing lock instruction for primary index in compactor size calculation

* fixed issue #1589

* fixed issue #1583

* Foxx: optional configuration options no longer log validation errors when assigned
  empty values (#1495)


v2.6.11 (2015-11-18)
--------------------

* fixed potentially invalid pointer access in shaper when the currently accessed
  document got re-located by the WAL collector at the very same time


v2.6.10 (2015-11-10)
--------------------

* disable replication appliers when starting in modes `--upgrade`, `--no-server`
  and `--check-upgrade`

* more detailed output in arango-dfdb

* fixed potential deadlock in collection status changing on Windows

* issue #1521: Can't dump/restore with user and password


v2.6.9 (2015-09-29)
-------------------

* added "special" password ARANGODB_DEFAULT_ROOT_PASSWORD. If you pass
  ARANGODB_DEFAULT_ROOT_PASSWORD as password, it will read the password
  from the environment variable ARANGODB_DEFAULT_ROOT_PASSWORD

* fixed failing AQL skiplist, sort and limit combination

  When using a Skiplist index on an attribute (say "a") and then using sort
  and skip on this attribute caused the result to be empty e.g.:

    require("internal").db.test.ensureSkiplist("a");
    require("internal").db._query("FOR x IN test SORT x.a LIMIT 10, 10");

  Was always empty no matter how many documents are stored in test.
  This is now fixed.

v2.6.8 (2015-09-09)
-------------------

* ARM only:

  The ArangoDB packages for ARM require the kernel to allow unaligned memory access.
  How the kernel handles unaligned memory access is configurable at runtime by
  checking and adjusting the contents `/proc/cpu/alignment`.

  In order to operate on ARM, ArangoDB requires the bit 1 to be set. This will
  make the kernel trap and adjust unaligned memory accesses. If this bit is not
  set, the kernel may send a SIGBUS signal to ArangoDB and terminate it.

  To set bit 1 in `/proc/cpu/alignment` use the following command as a privileged
  user (e.g. root):

      echo "2" > /proc/cpu/alignment

  Note that this setting affects all user processes and not just ArangoDB. Setting
  the alignment with the above command will also not make the setting permanent,
  so it will be lost after a restart of the system. In order to make the setting
  permanent, it should be executed during system startup or before starting arangod.

  The ArangoDB start/stop scripts do not adjust the alignment setting, but rely on
  the environment to have the correct alignment setting already. The reason for this
  is that the alignment settings also affect all other user processes (which ArangoDB
  is not aware of) and thus may have side-effects outside of ArangoDB. It is therefore
  more reasonable to have the system administrator carry out the change.


v2.6.7 (2015-08-25)
-------------------

* improved AssocMulti index performance when resizing.

  This makes the edge index perform less I/O when under memory pressure.


v2.6.6 (2015-08-23)
-------------------

* added startup option `--server.additional-threads` to create separate queues
  for slow requests.


v2.6.5 (2015-08-17)
-------------------

* added startup option `--database.throw-collection-not-loaded-error`

  Accessing a not-yet loaded collection will automatically load a collection
  on first access. This flag controls what happens in case an operation
  would need to wait for another thread to finalize loading a collection. If
  set to *true*, then the first operation that accesses an unloaded collection
  will load it. Further threads that try to access the same collection while
  it is still loading immediately fail with an error (1238, *collection not loaded*).
  This is to prevent all server threads from being blocked while waiting on the
  same collection to finish loading. When the first thread has completed loading
  the collection, the collection becomes regularly available, and all operations
  from that point on can be carried out normally, and error 1238 will not be
  thrown anymore for that collection.

  If set to *false*, the first thread that accesses a not-yet loaded collection
  will still load it. Other threads that try to access the collection while
  loading will not fail with error 1238 but instead block until the collection
  is fully loaded. This configuration might lead to all server threads being
  blocked because they are all waiting for the same collection to complete
  loading. Setting the option to *true* will prevent this from happening, but
  requires clients to catch error 1238 and react on it (maybe by scheduling
  a retry for later).

  The default value is *false*.

* fixed busy wait loop in scheduler threads that sometimes consumed 100% CPU while
  waiting for events on connections closed unexpectedly by the client side

* handle attribute `indexBuckets` when restoring collections via arangorestore.
  Previously the `indexBuckets` attribute value from the dump was ignored, and the
   server default value for `indexBuckets` was used when restoring a collection.

* fixed "EscapeValue already set error" crash in V8 actions that might have occurred when
  canceling V8-based operations.


v2.6.4 (2015-08-01)
-------------------

* V8: Upgrade to version 4.1.0.27 - this is intended to be the stable V8 version.

* fixed issue #1424: Arango shell should not processing arrows pushing on keyboard


v2.6.3 (2015-07-21)
-------------------

* issue #1409: Document values with null character truncated


v2.6.2 (2015-07-04)
-------------------

* fixed issue #1383: bindVars for HTTP API doesn't work with empty string

* fixed handling of default values in Foxx manifest configurations

* fixed handling of optional parameters in Foxx manifest configurations

* fixed a reference error being thrown in Foxx queues when a function-based job type is used that is not available and no options object is passed to queue.push


v2.6.1 (2015-06-24)
-------------------

* Add missing swagger files to cmake build. fixes #1368

* fixed documentation errors


v2.6.0 (2015-06-20)
-------------------

* using negative values for `SimpleQuery.skip()` is deprecated.
  This functionality will be removed in future versions of ArangoDB.

* The following simple query functions are now deprecated:

  * collection.near
  * collection.within
  * collection.geo
  * collection.fulltext
  * collection.range
  * collection.closedRange

  This also lead to the following REST API methods being deprecated from now on:

  * PUT /_api/simple/near
  * PUT /_api/simple/within
  * PUT /_api/simple/fulltext
  * PUT /_api/simple/range

  It is recommended to replace calls to these functions or APIs with equivalent AQL queries,
  which are more flexible because they can be combined with other operations:

      FOR doc IN NEAR(@@collection, @latitude, @longitude, @limit)
        RETURN doc

      FOR doc IN WITHIN(@@collection, @latitude, @longitude, @radius, @distanceAttributeName)
        RETURN doc

      FOR doc IN FULLTEXT(@@collection, @attributeName, @queryString, @limit)
        RETURN doc

      FOR doc IN @@collection
        FILTER doc.value >= @left && doc.value < @right
        LIMIT @skip, @limit
        RETURN doc`

  The above simple query functions and REST API methods may be removed in future versions
  of ArangoDB.

* deprecated now-obsolete AQL `SKIPLIST` function

  The function was introduced in older versions of ArangoDB with a less powerful query optimizer to
  retrieve data from a skiplist index using a `LIMIT` clause.

  Since 2.3 the same goal can be achieved by using regular AQL constructs, e.g.

      FOR doc IN collection FILTER doc.value >= @value SORT doc.value DESC LIMIT 1 RETURN doc

* fixed issues when switching the database inside tasks and during shutdown of database cursors

  These features were added during 2.6 alpha stage so the fixes affect devel/2.6-alpha builds only

* issue #1360: improved foxx-manager help

* added `--enable-tcmalloc` configure option.

  When this option is set, arangod and the client tools will be linked against tcmalloc, which replaces
  the system allocator. When the option is set, a tcmalloc library must be present on the system under
  one of the names `libtcmalloc`, `libtcmalloc_minimal` or `libtcmalloc_debug`.

  As this is a configure option, it is supported for manual builds on Linux-like systems only. tcmalloc
  support is currently experimental.

* issue #1353: Windows: HTTP API - incorrect path in errorMessage

* issue #1347: added option `--create-database` for arangorestore.

  Setting this option to `true` will now create the target database if it does not exist. When creating
  the target database, the username and passwords passed to arangorestore will be used to create an
  initial user for the new database.

* issue #1345: advanced debug information for User Functions

* issue #1341: Can't use bindvars in UPSERT

* fixed vulnerability in JWT implementation.

* changed default value of option `--database.ignore-datafile-errors` from `true` to `false`

  If the new default value of `false` is used, then arangod will refuse loading collections that contain
  datafiles with CRC mismatches or other errors. A collection with datafile errors will then become
  unavailable. This prevents follow up errors from happening.

  The only way to access such collection is to use the datafile debugger (arango-dfdb) and try to repair
  or truncate the datafile with it.

  If `--database.ignore-datafile-errors` is set to `true`, then collections will become available
  even if parts of their data cannot be loaded. This helps availability, but may cause (partial) data
  loss and follow up errors.

* added server startup option `--server.session-timeout` for controlling the timeout of user sessions
  in the web interface

* add sessions and cookie authentication for ArangoDB's web interface

  ArangoDB's built-in web interface now uses sessions. Session information ids are stored in cookies,
  so clients using the web interface must accept cookies in order to use it

* web interface: display query execution time in AQL editor

* web interface: renamed AQL query *submit* button to *execute*

* web interface: added query explain feature in AQL editor

* web interface: demo page added. only working if demo data is available, hidden otherwise

* web interface: added support for custom app scripts with optional arguments and results

* web interface: mounted apps that need to be configured are now indicated in the app overview

* web interface: added button for running tests to app details

* web interface: added button for configuring app dependencies to app details

* web interface: upgraded API documentation to use Swagger 2

* INCOMPATIBLE CHANGE

  removed startup option `--log.severity`

  The docs for `--log.severity` mentioned lots of severities (e.g. `exception`, `technical`, `functional`, `development`)
  but only a few severities (e.g. `all`, `human`) were actually used, with `human` being the default and `all` enabling the
  additional logging of requests. So the option pretended to control a lot of things which it actually didn't. Additionally,
  the option `--log.requests-file` was around for a long time already, also controlling request logging.

  Because the `--log.severity` option effectively did not control that much, it was removed. A side effect of removing the
  option is that 2.5 installations which used `--log.severity all` will not log requests after the upgrade to 2.6. This can
  be adjusted by setting the `--log.requests-file` option.

* add backtrace to fatal log events

* added optional `limit` parameter for AQL function `FULLTEXT`

* make fulltext index also index text values contained in direct sub-objects of the indexed
  attribute.

  Previous versions of ArangoDB only indexed the attribute value if it was a string. Sub-attributes
  of the index attribute were ignored when fulltext indexing.

  Now, if the index attribute value is an object, the object's values will each be included in the
  fulltext index if they are strings. If the index attribute value is an array, the array's values
  will each be included in the fulltext index if they are strings.

  For example, with a fulltext index present on the `translations` attribute, the following text
  values will now be indexed:

      var c = db._create("example");
      c.ensureFulltextIndex("translations");
      c.insert({ translations: { en: "fox", de: "Fuchs", fr: "renard", ru: "лиса" } });
      c.insert({ translations: "Fox is the English translation of the German word Fuchs" });
      c.insert({ translations: [ "ArangoDB", "document", "database", "Foxx" ] });

      c.fulltext("translations", "лиса").toArray();       // returns only first document
      c.fulltext("translations", "Fox").toArray();        // returns first and second documents
      c.fulltext("translations", "prefix:Fox").toArray(); // returns all three documents

* added batch document removal and lookup commands:

      collection.lookupByKeys(keys)
      collection.removeByKeys(keys)

  These commands can be used to perform multi-document lookup and removal operations efficiently
  from the ArangoShell. The argument to these operations is an array of document keys.

  Also added HTTP APIs for batch document commands:

  * PUT /_api/simple/lookup-by-keys
  * PUT /_api/simple/remove-by-keys

* properly prefix document address URLs with the current database name for calls to the REST
  API method GET `/_api/document?collection=...` (that method will return partial URLs to all
  documents in the collection).

  Previous versions of ArangoDB returned the URLs starting with `/_api/` but without the current
  database name, e.g. `/_api/document/mycollection/mykey`. Starting with 2.6, the response URLs
  will include the database name as well, e.g. `/_db/_system/_api/document/mycollection/mykey`.

* added dedicated collection export HTTP REST API

  ArangoDB now provides a dedicated collection export API, which can take snapshots of entire
  collections more efficiently than the general-purpose cursor API. The export API is useful
  to transfer the contents of an entire collection to a client application. It provides optional
  filtering on specific attributes.

  The export API is available at endpoint `POST /_api/export?collection=...`. The API has the
  same return value structure as the already established cursor API (`POST /_api/cursor`).

  An introduction to the export API is given in this blog post:
  http://jsteemann.github.io/blog/2015/04/04/more-efficient-data-exports/

* subquery optimizations for AQL queries

  This optimization avoids copying intermediate results into subqueries that are not required
  by the subquery.

  A brief description can be found here:
  http://jsteemann.github.io/blog/2015/05/04/subquery-optimizations/

* return value optimization for AQL queries

  This optimization avoids copying the final query result inside the query's main `ReturnNode`.

  A brief description can be found here:
  http://jsteemann.github.io/blog/2015/05/04/return-value-optimization-for-aql/

* speed up AQL queries containing big `IN` lists for index lookups

  `IN` lists used for index lookups had performance issues in previous versions of ArangoDB.
  These issues have been addressed in 2.6 so using bigger `IN` lists for filtering is much
  faster.

  A brief description can be found here:
  http://jsteemann.github.io/blog/2015/05/07/in-list-improvements/

* allow `@` and `.` characters in document keys, too

  This change also leads to document keys being URL-encoded when returned in HTTP `location`
  response headers.

* added alternative implementation for AQL COLLECT

  The alternative method uses a hash table for grouping and does not require its input elements
  to be sorted. It will be taken into account by the optimizer for `COLLECT` statements that do
  not use an `INTO` clause.

  In case a `COLLECT` statement can use the hash table variant, the optimizer will create an extra
  plan for it at the beginning of the planning phase. In this plan, no extra `SORT` node will be
  added in front of the `COLLECT` because the hash table variant of `COLLECT` does not require
  sorted input. Instead, a `SORT` node will be added after it to sort its output. This `SORT` node
  may be optimized away again in later stages. If the sort order of the result is irrelevant to
  the user, adding an extra `SORT null` after a hash `COLLECT` operation will allow the optimizer to
  remove the sorts altogether.

  In addition to the hash table variant of `COLLECT`, the optimizer will modify the original plan
  to use the regular `COLLECT` implementation. As this implementation requires sorted input, the
  optimizer will insert a `SORT` node in front of the `COLLECT`. This `SORT` node may be optimized
  away in later stages.

  The created plans will then be shipped through the regular optimization pipeline. In the end,
  the optimizer will pick the plan with the lowest estimated total cost as usual. The hash table
  variant does not require an up-front sort of the input, and will thus be preferred over the
  regular `COLLECT` if the optimizer estimates many input elements for the `COLLECT` node and
  cannot use an index to sort them.

  The optimizer can be explicitly told to use the regular *sorted* variant of `COLLECT` by
  suffixing a `COLLECT` statement with `OPTIONS { "method" : "sorted" }`. This will override the
  optimizer guesswork and only produce the *sorted* variant of `COLLECT`.

  A blog post on the new `COLLECT` implementation can be found here:
  http://jsteemann.github.io/blog/2015/04/22/collecting-with-a-hash-table/

* refactored HTTP REST API for cursors

  The HTTP REST API for cursors (`/_api/cursor`) has been refactored to improve its performance
  and use less memory.

  A post showing some of the performance improvements can be found here:
  http://jsteemann.github.io/blog/2015/04/01/improvements-for-the-cursor-api/

* simplified return value syntax for data-modification AQL queries

  ArangoDB 2.4 since version allows to return results from data-modification AQL queries. The
  syntax for this was quite limited and verbose:

      FOR i IN 1..10
        INSERT { value: i } IN test
        LET inserted = NEW
        RETURN inserted

  The `LET inserted = NEW RETURN inserted` was required literally to return the inserted
  documents. No calculations could be made using the inserted documents.

  This is now more flexible. After a data-modification clause (e.g. `INSERT`, `UPDATE`, `REPLACE`,
  `REMOVE`, `UPSERT`) there can follow any number of `LET` calculations. These calculations can
  refer to the pseudo-values `OLD` and `NEW` that are created by the data-modification statements.

  This allows returning projections of inserted or updated documents, e.g.:

      FOR i IN 1..10
        INSERT { value: i } IN test
        RETURN { _key: NEW._key, value: i }

  Still not every construct is allowed after a data-modification clause. For example, no functions
  can be called that may access documents.

  More information can be found here:
  http://jsteemann.github.io/blog/2015/03/27/improvements-for-data-modification-queries/

* added AQL `UPSERT` statement

  This adds an `UPSERT` statement to AQL that is a combination of both `INSERT` and `UPDATE` /
  `REPLACE`. The `UPSERT` will search for a matching document using a user-provided example.
  If no document matches the example, the *insert* part of the `UPSERT` statement will be
  executed. If there is a match, the *update* / *replace* part will be carried out:

      UPSERT { page: 'index.html' }                 /* search example */
        INSERT { page: 'index.html', pageViews: 1 } /* insert part */
        UPDATE { pageViews: OLD.pageViews + 1 }     /* update part */
        IN pageViews

  `UPSERT` can be used with an `UPDATE` or `REPLACE` clause. The `UPDATE` clause will perform
  a partial update of the found document, whereas the `REPLACE` clause will replace the found
  document entirely. The `UPDATE` or `REPLACE` parts can refer to the pseudo-value `OLD`, which
  contains all attributes of the found document.

  `UPSERT` statements can optionally return values. In the following query, the return
  attribute `found` will return the found document before the `UPDATE` was applied. If no
  document was found, `found` will contain a value of `null`. The `updated` result attribute will
  contain the inserted / updated document:

      UPSERT { page: 'index.html' }                 /* search example */
        INSERT { page: 'index.html', pageViews: 1 } /* insert part */
        UPDATE { pageViews: OLD.pageViews + 1 }     /* update part */
        IN pageViews
        RETURN { found: OLD, updated: NEW }

  A more detailed description of `UPSERT` can be found here:
  http://jsteemann.github.io/blog/2015/03/27/preview-of-the-upsert-command/

* adjusted default configuration value for `--server.backlog-size` from 10 to 64.

* issue #1231: bug xor feature in AQL: LENGTH(null) == 4

  This changes the behavior of the AQL `LENGTH` function as follows:

  - if the single argument to `LENGTH()` is `null`, then the result will now be `0`. In previous
    versions of ArangoDB, the result of `LENGTH(null)` was `4`.

  - if the single argument to `LENGTH()` is `true`, then the result will now be `1`. In previous
    versions of ArangoDB, the result of `LENGTH(true)` was `4`.

  - if the single argument to `LENGTH()` is `false`, then the result will now be `0`. In previous
    versions of ArangoDB, the result of `LENGTH(false)` was `5`.

  The results of `LENGTH()` with string, numeric, array object argument values do not change.

* issue #1298: Bulk import if data already exists (#1298)

  This change extends the HTTP REST API for bulk imports as follows:

  When documents are imported and the `_key` attribute is specified for them, the import can be
  used for inserting and updating/replacing documents. Previously, the import could be used for
  inserting new documents only, and re-inserting a document with an existing key would have failed
  with a *unique key constraint violated* error.

  The above behavior is still the default. However, the API now allows controlling the behavior
  in case of a unique key constraint error via the optional URL parameter `onDuplicate`.

  This parameter can have one of the following values:

  - `error`: when a unique key constraint error occurs, do not import or update the document but
    report an error. This is the default.

  - `update`: when a unique key constraint error occurs, try to (partially) update the existing
    document with the data specified in the import. This may still fail if the document would
    violate secondary unique indexes. Only the attributes present in the import data will be
    updated and other attributes already present will be preserved. The number of updated documents
    will be reported in the `updated` attribute of the HTTP API result.

  - `replace`: when a unique key constraint error occurs, try to fully replace the existing
    document with the data specified in the import. This may still fail if the document would
    violate secondary unique indexes. The number of replaced documents will be reported in the
    `updated` attribute of the HTTP API result.

  - `ignore`: when a unique key constraint error occurs, ignore this error. There will be no
    insert, update or replace for the particular document. Ignored documents will be reported
    separately in the `ignored` attribute of the HTTP API result.

  The result of the HTTP import API will now contain the attributes `ignored` and `updated`, which
  contain the number of ignored and updated documents respectively. These attributes will contain a
  value of zero unless the `onDuplicate` URL parameter is set to either `update` or `replace`
  (in this case the `updated` attribute may contain non-zero values) or `ignore` (in this case the
  `ignored` attribute may contain a non-zero value).

  To support the feature, arangoimp also has a new command line option `--on-duplicate` which can
  have one of the values `error`, `update`, `replace`, `ignore`. The default value is `error`.

  A few examples for using arangoimp with the `--on-duplicate` option can be found here:
  http://jsteemann.github.io/blog/2015/04/14/updating-documents-with-arangoimp/

* changed behavior of `db._query()` in the ArangoShell:

  if the command's result is printed in the shell, the first 10 results will be printed. Previously
  only a basic description of the underlying query result cursor was printed. Additionally, if the
  cursor result contains more than 10 results, the cursor is assigned to a global variable `more`,
  which can be used to iterate over the cursor result.

  Example:

      arangosh [_system]> db._query("FOR i IN 1..15 RETURN i")
      [object ArangoQueryCursor, count: 15, hasMore: true]

      [
        1,
        2,
        3,
        4,
        5,
        6,
        7,
        8,
        9,
        10
      ]

      type 'more' to show more documents


      arangosh [_system]> more
      [object ArangoQueryCursor, count: 15, hasMore: false]

      [
        11,
        12,
        13,
        14,
        15
      ]

* Disallow batchSize value 0 in HTTP `POST /_api/cursor`:

  The HTTP REST API `POST /_api/cursor` does not accept a `batchSize` parameter value of
  `0` any longer. A batch size of 0 never made much sense, but previous versions of ArangoDB
  did not check for this value. Now creating a cursor using a `batchSize` value 0 will
  result in an HTTP 400 error response

* REST Server: fix memory leaks when failing to add jobs

* 'EDGES' AQL Function

  The AQL function `EDGES` got a new fifth option parameter.
  Right now only one option is available: 'includeVertices'. This is a boolean parameter
  that allows to modify the result of the `EDGES` function.
  Default is 'includeVertices: false' which does not have any effect.
  'includeVertices: true' modifies the result, such that
  {vertex: <vertexDocument>, edge: <edgeDocument>} is returned.

* INCOMPATIBLE CHANGE:

  The result format of the AQL function `NEIGHBORS` has been changed.
  Before it has returned an array of objects containing 'vertex' and 'edge'.
  Now it will only contain the vertex directly.
  Also an additional option 'includeData' has been added.
  This is used to define if only the 'vertex._id' value should be returned (false, default),
  or if the vertex should be looked up in the collection and the complete JSON should be returned
  (true).
  Using only the id values can lead to significantly improved performance if this is the only information
  required.

  In order to get the old result format prior to ArangoDB 2.6, please use the function EDGES instead.
  Edges allows for a new option 'includeVertices' which, set to true, returns exactly the format of NEIGHBORS.
  Example:

      NEIGHBORS(<vertexCollection>, <edgeCollection>, <vertex>, <direction>, <example>)

  This can now be achieved by:

      EDGES(<edgeCollection>, <vertex>, <direction>, <example>, {includeVertices: true})

  If you are nesting several NEIGHBORS steps you can speed up their performance in the following way:

  Old Example:

  FOR va IN NEIGHBORS(Users, relations, 'Users/123', 'outbound') FOR vc IN NEIGHBORS(Products, relations, va.vertex._id, 'outbound') RETURN vc

  This can now be achieved by:

  FOR va IN NEIGHBORS(Users, relations, 'Users/123', 'outbound') FOR vc IN NEIGHBORS(Products, relations, va, 'outbound', null, {includeData: true}) RETURN vc
                                                                                                          ^^^^                  ^^^^^^^^^^^^^^^^^^^
                                                                                                  Use intermediate directly     include Data for final

* INCOMPATIBLE CHANGE:

  The AQL function `GRAPH_NEIGHBORS` now provides an additional option `includeData`.
  This option allows controlling whether the function should return the complete vertices
  or just their IDs. Returning only the IDs instead of the full vertices can lead to
  improved performance .

  If provided, `includeData` is set to `true`, all vertices in the result will be returned
  with all their attributes. The default value of `includeData` is `false`.
  This makes the default function results incompatible with previous versions of ArangoDB.

  To get the old result style in ArangoDB 2.6, please set the options as follows in calls
  to `GRAPH_NEIGHBORS`:

      GRAPH_NEIGHBORS(<graph>, <vertex>, { includeData: true })

* INCOMPATIBLE CHANGE:

  The AQL function `GRAPH_COMMON_NEIGHBORS` now provides an additional option `includeData`.
  This option allows controlling whether the function should return the complete vertices
  or just their IDs. Returning only the IDs instead of the full vertices can lead to
  improved performance .

  If provided, `includeData` is set to `true`, all vertices in the result will be returned
  with all their attributes. The default value of `includeData` is `false`.
  This makes the default function results incompatible with previous versions of ArangoDB.

  To get the old result style in ArangoDB 2.6, please set the options as follows in calls
  to `GRAPH_COMMON_NEIGHBORS`:

      GRAPH_COMMON_NEIGHBORS(<graph>, <vertexExamples1>, <vertexExamples2>, { includeData: true }, { includeData: true })

* INCOMPATIBLE CHANGE:

  The AQL function `GRAPH_SHORTEST_PATH` now provides an additional option `includeData`.
  This option allows controlling whether the function should return the complete vertices
  and edges or just their IDs. Returning only the IDs instead of full vertices and edges
  can lead to improved performance .

  If provided, `includeData` is set to `true`, all vertices and edges in the result will
  be returned with all their attributes. There is also an optional parameter `includePath` of
  type object.
  It has two optional sub-attributes `vertices` and `edges`, both of type boolean.
  Both can be set individually and the result will include all vertices on the path if
  `includePath.vertices == true` and all edges if `includePath.edges == true` respectively.

  The default value of `includeData` is `false`, and paths are now excluded by default.
  This makes the default function results incompatible with previous versions of ArangoDB.

  To get the old result style in ArangoDB 2.6, please set the options as follows in calls
  to `GRAPH_SHORTEST_PATH`:

      GRAPH_SHORTEST_PATH(<graph>, <source>, <target>, { includeData: true, includePath: { edges: true, vertices: true } })

  The attributes `startVertex` and `vertex` that were present in the results of `GRAPH_SHORTEST_PATH`
  in previous versions of ArangoDB will not be produced in 2.6. To calculate these attributes in 2.6,
  please extract the first and last elements from the `vertices` result attribute.

* INCOMPATIBLE CHANGE:

  The AQL function `GRAPH_DISTANCE_TO` will now return only the id the destination vertex
  in the `vertex` attribute, and not the full vertex data with all vertex attributes.

* INCOMPATIBLE CHANGE:

  All graph measurements functions in JavaScript module `general-graph` that calculated a
  single figure previously returned an array containing just the figure. Now these functions
  will return the figure directly and not put it inside an array.

  The affected functions are:

  * `graph._absoluteEccentricity`
  * `graph._eccentricity`
  * `graph._absoluteCloseness`
  * `graph._closeness`
  * `graph._absoluteBetweenness`
  * `graph._betweenness`
  * `graph._radius`
  * `graph._diameter`

* Create the `_graphs` collection in new databases with `waitForSync` attribute set to `false`

  The previous `waitForSync` value was `true`, so default the behavior when creating and dropping
  graphs via the HTTP REST API changes as follows if the new settings are in effect:

  * `POST /_api/graph` by default returns `HTTP 202` instead of `HTTP 201`
  * `DELETE /_api/graph/graph-name` by default returns `HTTP 202` instead of `HTTP 201`

  If the `_graphs` collection still has its `waitForSync` value set to `true`, then the HTTP status
  code will not change.

* Upgraded ICU to version 54; this increases performance in many places.
  based on https://code.google.com/p/chromium/issues/detail?id=428145

* added support for HTTP push aka chunked encoding

* issue #1051: add info whether server is running in service or user mode?

  This will add a "mode" attribute to the result of the result of HTTP GET `/_api/version?details=true`

  "mode" can have the following values:

  - `standalone`: server was started manually (e.g. on command-line)
  - `service`: service is running as Windows service, in daemon mode or under the supervisor

* improve system error messages in Windows port

* increased default value of `--server.request-timeout` from 300 to 1200 seconds for client tools
  (arangosh, arangoimp, arangodump, arangorestore)

* increased default value of `--server.connect-timeout` from 3 to 5 seconds for client tools
  (arangosh, arangoimp, arangodump, arangorestore)

* added startup option `--server.foxx-queues-poll-interval`

  This startup option controls the frequency with which the Foxx queues manager is checking
  the queue (or queues) for jobs to be executed.

  The default value is `1` second. Lowering this value will result in the queue manager waking
  up and checking the queues more frequently, which may increase CPU usage of the server.
  When not using Foxx queues, this value can be raised to save some CPU time.

* added startup option `--server.foxx-queues`

  This startup option controls whether the Foxx queue manager will check queue and job entries.
  Disabling this option can reduce server load but will prevent jobs added to Foxx queues from
  being processed at all.

  The default value is `true`, enabling the Foxx queues feature.

* make Foxx queues really database-specific.

  Foxx queues were and are stored in a database-specific collection `_queues`. However, a global
  cache variable for the queues led to the queue names being treated database-independently, which
  was wrong.

  Since 2.6, Foxx queues names are truly database-specific, so the same queue name can be used in
  two different databases for two different queues. Until then, it is advisable to think of queues
  as already being database-specific, and using the database name as a queue name prefix to be
  avoid name conflicts, e.g.:

      var queueName = "myQueue";
      var Foxx = require("org/arangodb/foxx");
      Foxx.queues.create(db._name() + ":" + queueName);

* added support for Foxx queue job types defined as app scripts.

  The old job types introduced in 2.4 are still supported but are known to cause issues in 2.5
  and later when the server is restarted or the job types are not defined in every thread.

  The new job types avoid this issue by storing an explicit mount path and script name rather
  than an assuming the job type is defined globally. It is strongly recommended to convert your
  job types to the new script-based system.

* renamed Foxx sessions option "sessionStorageApp" to "sessionStorage". The option now also accepts session storages directly.

* Added the following JavaScript methods for file access:
  * fs.copyFile() to copy single files
  * fs.copyRecursive() to copy directory trees
  * fs.chmod() to set the file permissions (non-Windows only)

* Added process.env for accessing the process environment from JavaScript code

* Cluster: kickstarter shutdown routines will more precisely follow the shutdown of its nodes.

* Cluster: don't delete agency connection objects that are currently in use.

* Cluster: improve passing along of HTTP errors

* fixed issue #1247: debian init script problems

* multi-threaded index creation on collection load

  When a collection contains more than one secondary index, they can be built in memory in
  parallel when the collection is loaded. How many threads are used for parallel index creation
  is determined by the new configuration parameter `--database.index-threads`. If this is set
  to 0, indexes are built by the opening thread only and sequentially. This is equivalent to
  the behavior in 2.5 and before.

* speed up building up primary index when loading collections

* added `count` attribute to `parameters.json` files of collections. This attribute indicates
  the number of live documents in the collection on unload. It is read when the collection is
  (re)loaded to determine the initial size for the collection's primary index

* removed remainders of MRuby integration, removed arangoirb

* simplified `controllers` property in Foxx manifests. You can now specify a filename directly
  if you only want to use a single file mounted at the base URL of your Foxx app.

* simplified `exports` property in Foxx manifests. You can now specify a filename directly if
  you only want to export variables from a single file in your Foxx app.

* added support for node.js-style exports in Foxx exports. Your Foxx exports file can now export
  arbitrary values using the `module.exports` property instead of adding properties to the
  `exports` object.

* added `scripts` property to Foxx manifests. You should now specify the `setup` and `teardown`
  files as properties of the `scripts` object in your manifests and can define custom,
  app-specific scripts that can be executed from the web interface or the CLI.

* added `tests` property to Foxx manifests. You can now define test cases using the `mocha`
  framework which can then be executed inside ArangoDB.

* updated `joi` package to 6.0.8.

* added `extendible` package.

* added Foxx model lifecycle events to repositories. See #1257.

* speed up resizing of edge index.

* allow to split an edge index into buckets which are resized individually.
  This is controlled by the `indexBuckets` attribute in the `properties`
  of the collection.

* fix a cluster deadlock bug in larger clusters by marking a thread waiting
  for a lock on a DBserver as blocked


v2.5.7 (2015-08-02)
-------------------

* V8: Upgrade to version 4.1.0.27 - this is intended to be the stable V8 version.


v2.5.6 (2015-07-21)
-------------------

* alter Windows build infrastructure so we can properly store pdb files.

* potentially fixed issue #1313: Wrong metric calculation at dashboard

  Escape whitespace in process name when scanning /proc/pid/stats

  This fixes statistics values read from that file

* Fixed variable naming in AQL `COLLECT INTO` results in case the COLLECT is placed
  in a subquery which itself is followed by other constructs that require variables


v2.5.5 (2015-05-29)
-------------------

* fixed vulnerability in JWT implementation.

* fixed format string for reading /proc/pid/stat

* take into account barriers used in different V8 contexts


v2.5.4 (2015-05-14)
-------------------

* added startup option `--log.performance`: specifying this option at startup will log
  performance-related info messages, mainly timings via the regular logging mechanisms

* cluster fixes

* fix for recursive copy under Windows


v2.5.3 (2015-04-29)
-------------------

* Fix fs.move to work across filesystem borders; Fixes Foxx app installation problems;
  issue #1292.

* Fix Foxx app install when installed on a different drive on Windows

* issue #1322: strange AQL result

* issue #1318: Inconsistent db._create() syntax

* issue #1315: queries to a collection fail with an empty response if the
  collection contains specific JSON data

* issue #1300: Make arangodump not fail if target directory exists but is empty

* allow specifying higher values than SOMAXCONN for `--server.backlog-size`

  Previously, arangod would not start when a `--server.backlog-size` value was
  specified that was higher than the platform's SOMAXCONN header value.

  Now, arangod will use the user-provided value for `--server.backlog-size` and
  pass it to the listen system call even if the value is higher than SOMAXCONN.
  If the user-provided value is higher than SOMAXCONN, arangod will log a warning
  on startup.

* Fixed a cluster deadlock bug. Mark a thread that is in a RemoteBlock as
  blocked to allow for additional dispatcher threads to be started.

* Fix locking in cluster by using another ReadWriteLock class for collections.

* Add a second DispatcherQueue for AQL in the cluster. This fixes a
  cluster-AQL thread explosion bug.


v2.5.2 (2015-04-11)
-------------------

* modules stored in _modules are automatically flushed when changed

* added missing query-id parameter in documentation of HTTP DELETE `/_api/query` endpoint

* added iterator for edge index in AQL queries

  this change may lead to less edges being read when used together with a LIMIT clause

* make graph viewer in web interface issue less expensive queries for determining
  a random vertex from the graph, and for determining vertex attributes

* issue #1285: syntax error, unexpected $undefined near '@_to RETURN obj

  this allows AQL bind parameter names to also start with underscores

* moved /_api/query to C++

* issue #1289: Foxx models created from database documents expose an internal method

* added `Foxx.Repository#exists`

* parallelize initialization of V8 context in multiple threads

* fixed a possible crash when the debug-level was TRACE

* cluster: do not initialize statistics collection on each
  coordinator, this fixes a race condition at startup

* cluster: fix a startup race w.r.t. the _configuration collection

* search for db:// JavaScript modules only after all local files have been
  considered, this speeds up the require command in a cluster considerably

* general cluster speedup in certain areas


v2.5.1 (2015-03-19)
-------------------

* fixed bug that caused undefined behavior when an AQL query was killed inside
  a calculation block

* fixed memleaks in AQL query cleanup in case out-of-memory errors are thrown

* by default, Debian and RedHat packages are built with debug symbols

* added option `--database.ignore-logfile-errors`

  This option controls how collection datafiles with a CRC mismatch are treated.

  If set to `false`, CRC mismatch errors in collection datafiles will lead
  to a collection not being loaded at all. If a collection needs to be loaded
  during WAL recovery, the WAL recovery will also abort (if not forced with
  `--wal.ignore-recovery-errors true`). Setting this flag to `false` protects
  users from unintentionally using a collection with corrupted datafiles, from
  which only a subset of the original data can be recovered.

  If set to `true`, CRC mismatch errors in collection datafiles will lead to
  the datafile being partially loaded. All data up to until the mismatch will
  be loaded. This will enable users to continue with collection datafiles
  that are corrupted, but will result in only a partial load of the data.
  The WAL recovery will still abort when encountering a collection with a
  corrupted datafile, at least if `--wal.ignore-recovery-errors` is not set to
  `true`.

  The default value is *true*, so for collections with corrupted datafiles
  there might be partial data loads once the WAL recovery has finished. If
  the WAL recovery will need to load a collection with a corrupted datafile,
  it will still stop when using the default values.

* INCOMPATIBLE CHANGE:

  make the arangod server refuse to start if during startup it finds a non-readable
  `parameter.json` file for a database or a collection.

  Stopping the startup process in this case requires manual intervention (fixing
  the unreadable files), but prevents follow-up errors due to ignored databases or
  collections from happening.

* datafiles and `parameter.json` files written by arangod are now created with read and write
  privileges for the arangod process user, and with read and write privileges for the arangod
  process group.

  Previously, these files were created with user read and write permissions only.

* INCOMPATIBLE CHANGE:

  abort WAL recovery if one of the collection's datafiles cannot be opened

* INCOMPATIBLE CHANGE:

  never try to raise the privileges after dropping them, this can lead to a race condition while
  running the recovery

  If you require to run ArangoDB on a port lower than 1024, you must run ArangoDB as root.

* fixed inefficiencies in `remove` methods of general-graph module

* added option `--database.slow-query-threshold` for controlling the default AQL slow query
  threshold value on server start

* add system error strings for Windows on many places

* rework service startup so we announce 'RUNNING' only when we're finished starting.

* use the Windows eventlog for FATAL and ERROR - log messages

* fix service handling in NSIS Windows installer, specify human readable name

* add the ICU_DATA environment variable to the fatal error messages

* fixed issue #1265: arangod crashed with SIGSEGV

* fixed issue #1241: Wildcards in examples


v2.5.0 (2015-03-09)
-------------------

* installer fixes for Windows

* fix for downloading Foxx

* fixed issue #1258: http pipelining not working?


v2.5.0-beta4 (2015-03-05)
-------------------------

* fixed issue #1247: debian init script problems


v2.5.0-beta3 (2015-02-27)
-------------------------

* fix Windows install path calculation in arango

* fix Windows logging of long strings

* fix possible undefinedness of const strings in Windows


v2.5.0-beta2 (2015-02-23)
-------------------------

* fixed issue #1256: agency binary not found #1256

* fixed issue #1230: API: document/col-name/_key and cursor return different floats

* front-end: dashboard tries not to (re)load statistics if user has no access

* V8: Upgrade to version 3.31.74.1

* etcd: Upgrade to version 2.0 - This requires go 1.3 to compile at least.

* refuse to startup if ICU wasn't initialized, this will i.e. prevent errors from being printed,
  and libraries from being loaded.

* front-end: unwanted removal of index table header after creating new index

* fixed issue #1248: chrome: applications filtering not working

* fixed issue #1198: queries remain in aql editor (front-end) if you navigate through different tabs

* Simplify usage of Foxx

  Thanks to our user feedback we learned that Foxx is a powerful, yet rather complicated concept.
  With this release we tried to make it less complicated while keeping all its strength.
  That includes a rewrite of the documentation as well as some code changes as listed below:

  * Moved Foxx applications to a different folder.

    The naming convention now is: <app-path>/_db/<dbname>/<mountpoint>/APP
    Before it was: <app-path>/databases/<dbname>/<appname>:<appversion>
    This caused some trouble as apps where cached based on name and version and updates did not apply.
    Hence the path on filesystem and the app's access URL had no relation to one another.
    Now the path on filesystem is identical to the URL (except for slashes and the appended APP)

  * Rewrite of Foxx routing

    The routing of Foxx has been exposed to major internal changes we adjusted because of user feedback.
    This allows us to set the development mode per mountpoint without having to change paths and hold
    apps at separate locations.

  * Foxx Development mode

    The development mode used until 2.4 is gone. It has been replaced by a much more mature version.
    This includes the deprecation of the javascript.dev-app-path parameter, which is useless since 2.5.
    Instead of having two separate app directories for production and development, apps now reside in
    one place, which is used for production as well as for development.
    Apps can still be put into development mode, changing their behavior compared to production mode.
    Development mode apps are still reread from disk at every request, and still they ship more debug
    output.

    This change has also made the startup options `--javascript.frontend-development-mode` and
    `--javascript.dev-app-path` obsolete. The former option will not have any effect when set, and the
    latter option is only read and used during the upgrade to 2.5 and does not have any effects later.

  * Foxx install process

    Installing Foxx apps has been a two step process: import them into ArangoDB and mount them at a
    specific mountpoint. These operations have been joined together. You can install an app at one
    mountpoint, that's it. No fetch, mount, unmount, purge cycle anymore. The commands have been
    simplified to just:

    * install: get your Foxx app up and running
    * uninstall: shut it down and erase it from disk

  * Foxx error output

    Until 2.4 the errors produced by Foxx were not optimal. Often, the error message was just
    `unable to parse manifest` and contained only an internal stack trace.
    In 2.5 we made major improvements there, including a much more fine-grained error output that
    helps you debug your Foxx apps. The error message printed is now much closer to its source and
    should help you track it down.

    Also we added the default handlers for unhandled errors in Foxx apps:

    * You will get a nice internal error page whenever your Foxx app is called but was not installed
      due to any error
    * You will get a proper error message when having an uncaught error appears in any app route

    In production mode the messages above will NOT contain any information about your Foxx internals
    and are safe to be exposed to third party users.
    In development mode the messages above will contain the stacktrace (if available), making it easier for
    your in-house devs to track down errors in the application.

* added `console` object to Foxx apps. All Foxx apps now have a console object implementing
  the familiar Console API in their global scope, which can be used to log diagnostic
  messages to the database.

* added `org/arangodb/request` module, which provides a simple API for making HTTP requests
  to external services.

* added optimizer rule `propagate-constant-attributes`

  This rule will look inside `FILTER` conditions for constant value equality comparisons,
  and insert the constant values in other places in `FILTER`s. For example, the rule will
  insert `42` instead of `i.value` in the second `FILTER` of the following query:

      FOR i IN c1 FOR j IN c2 FILTER i.value == 42 FILTER j.value == i.value RETURN 1

* added `filtered` value to AQL query execution statistics

  This value indicates how many documents were filtered by `FilterNode`s in the AQL query.
  Note that `IndexRangeNode`s can also filter documents by selecting only the required ranges
  from the index. The `filtered` value will not include the work done by `IndexRangeNode`s,
  but only the work performed by `FilterNode`s.

* added support for sparse hash and skiplist indexes

  Hash and skiplist indexes can optionally be made sparse. Sparse indexes exclude documents
  in which at least one of the index attributes is either not set or has a value of `null`.

  As such documents are excluded from sparse indexes, they may contain fewer documents than
  their non-sparse counterparts. This enables faster indexing and can lead to reduced memory
  usage in case the indexed attribute does occur only in some, but not all documents of the
  collection. Sparse indexes will also reduce the number of collisions in non-unique hash
  indexes in case non-existing or optional attributes are indexed.

  In order to create a sparse index, an object with the attribute `sparse` can be added to
  the index creation commands:

      db.collection.ensureHashIndex(attributeName, { sparse: true });
      db.collection.ensureHashIndex(attributeName1, attributeName2, { sparse: true });
      db.collection.ensureUniqueConstraint(attributeName, { sparse: true });
      db.collection.ensureUniqueConstraint(attributeName1, attributeName2, { sparse: true });

      db.collection.ensureSkiplist(attributeName, { sparse: true });
      db.collection.ensureSkiplist(attributeName1, attributeName2, { sparse: true });
      db.collection.ensureUniqueSkiplist(attributeName, { sparse: true });
      db.collection.ensureUniqueSkiplist(attributeName1, attributeName2, { sparse: true });

  Note that in place of the above specialized index creation commands, it is recommended to use
  the more general index creation command `ensureIndex`:

  ```js
  db.collection.ensureIndex({ type: "hash", sparse: true, unique: true, fields: [ attributeName ] });
  db.collection.ensureIndex({ type: "skiplist", sparse: false, unique: false, fields: [ "a", "b" ] });
  ```

  When not explicitly set, the `sparse` attribute defaults to `false` for new indexes.

  This causes a change in behavior when creating a unique hash index without specifying the
  sparse flag: in 2.4, unique hash indexes were implicitly sparse, always excluding `null` values.
  There was no option to control this behavior, and sparsity was neither supported for non-unique
  hash indexes nor skiplists in 2.4. This implicit sparsity of unique hash indexes was considered
  an inconsistency, and therefore the behavior was cleaned up in 2.5. As of 2.5, indexes will
  only be created sparse if sparsity is explicitly requested. Existing unique hash indexes from 2.4
  or before will automatically be migrated so they are still sparse after the upgrade to 2.5.

  Geo indexes are implicitly sparse, meaning documents without the indexed location attribute or
  containing invalid location coordinate values will be excluded from the index automatically. This
  is also a change when compared to pre-2.5 behavior, when documents with missing or invalid
  coordinate values may have caused errors on insertion when the geo index' `unique` flag was set
  and its `ignoreNull` flag was not.

  This was confusing and has been rectified in 2.5. The method `ensureGeoConstaint()` now does the
  same as `ensureGeoIndex()`. Furthermore, the attributes `constraint`, `unique`, `ignoreNull` and
  `sparse` flags are now completely ignored when creating geo indexes.

  The same is true for fulltext indexes. There is no need to specify non-uniqueness or sparsity for
  geo or fulltext indexes. They will always be non-unique and sparse.

  As sparse indexes may exclude some documents, they cannot be used for every type of query.
  Sparse hash indexes cannot be used to find documents for which at least one of the indexed
  attributes has a value of `null`. For example, the following AQL query cannot use a sparse
  index, even if one was created on attribute `attr`:

      FOR doc In collection
        FILTER doc.attr == null
        RETURN doc

  If the lookup value is non-constant, a sparse index may or may not be used, depending on
  the other types of conditions in the query. If the optimizer can safely determine that
  the lookup value cannot be `null`, a sparse index may be used. When uncertain, the optimizer
  will not make use of a sparse index in a query in order to produce correct results.

  For example, the following queries cannot use a sparse index on `attr` because the optimizer
  will not know beforehand whether the comparison values for `doc.attr` will include `null`:

      FOR doc In collection
        FILTER doc.attr == SOME_FUNCTION(...)
        RETURN doc

      FOR other IN otherCollection
        FOR doc In collection
          FILTER doc.attr == other.attr
          RETURN doc

  Sparse skiplist indexes can be used for sorting if the optimizer can safely detect that the
  index range does not include `null` for any of the index attributes.

* inspection of AQL data-modification queries will now detect if the data-modification part
  of the query can run in lockstep with the data retrieval part of the query, or if the data
  retrieval part must be executed before the data modification can start.

  Executing the two in lockstep allows using much smaller buffers for intermediate results
  and starts the actual data-modification operations much earlier than if the two phases
  were executed separately.

* Allow dynamic attribute names in AQL object literals

  This allows using arbitrary expressions to construct attribute names in object
  literals specified in AQL queries. To disambiguate expressions and other unquoted
  attribute names, dynamic attribute names need to be enclosed in brackets (`[` and `]`).
  Example:

      FOR i IN 1..100
        RETURN { [ CONCAT('value-of-', i) ] : i }

* make AQL optimizer rule "use-index-for-sort" remove sort also in case a non-sorted
  index (e.g. a hash index) is used for only equality lookups and all sort attributes
  are covered by the index.

  Example that does not require an extra sort (needs hash index on `value`):

      FOR doc IN collection FILTER doc.value == 1 SORT doc.value RETURN doc

  Another example that does not require an extra sort (with hash index on `value1`, `value2`):

      FOR doc IN collection FILTER doc.value1 == 1 && doc.value2 == 2 SORT doc.value1, doc.value2 RETURN doc

* make AQL optimizer rule "use-index-for-sort" remove sort also in case the sort criteria
  excludes the left-most index attributes, but the left-most index attributes are used
  by the index for equality-only lookups.

  Example that can use the index for sorting (needs skiplist index on `value1`, `value2`):

      FOR doc IN collection FILTER doc.value1 == 1 SORT doc.value2 RETURN doc

* added selectivity estimates for primary index, edge index, and hash index

  The selectivity estimates are returned by the `GET /_api/index` REST API method
  in a sub-attribute `selectivityEstimate` for each index that supports it. This
  attribute will be omitted for indexes that do not provide selectivity estimates.
  If provided, the selectivity estimate will be a numeric value between 0 and 1.

  Selectivity estimates will also be reported in the result of `collection.getIndexes()`
  for all indexes that support this. If no selectivity estimate can be determined for
  an index, the attribute `selectivityEstimate` will be omitted here, too.

  The web interface also shows selectivity estimates for each index that supports this.

  Currently the following index types can provide selectivity estimates:
  - primary index
  - edge index
  - hash index (unique and non-unique)

  No selectivity estimates will be provided when running in cluster mode.

* fixed issue #1226: arangod log issues

* added additional logger if arangod is started in foreground mode on a tty

* added AQL optimizer rule "move-calculations-down"

* use exclusive native SRWLocks on Windows instead of native mutexes

* added AQL functions `MD5`, `SHA1`, and `RANDOM_TOKEN`.

* reduced number of string allocations when parsing certain AQL queries

  parsing numbers (integers or doubles) does not require a string allocation
  per number anymore

* RequestContext#bodyParam now accepts arbitrary joi schemas and rejects invalid (but well-formed) request bodies.

* enforce that AQL user functions are wrapped inside JavaScript function () declarations

  AQL user functions were always expected to be wrapped inside a JavaScript function, but previously
  this was not enforced when registering a user function. Enforcing the AQL user functions to be contained
  inside functions prevents functions from doing some unexpected things that may have led to undefined
  behavior.

* Windows service uninstalling: only remove service if it points to the currently running binary,
  or --force was specified.

* Windows (debug only): print stacktraces on crash and run minidump

* Windows (cygwin): if you run arangosh in a cygwin shell or via ssh we will detect this and use
  the appropriate output functions.

* Windows: improve process management

* fix IPv6 reverse ip lookups - so far we only did IPv4 addresses.

* improve join documentation, add outer join example

* run jslint for unit tests too, to prevent "memory leaks" by global js objects with native code.

* fix error logging for exceptions - we wouldn't log the exception message itself so far.

* improve error reporting in the http client (Windows & *nix)

* improve error reports in cluster

* Standard errors can now contain custom messages.


v2.4.7 (XXXX-XX-XX)
-------------------

* fixed issue #1282: Geo WITHIN_RECTANGLE for nested lat/lng


v2.4.6 (2015-03-18)
-------------------

* added option `--database.ignore-logfile-errors`

  This option controls how collection datafiles with a CRC mismatch are treated.

  If set to `false`, CRC mismatch errors in collection datafiles will lead
  to a collection not being loaded at all. If a collection needs to be loaded
  during WAL recovery, the WAL recovery will also abort (if not forced with
  `--wal.ignore-recovery-errors true`). Setting this flag to `false` protects
  users from unintentionally using a collection with corrupted datafiles, from
  which only a subset of the original data can be recovered.

  If set to `true`, CRC mismatch errors in collection datafiles will lead to
  the datafile being partially loaded. All data up to until the mismatch will
  be loaded. This will enable users to continue with a collection datafiles
  that are corrupted, but will result in only a partial load of the data.
  The WAL recovery will still abort when encountering a collection with a
  corrupted datafile, at least if `--wal.ignore-recovery-errors` is not set to
  `true`.

  The default value is *true*, so for collections with corrupted datafiles
  there might be partial data loads once the WAL recovery has finished. If
  the WAL recovery will need to load a collection with a corrupted datafile,
  it will still stop when using the default values.

* INCOMPATIBLE CHANGE:

  make the arangod server refuse to start if during startup it finds a non-readable
  `parameter.json` file for a database or a collection.

  Stopping the startup process in this case requires manual intervention (fixing
  the unreadable files), but prevents follow-up errors due to ignored databases or
  collections from happening.

* datafiles and `parameter.json` files written by arangod are now created with read and write
  privileges for the arangod process user, and with read and write privileges for the arangod
  process group.

  Previously, these files were created with user read and write permissions only.

* INCOMPATIBLE CHANGE:

  abort WAL recovery if one of the collection's datafiles cannot be opened

* INCOMPATIBLE CHANGE:

  never try to raise the privileges after dropping them, this can lead to a race condition while
  running the recovery

  If you require to run ArangoDB on a port lower than 1024, you must run ArangoDB as root.

* fixed inefficiencies in `remove` methods of general-graph module

* added option `--database.slow-query-threshold` for controlling the default AQL slow query
  threshold value on server start


v2.4.5 (2015-03-16)
-------------------

* added elapsed time to HTTP request logging output (`--log.requests-file`)

* added AQL current and slow query tracking, killing of AQL queries

  This change enables retrieving the list of currently running AQL queries inside the selected database.
  AQL queries with an execution time beyond a certain threshold can be moved to a "slow query" facility
  and retrieved from there. Queries can also be killed by specifying the query id.

  This change adds the following HTTP REST APIs:

  - `GET /_api/query/current`: for retrieving the list of currently running queries
  - `GET /_api/query/slow`: for retrieving the list of slow queries
  - `DELETE /_api/query/slow`: for clearing the list of slow queries
  - `GET /_api/query/properties`: for retrieving the properties for query tracking
  - `PUT /_api/query/properties`: for adjusting the properties for query tracking
  - `DELETE /_api/query/<id>`: for killing an AQL query

  The following JavaScript APIs have been added:

  - require("org/arangodb/aql/queries").current();
  - require("org/arangodb/aql/queries").slow();
  - require("org/arangodb/aql/queries").clearSlow();
  - require("org/arangodb/aql/queries").properties();
  - require("org/arangodb/aql/queries").kill();

* fixed issue #1265: arangod crashed with SIGSEGV

* fixed issue #1241: Wildcards in examples

* fixed comment parsing in Foxx controllers


v2.4.4 (2015-02-24)
-------------------

* fixed the generation template for foxx apps. It now does not create deprecated functions anymore

* add custom visitor functionality for `GRAPH_NEIGHBORS` function, too

* increased default value of traversal option *maxIterations* to 100 times of its previous
  default value


v2.4.3 (2015-02-06)
-------------------

* fix multi-threading with openssl when running under Windows

* fix timeout on socket operations when running under Windows

* Fixed an error in Foxx routing which caused some apps that worked in 2.4.1 to fail with status 500: `undefined is not a function` errors in 2.4.2
  This error was occurring due to seldom internal rerouting introduced by the malformed application handler.


v2.4.2 (2015-01-30)
-------------------

* added custom visitor functionality for AQL traversals

  This allows more complex result processing in traversals triggered by AQL. A few examples
  are shown in [this article](http://jsteemann.github.io/blog/2015/01/28/using-custom-visitors-in-aql-graph-traversals/).

* improved number of results estimated for nodes of type EnumerateListNode and SubqueryNode
  in AQL explain output

* added AQL explain helper to explain arbitrary AQL queries

  The helper function prints the query execution plan and the indexes to be used in the
  query. It can be invoked from the ArangoShell or the web interface as follows:

      require("org/arangodb/aql/explainer").explain(query);

* enable use of indexes for certain AQL conditions with non-equality predicates, in
  case the condition(s) also refer to indexed attributes

  The following queries will now be able to use indexes:

      FILTER a.indexed == ... && a.indexed != ...
      FILTER a.indexed == ... && a.nonIndexed != ...
      FILTER a.indexed == ... && ! (a.indexed == ...)
      FILTER a.indexed == ... && ! (a.nonIndexed == ...)
      FILTER a.indexed == ... && ! (a.indexed != ...)
      FILTER a.indexed == ... && ! (a.nonIndexed != ...)
      FILTER (a.indexed == ... && a.nonIndexed == ...) || (a.indexed == ... && a.nonIndexed == ...)
      FILTER (a.indexed == ... && a.nonIndexed != ...) || (a.indexed == ... && a.nonIndexed != ...)

* Fixed spuriously occurring "collection not found" errors when running queries on local
  collections on a cluster DB server

* Fixed upload of Foxx applications to the server for apps exceeding approx. 1 MB zipped.

* Malformed Foxx applications will now return a more useful error when any route is requested.

  In Production a Foxx app mounted on /app will display an html page on /app/* stating a 503 Service temporarily not available.
  It will not state any information about your Application.
  Before it was a 404 Not Found without any information and not distinguishable from a correct not found on your route.

  In Development Mode the html page also contains information about the error occurred.

* Unhandled errors thrown in Foxx routes are now handled by the Foxx framework itself.

  In Production the route will return a status 500 with a body {error: "Error statement"}.
  In Development the route will return a status 500 with a body {error: "Error statement", stack: "..."}

  Before, it was status 500 with a plain text stack including ArangoDB internal routing information.

* The Applications tab in web interface will now request development apps more often.
  So if you have a fixed a syntax error in your app it should always be visible after reload.


v2.4.1 (2015-01-19)
-------------------

* improved WAL recovery output

* fixed certain OR optimizations in AQL optimizer

* better diagnostics for arangoimp

* fixed invalid result of HTTP REST API method `/_admin/foxx/rescan`

* fixed possible segmentation fault when passing a Buffer object into a V8 function
  as a parameter

* updated AQB module to 1.8.0.


v2.4.0 (2015-01-13)
-------------------

* updated AQB module to 1.7.0.

* fixed V8 integration-related crashes

* make `fs.move(src, dest)` also fail when both `src` and `dest` are
  existing directories. This ensures the same behavior of the move operation
  on different platforms.

* fixed AQL insert operation for multi-shard collections in cluster

* added optional return value for AQL data-modification queries.
  This allows returning the documents inserted, removed or updated with the query, e.g.

      FOR doc IN docs REMOVE doc._key IN docs LET removed = OLD RETURN removed
      FOR doc IN docs INSERT { } IN docs LET inserted = NEW RETURN inserted
      FOR doc IN docs UPDATE doc._key WITH { } IN docs LET previous = OLD RETURN previous
      FOR doc IN docs UPDATE doc._key WITH { } IN docs LET updated = NEW RETURN updated

  The variables `OLD` and `NEW` are automatically available when a `REMOVE`, `INSERT`,
  `UPDATE` or `REPLACE` statement is immediately followed by a `LET` statement.
  Note that the `LET` and `RETURN` statements in data-modification queries are not as
  flexible as the general versions of `LET` and `RETURN`. When returning documents from
  data-modification operations, only a single variable can be assigned using `LET`, and
  the assignment can only be either `OLD` or `NEW`, but not an arbitrary expression. The
  `RETURN` statement also allows using the just-created variable only, and no arbitrary
  expressions.


v2.4.0-beta1 (2014-12-26)
--------------------------

* fixed superstates in FoxxGenerator

* fixed issue #1065: Aardvark: added creation of documents and edges with _key property

* fixed issue #1198: Aardvark: current AQL editor query is now cached

* Upgraded V8 version from 3.16.14 to 3.29.59

  The built-in version of V8 has been upgraded from 3.16.14 to 3.29.59.
  This activates several ES6 (also dubbed *Harmony* or *ES.next*) features in
  ArangoDB, both in the ArangoShell and the ArangoDB server. They can be
  used for scripting and in server-side actions such as Foxx routes, traversals
  etc.

  The following ES6 features are available in ArangoDB 2.4 by default:

  * iterators
  * the `of` operator
  * symbols
  * predefined collections types (Map, Set etc.)
  * typed arrays

  Many other ES6 features are disabled by default, but can be made available by
  starting arangod or arangosh with the appropriate options:

  * arrow functions
  * proxies
  * generators
  * String, Array, and Number enhancements
  * constants
  * enhanced object and numeric literals

  To activate all these ES6 features in arangod or arangosh, start it with
  the following options:

      arangosh --javascript.v8-options="--harmony --harmony_generators"

  More details on the available ES6 features can be found in
  [this blog](https://jsteemann.github.io/blog/2014/12/19/using-es6-features-in-arangodb/).

* Added Foxx generator for building Hypermedia APIs

  A more detailed description is [here](https://www.arangodb.com/2014/12/08/building-hypermedia-apis-foxxgenerator)

* New `Applications` tab in web interface:

  The `applications` tab got a complete redesign.
  It will now only show applications that are currently running on ArangoDB.
  For a selected application, a new detailed view has been created.
  This view provides a better overview of the app:
  * author
  * license
  * version
  * contributors
  * download links
  * API documentation

  To install a new application, a new dialog is now available.
  It provides the features already available in the console application `foxx-manager` plus some more:
  * install an application from Github
  * install an application from a zip file
  * install an application from ArangoDB's application store
  * create a new application from scratch: this feature uses a generator to
    create a Foxx application with pre-defined CRUD methods for a given list
    of collections. The generated Foxx app can either be downloaded as a zip file or
    be installed on the server. Starting with a new Foxx app has never been easier.

* fixed issue #1102: Aardvark: Layout bug in documents overview

  The documents overview was entirely destroyed in some situations on Firefox.
  We replaced the plugin we used there.

* fixed issue #1168: Aardvark: pagination buttons jumping

* fixed issue #1161: Aardvark: Click on Import JSON imports previously uploaded file

* removed configure options `--enable-all-in-one-v8`, `--enable-all-in-one-icu`,
  and `--enable-all-in-one-libev`.

* global internal rename to fix naming incompatibilities with JSON:

  Internal functions with names containing `array` have been renamed to `object`,
  internal functions with names containing `list` have been renamed to `array`.
  The renaming was mainly done in the C++ parts. The documentation has also been
  adjusted so that the correct JSON type names are used in most places.

  The change also led to the addition of a few function aliases in AQL:

  * `TO_LIST` now is an alias of the new `TO_ARRAY`
  * `IS_LIST` now is an alias of the new `IS_ARRAY`
  * `IS_DOCUMENT` now is an alias of the new `IS_OBJECT`

  The changed also renamed the option `mergeArrays` to `mergeObjects` for AQL
  data-modification query options and HTTP document modification API

* AQL: added optimizer rule "remove-filter-covered-by-index"

  This rule removes FilterNodes and CalculationNodes from an execution plan if the
  filter is already covered by a previous IndexRangeNode. Removing the CalculationNode
  and the FilterNode will speed up query execution because the query requires less
  computation.

* AQL: added optimizer rule "remove-sort-rand"

  This rule removes a `SORT RAND()` expression from a query and moves the random
  iteration into the appropriate `EnumerateCollectionNode`. This is more efficient
  than individually enumerating and then sorting randomly.

* AQL: range optimizations for IN and OR

  This change enables usage of indexes for several additional cases. Filters containing
  the `IN` operator can now make use of indexes, and multiple OR- or AND-combined filter
  conditions can now also use indexes if the filters are accessing the same indexed
  attribute.

  Here are a few examples of queries that can now use indexes but couldn't before:

    FOR doc IN collection
      FILTER doc.indexedAttribute == 1 || doc.indexedAttribute > 99
      RETURN doc

    FOR doc IN collection
      FILTER doc.indexedAttribute IN [ 3, 42 ] || doc.indexedAttribute > 99
      RETURN doc

    FOR doc IN collection
      FILTER (doc.indexedAttribute > 2 && doc.indexedAttribute < 10) ||
             (doc.indexedAttribute > 23 && doc.indexedAttribute < 42)
      RETURN doc

* fixed issue #500: AQL parentheses issue

  This change allows passing subqueries as AQL function parameters without using
  duplicate brackets (e.g. `FUNC(query)` instead of `FUNC((query))`

* added optional `COUNT` clause to AQL `COLLECT`

  This allows more efficient group count calculation queries, e.g.

      FOR doc IN collection
        COLLECT age = doc.age WITH COUNT INTO length
        RETURN { age: age, count: length }

  A count-only query is also possible:

      FOR doc IN collection
        COLLECT WITH COUNT INTO length
        RETURN length

* fixed missing makeDirectory when fetching a Foxx application from a zip file

* fixed issue #1134: Change the default endpoint to localhost

  This change will modify the IP address ArangoDB listens on to 127.0.0.1 by default.
  This will make new ArangoDB installations unaccessible from clients other than
  localhost unless changed. This is a security feature.

  To make ArangoDB accessible from any client, change the server's configuration
  (`--server.endpoint`) to either `tcp://0.0.0.0:8529` or the server's publicly
  visible IP address.

* deprecated `Repository#modelPrototype`. Use `Repository#model` instead.

* IMPORTANT CHANGE: by default, system collections are included in replication and all
  replication API return values. This will lead to user accounts and credentials
  data being replicated from master to slave servers. This may overwrite
  slave-specific database users.

  If this is undesired, the `_users` collection can be excluded from replication
  easily by setting the `includeSystem` attribute to `false` in the following commands:

  * replication.sync({ includeSystem: false });
  * replication.applier.properties({ includeSystem: false });

  This will exclude all system collections (including `_aqlfunctions`, `_graphs` etc.)
  from the initial synchronization and the continuous replication.

  If this is also undesired, it is also possible to specify a list of collections to
  exclude from the initial synchronization and the continuous replication using the
  `restrictCollections` attribute, e.g.:

      replication.applier.properties({
        includeSystem: true,
        restrictType: "exclude",
        restrictCollections: [ "_users", "_graphs", "foo" ]
      });

  The HTTP API methods for fetching the replication inventory and for dumping collections
  also support the `includeSystem` control flag via a URL parameter.

* removed DEPRECATED replication methods:
  * `replication.logger.start()`
  * `replication.logger.stop()`
  * `replication.logger.properties()`
  * HTTP PUT `/_api/replication/logger-start`
  * HTTP PUT `/_api/replication/logger-stop`
  * HTTP GET `/_api/replication/logger-config`
  * HTTP PUT `/_api/replication/logger-config`

* fixed issue #1174, which was due to locking problems in distributed
  AQL execution

* improved cluster locking for AQL avoiding deadlocks

* use DistributeNode for modifying queries with REPLACE and UPDATE, if
  possible


v2.3.6 (2015-XX-XX)
-------------------

* fixed AQL subquery optimization that produced wrong result when multiple subqueries
  directly followed each other and and a directly following `LET` statement did refer
  to any but the first subquery.


v2.3.5 (2015-01-16)
-------------------

* fixed intermittent 404 errors in Foxx apps after mounting or unmounting apps

* fixed issue #1200: Expansion operator results in "Cannot call method 'forEach' of null"

* fixed issue #1199: Cannot unlink root node of plan


v2.3.4 (2014-12-23)
-------------------

* fixed cerberus path for MyArangoDB


v2.3.3 (2014-12-17)
-------------------

* fixed error handling in instantiation of distributed AQL queries, this
  also fixes a bug in cluster startup with many servers

* issue #1185: parse non-fractional JSON numbers with exponent (e.g. `4e-261`)

* issue #1159: allow --server.request-timeout and --server.connect-timeout of 0


v2.3.2 (2014-12-09)
-------------------

* fixed issue #1177: Fix bug in the user app's storage

* fixed issue #1173: AQL Editor "Save current query" resets user password

* fixed missing makeDirectory when fetching a Foxx application from a zip file

* put in warning about default changed: fixed issue #1134: Change the default endpoint to localhost

* fixed issue #1163: invalid fullCount value returned from AQL

* fixed range operator precedence

* limit default maximum number of plans created by AQL optimizer to 256 (from 1024)

* make AQL optimizer not generate an extra plan if an index can be used, but modify
  existing plans in place

* fixed AQL cursor ttl (time-to-live) issue

  Any user-specified cursor ttl value was not honored since 2.3.0.

* fixed segfault in AQL query hash index setup with unknown shapes

* fixed memleaks

* added AQL optimizer rule for removing `INTO` from a `COLLECT` statement if not needed

* fixed issue #1131

  This change provides the `KEEP` clause for `COLLECT ... INTO`. The `KEEP` clause
  allows controlling which variables will be kept in the variable created by `INTO`.

* fixed issue #1147, must protect dispatcher ID for etcd

v2.3.1 (2014-11-28)
-------------------

* recreate password if missing during upgrade

* fixed issue #1126

* fixed non-working subquery index optimizations

* do not restrict summary of Foxx applications to 60 characters

* fixed display of "required" path parameters in Foxx application documentation

* added more optimizations of constants values in AQL FILTER conditions

* fixed invalid or-to-in optimization for FILTERs containing comparisons
  with boolean values

* fixed replication of `_graphs` collection

* added AQL list functions `PUSH`, `POP`, `UNSHIFT`, `SHIFT`, `REMOVE_VALUES`,
  `REMOVE_VALUE`, `REMOVE_NTH` and `APPEND`

* added AQL functions `CALL` and `APPLY` to dynamically call other functions

* fixed AQL optimizer cost estimation for LIMIT node

* prevent Foxx queues from permanently writing to the journal even when
  server is idle

* fixed AQL COLLECT statement with INTO clause, which copied more variables
  than v2.2 and thus lead to too much memory consumption.
  This deals with #1107.

* fixed AQL COLLECT statement, this concerned every COLLECT statement,
  only the first group had access to the values of the variables before
  the COLLECT statement. This deals with #1127.

* fixed some AQL internals, where sometimes too many items were
  fetched from upstream in the presence of a LIMIT clause. This should
  generally improve performance.


v2.3.0 (2014-11-18)
-------------------

* fixed syslog flags. `--log.syslog` is deprecated and setting it has no effect,
  `--log.facility` now works as described. Application name has been changed from
  `triagens` to `arangod`. It can be changed using `--log.application`. The syslog
  will only contain the actual log message. The datetime prefix is omitted.

* fixed deflate in SimpleHttpClient

* fixed issue #1104: edgeExamples broken or changed

* fixed issue #1103: Error while importing user queries

* fixed issue #1100: AQL: HAS() fails on doc[attribute_name]

* fixed issue #1098: runtime error when creating graph vertex

* hide system applications in **Applications** tab by default

  Display of system applications can be toggled by using the *system applications*
  toggle in the UI.

* added HTTP REST API for managing tasks (`/_api/tasks`)

* allow passing character lists as optional parameter to AQL functions `TRIM`,
  `LTRIM` and `RTRIM`

  These functions now support trimming using custom character lists. If no character
  lists are specified, all whitespace characters will be removed as previously:

      TRIM("  foobar\t \r\n ")         // "foobar"
      TRIM(";foo;bar;baz, ", "; ")     // "foo;bar;baz"

* added AQL string functions `LTRIM`, `RTRIM`, `FIND_FIRST`, `FIND_LAST`, `SPLIT`,
  `SUBSTITUTE`

* added AQL functions `ZIP`, `VALUES` and `PERCENTILE`

* made AQL functions `CONCAT` and `CONCAT_SEPARATOR` work with list arguments

* dynamically create extra dispatcher threads if required

* fixed issue #1097: schemas in the API docs no longer show required properties as optional


v2.3.0-beta2 (2014-11-08)
-------------------------

* front-end: new icons for uploading and downloading JSON documents into a collection

* front-end: fixed documents pagination css display error

* front-end: fixed flickering of the progress view

* front-end: fixed missing event for documents filter function

* front-end: jsoneditor: added CMD+Return (Mac) CTRL+Return (Linux/Win) shortkey for
  saving a document

* front-end: added information tooltip for uploading json documents.

* front-end: added database management view to the collapsed navigation menu

* front-end: added collection truncation feature

* fixed issue #1086: arangoimp: Odd errors if arguments are not given properly

* performance improvements for AQL queries that use JavaScript-based expressions
  internally

* added AQL geo functions `WITHIN_RECTANGLE` and `IS_IN_POLYGON`

* fixed non-working query results download in AQL editor of web interface

* removed debug print message in AQL editor query export routine

* fixed issue #1075: Aardvark: user name required even if auth is off #1075

  The fix for this prefills the username input field with the current user's
  account name if any and `root` (the default username) otherwise. Additionally,
  the tooltip text has been slightly adjusted.

* fixed issue #1069: Add 'raw' link to swagger ui so that the raw swagger
  json can easily be retrieved

  This adds a link to the Swagger API docs to an application's detail view in
  the **Applications** tab of the web interface. The link produces the Swagger
  JSON directly. If authentication is turned on, the link requires authentication,
  too.

* documentation updates


v2.3.0-beta1 (2014-11-01)
-------------------------

* added dedicated `NOT IN` operator for AQL

  Previously, a `NOT IN` was only achievable by writing a negated `IN` condition:

      FOR i IN ... FILTER ! (i IN [ 23, 42 ]) ...

  This can now alternatively be expressed more intuitively as follows:

      FOR i IN ... FILTER i NOT IN [ 23, 42 ] ...

* added alternative logical operator syntax for AQL

  Previously, the logical operators in AQL could only be written as:
  - `&&`: logical and
  - `||`: logical or
  - `!`: negation

  ArangoDB 2.3 introduces the alternative variants for these operators:
  - `AND`: logical and
  - `OR`: logical or
  - `NOT`: negation

  The new syntax is just an alternative to the old syntax, allowing easier
  migration from SQL. The old syntax is still fully supported and will be.

* improved output of `ArangoStatement.parse()` and POST `/_api/query`

  If an AQL query can be parsed without problems, The return value of
  `ArangoStatement.parse()` now contains an attribute `ast` with the abstract
  syntax tree of the query (before optimizations). Though this is an internal
  representation of the query and is subject to change, it can be used to inspect
  how ArangoDB interprets a given query.

* improved `ArangoStatement.explain()` and POST `/_api/explain`

  The commands for explaining AQL queries have been improved.

* added command-line option `--javascript.v8-contexts` to control the number of
  V8 contexts created in arangod.

  Previously, the number of V8 contexts was equal to the number of server threads
  (as specified by option `--server.threads`).

  However, it may be sensible to create different amounts of threads and V8
  contexts. If the option is not specified, the number of V8 contexts created
  will be equal to the number of server threads. Thus no change in configuration
  is required to keep the old behavior.

  If you are using the default config files or merge them with your local config
  files, please review if the default number of server threads is okay in your
  environment. Additionally you should verify that the number of V8 contexts
  created (as specified in option `--javascript.v8-contexts`) is okay.

* the number of server.threads specified is now the minimum of threads
  started. There are situation in which threads are waiting for results of
  distributed database servers. In this case the number of threads is
  dynamically increased.

* removed index type "bitarray"

  Bitarray indexes were only half-way documented and integrated in previous versions
  of ArangoDB so their benefit was limited. The support for bitarray indexes has
  thus been removed in ArangoDB 2.3. It is not possible to create indexes of type
  "bitarray" with ArangoDB 2.3.

  When a collection is opened that contains a bitarray index definition created
  with a previous version of ArangoDB, ArangoDB will ignore it and log the following
  warning:

      index type 'bitarray' is not supported in this version of ArangoDB and is ignored

  Future versions of ArangoDB may automatically remove such index definitions so the
  warnings will eventually disappear.

* removed internal "_admin/modules/flush" in order to fix requireApp

* added basic support for handling binary data in Foxx

  Requests with binary payload can be processed in Foxx applications by
  using the new method `res.rawBodyBuffer()`. This will return the unparsed request
  body as a Buffer object.

  There is now also the method `req.requestParts()` available in Foxx to retrieve
  the individual components of a multipart HTTP request.

  Buffer objects can now be used when setting the response body of any Foxx action.
  Additionally, `res.send()` has been added as a convenience method for returning
  strings, JSON objects or buffers from a Foxx action:

      res.send("<p>some HTML</p>");
      res.send({ success: true });
      res.send(new Buffer("some binary data"));

  The convenience method `res.sendFile()` can now be used to easily return the
  contents of a file from a Foxx action:

      res.sendFile(applicationContext.foxxFilename("image.png"));

  `fs.write` now accepts not only strings but also Buffer objects as second parameter:

      fs.write(filename, "some data");
      fs.write(filename, new Buffer("some binary data"));

  `fs.readBuffer` can be used to return the contents of a file in a Buffer object.

* improved performance of insertion into non-unique hash indexes significantly in case
  many duplicate keys are used in the index

* issue #1042: set time zone in log output

  the command-line option `--log.use-local-time` was added to print dates and times in
  the server-local timezone instead of UTC

* command-line options that require a boolean value now validate the
  value given on the command-line

  This prevents issues if no value is specified for an option that
  requires a boolean value. For example, the following command-line would
  have caused trouble in 2.2, because `--server.endpoint` would have been
  used as the value for the `--server.disable-authentication` options
  (which requires a boolean value):

      arangod --server.disable-authentication --server.endpoint tcp://127.0.0.1:8529 data

  In 2.3, running this command will fail with an error and requires to
  be modified to:

      arangod --server.disable-authentication true --server.endpoint tcp://127.0.0.1:8529 data

* improved performance of CSV import in arangoimp

* fixed issue #1027: Stack traces are off-by-one

* fixed issue #1026: Modules loaded in different files within the same app
  should refer to the same module

* fixed issue #1025: Traversal not as expected in undirected graph

* added a _relation function in the general-graph module.

  This deprecated _directedRelation and _undirectedRelation.
  ArangoDB does not offer any constraints for undirected edges
  which caused some confusion of users how undirected relations
  have to be handled. Relation now only supports directed relations
  and the user can actively simulate undirected relations.

* changed return value of Foxx.applicationContext#collectionName:

  Previously, the function could return invalid collection names because
  invalid characters were not replaced in the application name prefix, only
  in the collection name passed.

  Now, the function replaces invalid characters also in the application name
  prefix, which might to slightly different results for application names that
  contained any characters outside the ranges [a-z], [A-Z] and [0-9].

* prevent XSS in AQL editor and logs view

* integrated tutorial into ArangoShell and web interface

* added option `--backslash-escape` for arangoimp when running CSV file imports

* front-end: added download feature for (filtered) documents

* front-end: added download feature for the results of a user query

* front-end: added function to move documents to another collection

* front-end: added sort-by attribute to the documents filter

* front-end: added sorting feature to database, graph management and user management view.

* issue #989: front-end: Databases view not refreshing after deleting a database

* issue #991: front-end: Database search broken

* front-end: added infobox which shows more information about a document (_id, _rev, _key) or
  an edge (_id, _rev, _key, _from, _to). The from and to attributes are clickable and redirect
  to their document location.

* front-end: added edit-mode for deleting multiple documents at the same time.

* front-end: added delete button to the detailed document/edge view.

* front-end: added visual feedback for saving documents/edges inside the editor (error/success).

* front-end: added auto-focusing for the first input field in a modal.

* front-end: added validation for user input in a modal.

* front-end: user defined queries are now stored inside the database and are bound to the current
  user, instead of using the local storage functionality of the browsers. The outcome of this is
  that user defined queries are now independently usable from any device. Also queries can now be
  edited through the standard document editor of the front-end through the _users collection.

* front-end: added import and export functionality for user defined queries.

* front-end: added new keywords and functions to the aql-editor theme

* front-end: applied tile-style to the graph view

* front-end: now using the new graph api including multi-collection support

* front-end: foxx apps are now deletable

* front-end: foxx apps are now installable and updateable through github, if github is their
  origin.

* front-end: added foxx app version control. Multiple versions of a single foxx app are now
  installable and easy to manage and are also arranged in groups.

* front-end: the user-set filter of a collection is now stored until the user navigates to
  another collection.

* front-end: fetching and filtering of documents, statistics, and query operations are now
  handled with asynchronous ajax calls.

* front-end: added progress indicator if the front-end is waiting for a server operation.

* front-end: fixed wrong count of documents in the documents view of a collection.

* front-end: fixed unexpected styling of the manage db view and navigation.

* front-end: fixed wrong handling of select fields in a modal view.

* front-end: fixed wrong positioning of some tooltips.

* automatically call `toJSON` function of JavaScript objects (if present)
  when serializing them into database documents. This change allows
  storing JavaScript date objects in the database in a sensible manner.


v2.2.7 (2014-11-19)
-------------------

* fixed issue #998: Incorrect application URL for non-system Foxx apps

* fixed issue #1079: AQL editor: keyword WITH in UPDATE query is not highlighted

* fix memory leak in cluster nodes

* fixed registration of AQL user-defined functions in Web UI (JS shell)

* fixed error display in Web UI for certain errors
  (now error message is printed instead of 'undefined')

* fixed issue #1059: bug in js module console

* fixed issue #1056: "fs": zip functions fail with passwords

* fixed issue #1063: Docs: measuring unit of --wal.logfile-size?

* fixed issue #1062: Docs: typo in 14.2 Example data


v2.2.6 (2014-10-20)
-------------------

* fixed issue #972: Compilation Issue

* fixed issue #743: temporary directories are now unique and one can read
  off the tool that created them, if empty, they are removed atexit

* Highly improved performance of all AQL GRAPH_* functions.

* Orphan collections in general graphs can now be found via GRAPH_VERTICES
  if either "any" or no direction is defined

* Fixed documentation for AQL function GRAPH_NEIGHBORS.
  The option "vertexCollectionRestriction" is meant to filter the target
  vertices only, and should not filter the path.

* Fixed a bug in GRAPH_NEIGHBORS which enforced only empty results
  under certain conditions


v2.2.5 (2014-10-09)
-------------------

* fixed issue #961: allow non-JSON values in undocument request bodies

* fixed issue 1028: libicu is now statically linked

* fixed cached lookups of collections on the server, which may have caused spurious
  problems after collection rename operations


v2.2.4 (2014-10-01)
-------------------

* fixed accessing `_from` and `_to` attributes in `collection.byExample` and
  `collection.firstExample`

  These internal attributes were not handled properly in the mentioned functions, so
  searching for them did not always produce documents

* fixed issue #1030: arangoimp 2.2.3 crashing, not logging on large Windows CSV file

* fixed issue #1025: Traversal not as expected in undirected graph

* fixed issue #1020

  This requires re-introducing the startup option `--database.force-sync-properties`.

  This option can again be used to force fsyncs of collection, index and database properties
  stored as JSON strings on disk in files named `parameter.json`. Syncing these files after
  a write may be necessary if the underlying storage does not sync file contents by itself
  in a "sensible" amount of time after a file has been written and closed.

  The default value is `true` so collection, index and database properties will always be
  synced to disk immediately. This affects creating, renaming and dropping collections as
  well as creating and dropping databases and indexes. Each of these operations will perform
  an additional fsync on the `parameter.json` file if the option is set to `true`.

  It might be sensible to set this option to `false` for workloads that create and drop a
  lot of collections (e.g. test runs).

  Document operations such as creating, updating and dropping documents are not affected
  by this option.

* fixed issue #1016: AQL editor bug

* fixed issue #1014: WITHIN function returns wrong distance

* fixed AQL shortest path calculation in function `GRAPH_SHORTEST_PATH` to return
  complete vertex objects instead of just vertex ids

* allow changing of attributes of documents stored in server-side JavaScript variables

  Previously, the following did not work:

      var doc = db.collection.document(key);
      doc._key = "abc"; // overwriting internal attributes not supported
      doc.value = 123;  // overwriting existing attributes not supported

  Now, modifying documents stored in server-side variables (e.g. `doc` in the above case)
  is supported. Modifying the variables will not update the documents in the database,
  but will modify the JavaScript object (which can be written back to the database using
  `db.collection.update` or `db.collection.replace`)

* fixed issue #997: arangoimp apparently doesn't support files >2gig on Windows

  large file support (requires using `_stat64` instead of `stat`) is now supported on
  Windows


v2.2.3 (2014-09-02)
-------------------

* added `around` for Foxx controller

* added `type` option for HTTP API `GET /_api/document?collection=...`

  This allows controlling the type of results to be returned. By default, paths to
  documents will be returned, e.g.

      [
        `/_api/document/test/mykey1`,
        `/_api/document/test/mykey2`,
        ...
      ]

  To return a list of document ids instead of paths, the `type` URL parameter can be
  set to `id`:

      [
        `test/mykey1`,
        `test/mykey2`,
        ...
      ]

  To return a list of document keys only, the `type` URL parameter can be set to `key`:

      [
        `mykey1`,
        `mykey2`,
        ...
      ]


* properly capitalize HTTP response header field names in case the `x-arango-async`
  HTTP header was used in a request.

* fixed several documentation issues

* speedup for several general-graph functions, AQL functions starting with `GRAPH_`
  and traversals


v2.2.2 (2014-08-08)
-------------------

* allow storing non-reserved attribute names starting with an underscore

  Previous versions of ArangoDB parsed away all attribute names that started with an
  underscore (e.g. `_test', '_foo', `_bar`) on all levels of a document (root level
  and sub-attribute levels). While this behavior was documented, it was unintuitive and
  prevented storing documents inside other documents, e.g.:

      {
        "_key" : "foo",
        "_type" : "mydoc",
        "references" : [
          {
            "_key" : "something",
            "_rev" : "...",
            "value" : 1
          },
          {
            "_key" : "something else",
            "_rev" : "...",
            "value" : 2
          }
        ]
      }

  In the above example, previous versions of ArangoDB removed all attributes and
  sub-attributes that started with underscores, meaning the embedded documents would lose
  some of their attributes. 2.2.2 should preserve such attributes, and will also allow
  storing user-defined attribute names on the top-level even if they start with underscores
  (such as `_type` in the above example).

* fix conversion of JavaScript String, Number and Boolean objects to JSON.

  Objects created in JavaScript using `new Number(...)`, `new String(...)`, or
  `new Boolean(...)` were not converted to JSON correctly.

* fixed a race condition on task registration (i.e. `require("org/arangodb/tasks").register()`)

  this race condition led to undefined behavior when a just-created task with no offset and
  no period was instantly executed and deleted by the task scheduler, before the `register`
  function returned to the caller.

* changed run-tests.sh to execute all suitable tests.

* switch to new version of gyp

* fixed upgrade button


v2.2.1 (2014-07-24)
-------------------

* fixed hanging write-ahead log recovery for certain cases that involved dropping
  databases

* fixed issue with --check-version: when creating a new database the check failed

* issue #947 Foxx applicationContext missing some properties

* fixed issue with --check-version: when creating a new database the check failed

* added startup option `--wal.suppress-shape-information`

  Setting this option to `true` will reduce memory and disk space usage and require
  less CPU time when modifying documents or edges. It should therefore be turned on
  for standalone ArangoDB servers. However, for servers that are used as replication
  masters, setting this option to `true` will effectively disable the usage of the
  write-ahead log for replication, so it should be set to `false` for any replication
  master servers.

  The default value for this option is `false`.

* added optional `ttl` attribute to specify result cursor expiration for HTTP API method
  `POST /_api/cursor`

  The `ttl` attribute can be used to prevent cursor results from timing out too early.

* issue #947: Foxx applicationContext missing some properties

* (reported by Christian Neubauer):

  The problem was that in Google's V8, signed and unsigned chars are not always declared cleanly.
  so we need to force v8 to compile with forced signed chars which is done by the Flag:
    -fsigned-char
  at least it is enough to follow the instructions of compiling arango on rasperry
  and add "CFLAGS='-fsigned-char'" to the make command of V8 and remove the armv7=0

* Fixed a bug with the replication client. In the case of single document
  transactions the collection was not write locked.


v2.2.0 (2014-07-10)
-------------------

* The replication methods `logger.start`, `logger.stop` and `logger.properties` are
  no-ops in ArangoDB 2.2 as there is no separate replication logger anymore. Data changes
  are logged into the write-ahead log in ArangoDB 2.2, and not separately by the
  replication logger. The replication logger object is still there in ArangoDB 2.2 to
  ensure backwards-compatibility, however, logging cannot be started, stopped or
  configured anymore. Using any of these methods will do nothing.

  This also affects the following HTTP API methods:
  - `PUT /_api/replication/logger-start`
  - `PUT /_api/replication/logger-stop`
  - `GET /_api/replication/logger-config`
  - `PUT /_api/replication/logger-config`

  Using any of these methods is discouraged from now on as they will be removed in
  future versions of ArangoDB.

* INCOMPATIBLE CHANGE: replication of transactions has changed. Previously, transactions
  were logged on a master in one big block and shipped to a slave in one block, too.
  Now transactions will be logged and replicated as separate entries, allowing transactions
  to be bigger and also ensure replication progress.

  This change also affects the behavior of the `stop` method of the replication applier.
  If the replication applier is now stopped manually using the `stop` method and later
  restarted using the `start` method, any transactions that were unfinished at the
  point of stopping will be aborted on a slave, even if they later commit on the master.

  In ArangoDB 2.2, stopping the replication applier manually should be avoided unless the
  goal is to stop replication permanently or to do a full resync with the master anyway.
  If the replication applier still must be stopped, it should be made sure that the
  slave has fetched and applied all pending operations from a master, and that no
  extra transactions are started on the master before the `stop` command on the slave
  is executed.

  Replication of transactions in ArangoDB 2.2 might also lock the involved collections on
  the slave while a transaction is either committed or aborted on the master and the
  change has been replicated to the slave. This change in behavior may be important for
  slave servers that are used for read-scaling. In order to avoid long lasting collection
  locks on the slave, transactions should be kept small.

  The `_replication` system collection is not used anymore in ArangoDB 2.2 and its usage is
  discouraged.

* INCOMPATIBLE CHANGE: the figures reported by the `collection.figures` method
  now only reflect documents and data contained in the journals and datafiles of
  collections. Documents or deletions contained only in the write-ahead log will
  not influence collection figures until the write-ahead log garbage collection
  kicks in. The figures for a collection might therefore underreport the total
  resource usage of a collection.

  Additionally, the attributes `lastTick` and `uncollectedLogfileEntries` have been
  added to the result of the `figures` operation and the HTTP API method
  `PUT /_api/collection/figures`

* added `insert` method as an alias for `save`. Documents can now be inserted into
  a collection using either method:

      db.test.save({ foo: "bar" });
      db.test.insert({ foo: "bar" });

* added support for data-modification AQL queries

* added AQL keywords `INSERT`, `UPDATE`, `REPLACE` and `REMOVE` (and `WITH`) to
  support data-modification AQL queries.

  Unquoted usage of these keywords for attribute names in AQL queries will likely
  fail in ArangoDB 2.2. If any such attribute name needs to be used in a query, it
  should be enclosed in backticks to indicate the usage of a literal attribute
  name.

  For example, the following query will fail in ArangoDB 2.2 with a parse error:

      FOR i IN foo RETURN i.remove

  and needs to be rewritten like this:

      FOR i IN foo RETURN i.`remove`

* disallow storing of JavaScript objects that contain JavaScript native objects
  of type `Date`, `Function`, `RegExp` or `External`, e.g.

      db.test.save({ foo: /bar/ });
      db.test.save({ foo: new Date() });

  will now print

      Error: <data> cannot be converted into JSON shape: could not shape document

  Previously, objects of these types were silently converted into an empty object
  (i.e. `{ }`).

  To store such objects in a collection, explicitly convert them into strings
  like this:

      db.test.save({ foo: String(/bar/) });
      db.test.save({ foo: String(new Date()) });

* The replication methods `logger.start`, `logger.stop` and `logger.properties` are
  no-ops in ArangoDB 2.2 as there is no separate replication logger anymore. Data changes
  are logged into the write-ahead log in ArangoDB 2.2, and not separately by the
  replication logger. The replication logger object is still there in ArangoDB 2.2 to
  ensure backwards-compatibility, however, logging cannot be started, stopped or
  configured anymore. Using any of these methods will do nothing.

  This also affects the following HTTP API methods:
  - `PUT /_api/replication/logger-start`
  - `PUT /_api/replication/logger-stop`
  - `GET /_api/replication/logger-config`
  - `PUT /_api/replication/logger-config`

  Using any of these methods is discouraged from now on as they will be removed in
  future versions of ArangoDB.

* INCOMPATIBLE CHANGE: replication of transactions has changed. Previously, transactions
  were logged on a master in one big block and shipped to a slave in one block, too.
  Now transactions will be logged and replicated as separate entries, allowing transactions
  to be bigger and also ensure replication progress.

  This change also affects the behavior of the `stop` method of the replication applier.
  If the replication applier is now stopped manually using the `stop` method and later
  restarted using the `start` method, any transactions that were unfinished at the
  point of stopping will be aborted on a slave, even if they later commit on the master.

  In ArangoDB 2.2, stopping the replication applier manually should be avoided unless the
  goal is to stop replication permanently or to do a full resync with the master anyway.
  If the replication applier still must be stopped, it should be made sure that the
  slave has fetched and applied all pending operations from a master, and that no
  extra transactions are started on the master before the `stop` command on the slave
  is executed.

  Replication of transactions in ArangoDB 2.2 might also lock the involved collections on
  the slave while a transaction is either committed or aborted on the master and the
  change has been replicated to the slave. This change in behavior may be important for
  slave servers that are used for read-scaling. In order to avoid long lasting collection
  locks on the slave, transactions should be kept small.

  The `_replication` system collection is not used anymore in ArangoDB 2.2 and its usage is
  discouraged.

* INCOMPATIBLE CHANGE: the figures reported by the `collection.figures` method
  now only reflect documents and data contained in the journals and datafiles of
  collections. Documents or deletions contained only in the write-ahead log will
  not influence collection figures until the write-ahead log garbage collection
  kicks in. The figures for a collection might therefore underreport the total
  resource usage of a collection.

  Additionally, the attributes `lastTick` and `uncollectedLogfileEntries` have been
  added to the result of the `figures` operation and the HTTP API method
  `PUT /_api/collection/figures`

* added `insert` method as an alias for `save`. Documents can now be inserted into
  a collection using either method:

      db.test.save({ foo: "bar" });
      db.test.insert({ foo: "bar" });

* added support for data-modification AQL queries

* added AQL keywords `INSERT`, `UPDATE`, `REPLACE` and `REMOVE` (and `WITH`) to
  support data-modification AQL queries.

  Unquoted usage of these keywords for attribute names in AQL queries will likely
  fail in ArangoDB 2.2. If any such attribute name needs to be used in a query, it
  should be enclosed in backticks to indicate the usage of a literal attribute
  name.

  For example, the following query will fail in ArangoDB 2.2 with a parse error:

      FOR i IN foo RETURN i.remove

  and needs to be rewritten like this:

      FOR i IN foo RETURN i.`remove`

* disallow storing of JavaScript objects that contain JavaScript native objects
  of type `Date`, `Function`, `RegExp` or `External`, e.g.

      db.test.save({ foo: /bar/ });
      db.test.save({ foo: new Date() });

  will now print

      Error: <data> cannot be converted into JSON shape: could not shape document

  Previously, objects of these types were silently converted into an empty object
  (i.e. `{ }`).

  To store such objects in a collection, explicitly convert them into strings
  like this:

      db.test.save({ foo: String(/bar/) });
      db.test.save({ foo: String(new Date()) });

* honor startup option `--server.disable-statistics` when deciding whether or not
  to start periodic statistics collection jobs

  Previously, the statistics collection jobs were started even if the server was
  started with the `--server.disable-statistics` flag being set to `true`

* removed startup option `--random.no-seed`

  This option had no effect in previous versions of ArangoDB and was thus removed.

* removed startup option `--database.remove-on-drop`

  This option was used for debugging only.

* removed startup option `--database.force-sync-properties`

  This option is now superfluous as collection properties are now stored in the
  write-ahead log.

* introduced write-ahead log

  All write operations in an ArangoDB server instance are automatically logged
  to the server's write-ahead log. The write-ahead log is a set of append-only
  logfiles, and it is used in case of a crash recovery and for replication.
  Data from the write-ahead log will eventually be moved into the journals or
  datafiles of collections, allowing the server to remove older write-ahead log
  logfiles. Figures of collections will be updated when data are moved from the
  write-ahead log into the journals or datafiles of collections.

  Cross-collection transactions in ArangoDB should benefit considerably by this
  change, as less writes than in previous versions are required to ensure the data
  of multiple collections are atomically and durably committed. All data-modifying
  operations inside transactions (insert, update, remove) will write their
  operations into the write-ahead log directly, making transactions with multiple
  operations also require less physical memory than in previous versions of ArangoDB,
  that required all transaction data to fit into RAM.

  The `_trx` system collection is not used anymore in ArangoDB 2.2 and its usage is
  discouraged.

  The data in the write-ahead log can also be used in the replication context.
  The `_replication` collection that was used in previous versions of ArangoDB to
  store all changes on the server is not used anymore in ArangoDB 2.2. Instead,
  slaves can read from a master's write-ahead log to get informed about most
  recent changes. This removes the need to store data-modifying operations in
  both the actual place and the `_replication` collection.

* removed startup option `--server.disable-replication-logger`

  This option is superfluous in ArangoDB 2.2. There is no dedicated replication
  logger in ArangoDB 2.2. There is now always the write-ahead log, and it is also
  used as the server's replication log. Specifying the startup option
  `--server.disable-replication-logger` will do nothing in ArangoDB 2.2, but the
  option should not be used anymore as it might be removed in a future version.

* changed behavior of replication logger

  There is no dedicated replication logger in ArangoDB 2.2 as there is the
  write-ahead log now. The existing APIs for starting and stopping the replication
  logger still exist in ArangoDB 2.2 for downwards-compatibility, but calling
  the start or stop operations are no-ops in ArangoDB 2.2. When querying the
  replication logger status via the API, the server will always report that the
  replication logger is running. Configuring the replication logger is a no-op
  in ArangoDB 2.2, too. Changing the replication logger configuration has no
  effect. Instead, the write-ahead log configuration can be changed.

* removed MRuby integration for arangod

  ArangoDB had an experimental MRuby integration in some of the publish builds.
  This wasn't continuously developed, and so it has been removed in ArangoDB 2.2.

  This change has led to the following startup options being superfluous:

  - `--ruby.gc-interval`
  - `--ruby.action-directory`
  - `--ruby.modules-path`
  - `--ruby.startup-directory`

  Specifying these startup options will do nothing in ArangoDB 2.2, but the
  options should be avoided from now on as they might be removed in future versions.

* reclaim index memory when last document in collection is deleted

  Previously, deleting documents from a collection did not lead to index sizes being
  reduced. Instead, the already allocated index memory was re-used when a collection
  was refilled.

  Now, index memory for primary indexes and hash indexes is reclaimed instantly when
  the last document from a collection is removed.

* inlined and optimized functions in hash indexes

* added AQL TRANSLATE function

  This function can be used to perform lookups from static lists, e.g.

      LET countryNames = { US: "United States", UK: "United Kingdom", FR: "France" }
      RETURN TRANSLATE("FR", countryNames)

* fixed datafile debugger

* fixed check-version for empty directory

* moved try/catch block to the top of routing chain

* added mountedApp function for foxx-manager

* fixed issue #883: arango 2.1 - when starting multi-machine cluster, UI web
  does not change to cluster overview

* fixed dfdb: should not start any other V8 threads

* cleanup of version-check, added module org/arangodb/database-version,
  added --check-version option

* fixed issue #881: [2.1.0] Bombarded (every 10 sec or so) with
  "WARNING format string is corrupt" when in non-system DB Dashboard

* specialized primary index implementation to allow faster hash table
  rebuilding and reduce lookups in datafiles for the actual value of `_key`.

* issue #862: added `--overwrite` option to arangoimp

* removed number of property lookups for documents during AQL queries that
  access documents

* prevent buffering of long print results in arangosh's and arangod's print
  command

  this change will emit buffered intermediate print results and discard the
  output buffer to quickly deliver print results to the user, and to prevent
  constructing very large buffers for large results

* removed sorting of attribute names for use in a collection's shaper

  sorting attribute names was done on document insert to keep attributes
  of a collection in sorted order for faster comparisons. The sort order
  of attributes was only used in one particular and unlikely case, so it
  was removed. Collections with many different attribute names should
  benefit from this change by faster inserts and slightly less memory usage.

* fixed a bug in arangodump which got the collection name in _from and _to
  attributes of edges wrong (all were "_unknown")

* fixed a bug in arangorestore which did not recognize wrong _from and _to
  attributes of edges

* improved error detection and reporting in arangorestore


v2.1.1 (2014-06-06)
-------------------

* fixed dfdb: should not start any other V8 threads

* signature for collection functions was modified

  The basic change was the substitution of the input parameter of the
  function by an generic options object which can contain multiple
  option parameter of the function.
  Following functions were modified
  remove
  removeBySample
  replace
  replaceBySample
  update
  updateBySample

  Old signature is yet supported but it will be removed in future versions

v2.1.0 (2014-05-29)
-------------------

* implemented upgrade procedure for clusters

* fixed communication issue with agency which prevented reconnect
  after an agent failure

* fixed cluster dashboard in the case that one but not all servers
  in the cluster are down

* fixed a bug with coordinators creating local database objects
  in the wrong order (_system needs to be done first)

* improved cluster dashboard


v2.1.0-rc2 (2014-05-25)
-----------------------

* fixed issue #864: Inconsistent behavior of AQL REVERSE(list) function


v2.1.0-rc1 (XXXX-XX-XX)
-----------------------

* added server-side periodic task management functions:

  - require("org/arangodb/tasks").register(): registers a periodic task
  - require("org/arangodb/tasks").unregister(): unregisters and removes a
    periodic task
  - require("org/arangodb/tasks").get(): retrieves a specific tasks or all
    existing tasks

  the previous undocumented function `internal.definePeriodic` is now
  deprecated and will be removed in a future release.

* decrease the size of some seldom used system collections on creation.

  This will make these collections use less disk space and mapped memory.

* added AQL date functions

* added AQL FLATTEN() list function

* added index memory statistics to `db.<collection>.figures()` function

  The `figures` function will now return a sub-document `indexes`, which lists
  the number of indexes in the `count` sub-attribute, and the total memory
  usage of the indexes in bytes in the `size` sub-attribute.

* added AQL CURRENT_DATABASE() function

  This function returns the current database's name.

* added AQL CURRENT_USER() function

  This function returns the current user from an AQL query. The current user is the
  username that was specified in the `Authorization` HTTP header of the request. If
  authentication is turned off or the query was executed outside a request context,
  the function will return `null`.

* fixed issue #796: Searching with newline chars broken?

  fixed slightly different handling of backslash escape characters in a few
  AQL functions. Now handling of escape sequences should be consistent, and
  searching for newline characters should work the same everywhere

* added OpenSSL version check for configure

  It will report all OpenSSL versions < 1.0.1g as being too old.
  `configure` will only complain about an outdated OpenSSL version but not stop.

* require C++ compiler support (requires g++ 4.8, clang++ 3.4 or Visual Studio 13)

* less string copying returning JSONified documents from ArangoDB, e.g. via
  HTTP GET `/_api/document/<collection>/<document>`

* issue #798: Lower case http headers from arango

  This change allows returning capitalized HTTP headers, e.g.
  `Content-Length` instead of `content-length`.
  The HTTP spec says that headers are case-insensitive, but
  in fact several clients rely on a specific case in response
  headers.
  This change will capitalize HTTP headers if the `X-Arango-Version`
  request header is sent by the client and contains a value of at
  least `20100` (for version 2.1). The default value for the
  compatibility can also be set at server start, using the
  `--server.default-api-compatibility` option.

* simplified usage of `db._createStatement()`

  Previously, the function could not be called with a query string parameter as
  follows:

      db._createStatement(queryString);

  Calling it as above resulted in an error because the function expected an
  object as its parameter. From now on, it's possible to call the function with
  just the query string.

* make ArangoDB not send back a `WWW-Authenticate` header to a client in case the
  client sends the `X-Omit-WWW-Authenticate` HTTP header.

  This is done to prevent browsers from showing their built-in HTTP authentication
  dialog for AJAX requests that require authentication.
  ArangoDB will still return an HTTP 401 (Unauthorized) if the request doesn't
  contain valid credentials, but it will omit the `WWW-Authenticate` header,
  allowing clients to bypass the browser's authentication dialog.

* added REST API method HTTP GET `/_api/job/job-id` to query the status of an
  async job without potentially fetching it from the list of done jobs

* fixed non-intuitive behavior in jobs API: previously, querying the status
  of an async job via the API HTTP PUT `/_api/job/job-id` removed a currently
  executing async job from the list of queryable jobs on the server.
  Now, when querying the result of an async job that is still executing,
  the job is kept in the list of queryable jobs so its result can be fetched
  by a subsequent request.

* use a new data structure for the edge index of an edge collection. This
  improves the performance for the creation of the edge index and in
  particular speeds up removal of edges in graphs. Note however that
  this change might change the order in which edges starting at
  or ending in a vertex are returned. However, this order was never
  guaranteed anyway and it is not sensible to guarantee any particular
  order.

* provide a size hint to edge and hash indexes when initially filling them
  this will lead to less re-allocations when populating these indexes

  this may speed up building indexes when opening an existing collection

* don't requeue identical context methods in V8 threads in case a method is
  already registered

* removed arangod command line option `--database.remove-on-compacted`

* export the sort attribute for graph traversals to the HTTP interface

* add support for arangodump/arangorestore for clusters


v2.0.8 (XXXX-XX-XX)
-------------------

* fixed too-busy iteration over skiplists

  Even when a skiplist query was restricted by a limit clause, the skiplist
  index was queried without the limit. this led to slower-than-necessary
  execution times.

* fixed timeout overflows on 32 bit systems

  this bug has led to problems when select was called with a high timeout
  value (2000+ seconds) on 32bit systems that don't have a forgiving select
  implementation. when the call was made on these systems, select failed
  so no data would be read or sent over the connection

  this might have affected some cluster-internal operations.

* fixed ETCD issues on 32 bit systems

  ETCD was non-functional on 32 bit systems at all. The first call to the
  watch API crashed it. This was because atomic operations worked on data
  structures that were not properly aligned on 32 bit systems.

* fixed issue #848: db.someEdgeCollection.inEdge does not return correct
  value when called the 2nd time after a .save to the edge collection


v2.0.7 (2014-05-05)
-------------------

* issue #839: Foxx Manager missing "unfetch"

* fixed a race condition at startup

  this fixes undefined behavior in case the logger was involved directly at
  startup, before the logger initialization code was called. This should have
  occurred only for code that was executed before the invocation of main(),
  e.g. during ctor calls of statically defined objects.


v2.0.6 (2014-04-22)
-------------------

* fixed issue #835: arangosh doesn't show correct database name



v2.0.5 (2014-04-21)
-------------------

* Fixed a caching problem in IE JS Shell

* added cancelation for async jobs

* upgraded to new gyp for V8

* new Windows installer


v2.0.4 (2014-04-14)
-------------------

* fixed cluster authentication front-end issues for Firefox and IE, there are
  still problems with Chrome


v2.0.3 (2014-04-14)
-------------------

* fixed AQL optimizer bug

* fixed front-end issues

* added password change dialog


v2.0.2 (2014-04-06)
-------------------

* during cluster startup, do not log (somewhat expected) connection errors with
  log level error, but with log level info

* fixed dashboard modals

* fixed connection check for cluster planning front end: firefox does
  not support async:false

* document how to persist a cluster plan in order to relaunch an existing
  cluster later


v2.0.1 (2014-03-31)
-------------------

* make ArangoDB not send back a `WWW-Authenticate` header to a client in case the
  client sends the `X-Omit-WWW-Authenticate` HTTP header.

  This is done to prevent browsers from showing their built-in HTTP authentication
  dialog for AJAX requests that require authentication.
  ArangoDB will still return an HTTP 401 (Unauthorized) if the request doesn't
  contain valid credentials, but it will omit the `WWW-Authenticate` header,
  allowing clients to bypass the browser's authentication dialog.

* fixed isses in arango-dfdb:

  the dfdb was not able to unload certain system collections, so these couldn't be
  inspected with the dfdb sometimes. Additionally, it did not truncate corrupt
  markers from datafiles under some circumstances

* added `changePassword` attribute for users

* fixed non-working "save" button in collection edit view of web interface
  clicking the save button did nothing. one had to press enter in one of the input
  fields to send modified form data

* fixed V8 compile error on MacOS X

* prevent `body length: -9223372036854775808` being logged in development mode for
  some Foxx HTTP responses

* fixed several bugs in web interface dashboard

* fixed issue #783: coffee script not working in manifest file

* fixed issue #783: coffee script not working in manifest file

* fixed issue #781: Cant save current query from AQL editor ui

* bumped version in `X-Arango-Version` compatibility header sent by arangosh and other
  client tools from `1.5` to `2.0`.

* fixed startup options for arango-dfdb, added details option for arango-dfdb

* fixed display of missing error messages and codes in arangosh

* when creating a collection via the web interface, the collection type was always
  "document", regardless of the user's choice


v2.0.0 (2014-03-10)
-------------------

* first 2.0 release


v2.0.0-rc2 (2014-03-07)
-----------------------

* fixed cluster authorization


v2.0.0-rc1 (2014-02-28)
-----------------------

* added sharding :-)

* added collection._dbName attribute to query the name of the database from a collection

  more detailed documentation on the sharding and cluster features can be found in the user
  manual, section **Sharding**

* INCOMPATIBLE CHANGE: using complex values in AQL filter conditions with operators other
  than equality (e.g. >=, >, <=, <) will disable usage of skiplist indexes for filter
  evaluation.

  For example, the following queries will be affected by change:

      FOR doc IN docs FILTER doc.value < { foo: "bar" } RETURN doc
      FOR doc IN docs FILTER doc.value >= [ 1, 2, 3 ] RETURN doc

  The following queries will not be affected by the change:

      FOR doc IN docs FILTER doc.value == 1 RETURN doc
      FOR doc IN docs FILTER doc.value == "foo" RETURN doc
      FOR doc IN docs FILTER doc.value == [ 1, 2, 3 ] RETURN doc
      FOR doc IN docs FILTER doc.value == { foo: "bar" } RETURN doc

* INCOMPATIBLE CHANGE: removed undocumented method `collection.saveOrReplace`

  this feature was never advertised nor documented nor tested.

* INCOMPATIBLE CHANGE: removed undocumented REST API method `/_api/simple/BY-EXAMPLE-HASH`

  this feature was never advertised nor documented nor tested.

* added explicit startup parameter `--server.reuse-address`

  This flag can be used to control whether sockets should be acquired with the SO_REUSEADDR
  flag.

  Regardless of this setting, sockets on Windows are always acquired using the
  SO_EXCLUSIVEADDRUSE flag.

* removed undocumented REST API method GET `/_admin/database-name`

* added user validation API at POST `/_api/user/<username>`

* slightly improved users management API in `/_api/user`:

  Previously, when creating a new user via HTTP POST, the username needed to be
  passed in an attribute `username`. When users were returned via this API,
  the usernames were returned in an attribute named `user`. This was slightly
  confusing and was changed in 2.0 as follows:

  - when adding a user via HTTP POST, the username can be specified in an attribute
  `user`. If this attribute is not used, the API will look into the attribute `username`
  as before and use that value.
  - when users are returned via HTTP GET, the usernames are still returned in an
    attribute `user`.

  This change should be fully downwards-compatible with the previous version of the API.

* added AQL SLICE function to extract slices from lists

* made module loader more node compatible

* the startup option `--javascript.package-path` for arangosh is now deprecated and does
  nothing. Using it will not cause an error, but the option is ignored.

* added coffee script support

* Several UI improvements.

* Exchanged icons in the graphviewer toolbar

* always start networking and HTTP listeners when starting the server (even in
  console mode)

* allow vertex and edge filtering with user-defined functions in TRAVERSAL,
  TRAVERSAL_TREE and SHORTEST_PATH AQL functions:

      // using user-defined AQL functions for edge and vertex filtering
      RETURN TRAVERSAL(friends, friendrelations, "friends/john", "outbound", {
        followEdges: "myfunctions::checkedge",
        filterVertices: "myfunctions::checkvertex"
      })

      // using the following custom filter functions
      var aqlfunctions = require("org/arangodb/aql/functions");
      aqlfunctions.register("myfunctions::checkedge", function (config, vertex, edge, path) {
        return (edge.type !== 'dislikes'); // don't follow these edges
      }, false);

      aqlfunctions.register("myfunctions::checkvertex", function (config, vertex, path) {
        if (vertex.isDeleted || ! vertex.isActive) {
          return [ "prune", "exclude" ]; // exclude these and don't follow them
        }
        return [ ]; // include everything else
      }, false);

* fail if invalid `strategy`, `order` or `itemOrder` attribute values
  are passed to the AQL TRAVERSAL function. Omitting these attributes
  is not considered an error, but specifying an invalid value for any
  of these attributes will make an AQL query fail.

* issue #751: Create database through API should return HTTP status code 201

  By default, the server now returns HTTP 201 (created) when creating a new
  database successfully. To keep compatibility with older ArangoDB versions, the
  startup parameter `--server.default-api-compatibility` can be set to a value
  of `10400` to indicate API compatibility with ArangoDB 1.4. The compatibility
  can also be enforced by setting the `X-Arango-Version` HTTP header in a
  client request to this API on a per-request basis.

* allow direct access from the `db` object to collections whose names start
  with an underscore (e.g. db._users).

  Previously, access to such collections via the `db` object was possible from
  arangosh, but not from arangod (and thus Foxx and actions). The only way
  to access such collections from these places was via the `db._collection(<name>)`
  workaround.

* allow `\n` (as well as `\r\n`) as line terminator in batch requests sent to
  `/_api/batch` HTTP API.

* use `--data-binary` instead of `--data` parameter in generated cURL examples

* issue #703: Also show path of logfile for fm.config()

* issue #675: Dropping a collection used in "graph" module breaks the graph

* added "static" Graph.drop() method for graphs API

* fixed issue #695: arangosh server.password error

* use pretty-printing in `--console` mode by default

* simplified ArangoDB startup options

  Some startup options are now superfluous or their usage is simplified. The
  following options have been changed:

  * `--javascript.modules-path`: this option has been removed. The modules paths
    are determined by arangod and arangosh automatically based on the value of
    `--javascript.startup-directory`.

    If the option is set on startup, it is ignored so startup will not abort with
    an error `unrecognized option`.

  * `--javascript.action-directory`: this option has been removed. The actions
    directory is determined by arangod automatically based on the value of
    `--javascript.startup-directory`.

    If the option is set on startup, it is ignored so startup will not abort with
    an error `unrecognized option`.

  * `--javascript.package-path`: this option is still available but it is not
    required anymore to set the standard package paths (e.g. `js/npm`). arangod
    will automatically use this standard package path regardless of whether it
    was specified via the options.

    It is possible to use this option to add additional package paths to the
    standard value.

  Configuration files included with arangod are adjusted accordingly.

* layout of the graphs tab adapted to better fit with the other tabs

* database selection is moved to the bottom right corner of the web interface

* removed priority queue index type

  this feature was never advertised nor documented nor tested.

* display internal attributes in document source view of web interface

* removed separate shape collections

  When upgrading to ArangoDB 2.0, existing collections will be converted to include
  shapes and attribute markers in the datafiles instead of using separate files for
  shapes.

  When a collection is converted, existing shapes from the SHAPES directory will
  be written to a new datafile in the collection directory, and the SHAPES directory
  will be removed afterwards.

  This saves up to 2 MB of memory and disk space for each collection
  (savings are higher, the less different shapes there are in a collection).
  Additionally, one less file descriptor per opened collection will be used.

  When creating a new collection, the amount of sync calls may be reduced. The same
  may be true for documents with yet-unknown shapes. This may help performance
  in these cases.

* added AQL functions `NTH` and `POSITION`

* added signal handler for arangosh to save last command in more cases

* added extra prompt placeholders for arangosh:
  - `%e`: current endpoint
  - `%u`: current user

* added arangosh option `--javascript.gc-interval` to control amount of
  garbage collection performed by arangosh

* fixed issue #651: Allow addEdge() to take vertex ids in the JS library

* removed command-line option `--log.format`

  In previous versions, this option did not have an effect for most log messages, so
  it got removed.

* removed C++ logger implementation

  Logging inside ArangoDB is now done using the LOG_XXX() macros. The LOGGER_XXX()
  macros are gone.

* added collection status "loading"


v1.4.16 (XXXX-XX-XX)
--------------------

* fixed too eager datafile deletion

  this issue could have caused a crash when the compaction had marked datafiles as obsolete
  and they were removed while "old" temporary query results still pointed to the old datafile
  positions

* fixed issue #826: Replication fails when a collection's configuration changes


v1.4.15 (2014-04-19)
--------------------

* bugfix for AQL query optimizer

  the following type of query was too eagerly optimized, leading to errors in code-generation:

      LET a = (FOR i IN [] RETURN i) LET b = (FOR i IN [] RETURN i) RETURN 1

  the problem occurred when both lists in the subqueries were empty. In this case invalid code
  was generated and the query couldn't be executed.


v1.4.14 (2014-04-05)
--------------------

* fixed race conditions during shape / attribute insertion

  A race condition could have led to spurious `cannot find attribute #xx` or
  `cannot find shape #xx` (where xx is a number) warning messages being logged
  by the server. This happened when a new attribute was inserted and at the same
  time was queried by another thread.

  Also fixed a race condition that may have occurred when a thread tried to
  access the shapes / attributes hash tables while they were resized. In this
  cases, the shape / attribute may have been hashed to a wrong slot.

* fixed a memory barrier / cpu synchronization problem with libev, affecting
  Windows with Visual Studio 2013 (probably earlier versions are affected, too)

  The issue is described in detail here:
  http://lists.schmorp.de/pipermail/libev/2014q1/002318.html


v1.4.13 (2014-03-14)
--------------------

* added diagnostic output for Foxx application upload

* allow dump & restore from ArangoDB 1.4 with an ArangoDB 2.0 server

* allow startup options `temp-path` and `default-language` to be specified from the arangod
  configuration file and not only from the command line

* fixed too eager compaction

  The compaction will now wait for several seconds before trying to re-compact the same
  collection. Additionally, some other limits have been introduced for the compaction.


v1.4.12 (2014-03-05)
--------------------

* fixed display bug in web interface which caused the following problems:
  - documents were displayed in web interface as being empty
  - document attributes view displayed many attributes with content "undefined"
  - document source view displayed many attributes with name "TYPEOF" and value "undefined"
  - an alert popping up in the browser with message "Datatables warning..."

* re-introduced old-style read-write locks to supports Windows versions older than
  Windows 2008R2 and Windows 7. This should re-enable support for Windows Vista and
  Windows 2008.


v1.4.11 (2014-02-27)
--------------------

* added SHORTEST_PATH AQL function

  this calculates the shortest paths between two vertices, using the Dijkstra
  algorithm, employing a min-heap

  By default, ArangoDB does not know the distance between any two vertices and
  will use a default distance of 1. A custom distance function can be registered
  as an AQL user function to make the distance calculation use any document
  attributes or custom logic:

      RETURN SHORTEST_PATH(cities, motorways, "cities/CGN", "cities/MUC", "outbound", {
        paths: true,
        distance: "myfunctions::citydistance"
      })

      // using the following custom distance function
      var aqlfunctions = require("org/arangodb/aql/functions");
      aqlfunctions.register("myfunctions::distance", function (config, vertex1, vertex2, edge) {
        return Math.sqrt(Math.pow(vertex1.x - vertex2.x) + Math.pow(vertex1.y - vertex2.y));
      }, false);

* fixed bug in Graph.pathTo function

* fixed small memleak in AQL optimizer

* fixed access to potentially uninitialized variable when collection had a cap constraint


v1.4.10 (2014-02-21)
--------------------

* fixed graph constructor to allow graph with some parameter to be used

* added node.js "events" and "stream"

* updated npm packages

* added loading of .json file

* Fixed http return code in graph api with waitForSync parameter.

* Fixed documentation in graph, simple and index api.

* removed 2 tests due to change in ruby library.

* issue #756: set access-control-expose-headers on CORS response

  the following headers are now whitelisted by ArangoDB in CORS responses:
  - etag
  - content-encoding
  - content-length
  - location
  - server
  - x-arango-errors
  - x-arango-async-id


v1.4.9 (2014-02-07)
-------------------

* return a document's current etag in response header for HTTP HEAD requests on
  documents that return an HTTP 412 (precondition failed) error. This allows
  retrieving the document's current revision easily.

* added AQL function `SKIPLIST` to directly access skiplist indexes from AQL

  This is a shortcut method to use a skiplist index for retrieving specific documents in
  indexed order. The function capability is rather limited, but it may be used
  for several cases to speed up queries. The documents are returned in index order if
  only one condition is used.

      /* return all documents with mycollection.created > 12345678 */
      FOR doc IN SKIPLIST(mycollection, { created: [[ '>', 12345678 ]] })
        RETURN doc

      /* return first document with mycollection.created > 12345678 */
      FOR doc IN SKIPLIST(mycollection, { created: [[ '>', 12345678 ]] }, 0, 1)
        RETURN doc

      /* return all documents with mycollection.created between 12345678 and 123456790 */
      FOR doc IN SKIPLIST(mycollection, { created: [[ '>', 12345678 ], [ '<=', 123456790 ]] })
        RETURN doc

      /* return all documents with mycollection.a equal 1 and .b equal 2 */
      FOR doc IN SKIPLIST(mycollection, { a: [[ '==', 1 ]], b: [[ '==', 2 ]] })
        RETURN doc

  The function requires a skiplist index with the exact same attributes to
  be present on the specified collection. All attributes present in the skiplist
  index must be specified in the conditions specified for the `SKIPLIST` function.
  Attribute declaration order is important, too: attributes must be specified in the
  same order in the condition as they have been declared in the skiplist index.

* added command-line option `--server.disable-authentication-unix-sockets`

  with this option, authentication can be disabled for all requests coming
  in via UNIX domain sockets, enabling clients located on the same host as
  the ArangoDB server to connect without authentication.
  Other connections (e.g. TCP/IP) are not affected by this option.

  The default value for this option is `false`.
  Note: this option is only supported on platforms that support Unix domain
  sockets.

* call global arangod instance destructor on shutdown

* issue #755: TRAVERSAL does not use strategy, order and itemOrder options

  these options were not honored when configuring a traversal via the AQL
  TRAVERSAL function. Now, these options are used if specified.

* allow vertex and edge filtering with user-defined functions in TRAVERSAL,
  TRAVERSAL_TREE and SHORTEST_PATH AQL functions:

      // using user-defined AQL functions for edge and vertex filtering
      RETURN TRAVERSAL(friends, friendrelations, "friends/john", "outbound", {
        followEdges: "myfunctions::checkedge",
        filterVertices: "myfunctions::checkvertex"
      })

      // using the following custom filter functions
      var aqlfunctions = require("org/arangodb/aql/functions");
      aqlfunctions.register("myfunctions::checkedge", function (config, vertex, edge, path) {
        return (edge.type !== 'dislikes'); // don't follow these edges
      }, false);

      aqlfunctions.register("myfunctions::checkvertex", function (config, vertex, path) {
        if (vertex.isDeleted || ! vertex.isActive) {
          return [ "prune", "exclude" ]; // exclude these and don't follow them
        }
        return [ ]; // include everything else
      }, false);

* issue #748: add vertex filtering to AQL's TRAVERSAL[_TREE]() function


v1.4.8 (2014-01-31)
-------------------

* install foxx apps in the web interface

* fixed a segfault in the import API


v1.4.7 (2014-01-23)
-------------------

* issue #744: Add usage example arangoimp from Command line

* issue #738: added __dirname, __filename pseudo-globals. Fixes #733. (@by pluma)

* mount all Foxx applications in system apps directory on startup


v1.4.6 (2014-01-20)
-------------------

* issue #736: AQL function to parse collection and key from document handle

* added fm.rescan() method for Foxx-Manager

* fixed issue #734: foxx cookie and route problem

* added method `fm.configJson` for arangosh

* include `startupPath` in result of API `/_api/foxx/config`


v1.4.5 (2014-01-15)
-------------------

* fixed issue #726: Alternate Windows Install Method

* fixed issue #716: dpkg -P doesn't remove everything

* fixed bugs in description of HTTP API `_api/index`

* fixed issue #732: Rest API GET revision number

* added missing documentation for several methods in HTTP API `/_api/edge/...`

* fixed typos in description of HTTP API `_api/document`

* defer evaluation of AQL subqueries and logical operators (lazy evaluation)

* Updated font in WebFrontend, it now contains a version that renders properly on Windows

* generally allow function return values as call parameters to AQL functions

* fixed potential deadlock in global context method execution

* added override file "arangod.conf.local" (and co)


v1.4.4 (2013-12-24)
-------------------

* uid and gid are now set in the scripts, there is no longer a separate config file for
  arangod when started from a script

* foxx-manager is now an alias for arangosh

* arango-dfdb is now an alias for arangod, moved from bin to sbin

* changed from readline to linenoise for Windows

* added --install-service and --uninstall-service for Windows

* removed --daemon and --supervisor for Windows

* arangosh and arangod now uses the config-file which maps the binary name, i. e. if you
  rename arangosh to foxx-manager it will use the config file foxx-manager.conf

* fixed lock file for Windows

* fixed issue #711, #687: foxx-manager throws internal errors

* added `--server.ssl-protocol` option for client tools
  this allows connecting from arangosh, arangoimp, arangoimp etc. to an ArangoDB
  server that uses a non-default value for `--server.ssl-protocol`. The default
  value for the SSL protocol is 4 (TLSv1). If the server is configured to use a
  different protocol, it was not possible to connect to it with the client tools.

* added more detailed request statistics

  This adds the number of async-executed HTTP requests plus the number of HTTP
  requests per individual HTTP method type.

* added `--force` option for arangorestore
  this option allows continuing a restore operation even if the server reports errors
  in the middle of the restore operation

* better error reporting for arangorestore
  in case the server returned an HTTP error, arangorestore previously reported this
  error as `internal error` without any details only. Now server-side errors are
  reported by arangorestore with the server's error message

* include more system collections in dumps produced by arangodump
  previously some system collections were intentionally excluded from dumps, even if the
  dump was run with `--include-system-collections`. for example, the collections `_aal`,
  `_modules`, `_routing`, and `_users` were excluded. This makes sense in a replication
  context but not always in a dump context.
  When specifying `--include-system-collections`, arangodump will now include the above-
  mentioned collections in the dump, too. Some other system collections are still excluded
  even when the dump is run with `--include-system-collections`, for example `_replication`
  and `_trx`.

* fixed issue #701: ArangoStatement undefined in arangosh

* fixed typos in configuration files


v1.4.3 (2013-11-25)
-------------------

* fixed a segfault in the AQL optimizer, occurring when a constant non-list value was
  used on the right-hand side of an IN operator that had a collection attribute on the
  left-hand side

* issue #662:

  Fixed access violation errors (crashes) in the Windows version, occurring under some
  circumstances when accessing databases with multiple clients in parallel

* fixed issue #681: Problem with ArchLinux PKGBUILD configuration


v1.4.2 (2013-11-20)
-------------------

* fixed issue #669: Tiny documentation update

* ported Windows version to use native Windows API SRWLocks (slim read-write locks)
  and condition variables instead of homemade versions

  MSDN states the following about the compatibility of SRWLocks and Condition Variables:

      Minimum supported client:
      Windows Server 2008 [desktop apps | Windows Store apps]

      Minimum supported server:
      Windows Vista [desktop apps | Windows Store apps]

* fixed issue #662: ArangoDB on Windows hanging

  This fixes a deadlock issue that occurred on Windows when documents were written to
  a collection at the same time when some other thread tried to drop the collection.

* fixed file-based logging in Windows

  the logger complained on startup if the specified log file already existed

* fixed startup of server in daemon mode (`--daemon` startup option)

* fixed a segfault in the AQL optimizer

* issue #671: Method graph.measurement does not exist

* changed Windows condition variable implementation to use Windows native
  condition variables

  This is an attempt to fix spurious Windows hangs as described in issue #662.

* added documentation for JavaScript traversals

* added --code-page command-line option for Windows version of arangosh

* fixed a problem when creating edges via the web interface.

  The problem only occurred if a collection was created with type "document
  collection" via the web interface, and afterwards was dropped and re-created
  with type "edge collection". If the web interface page was not reloaded,
  the old collection type (document) was cached, making the subsequent creation
  of edges into the (seeming-to-be-document) collection fail.

  The fix is to not cache the collection type in the web interface. Users of
  an older version of the web interface can reload the collections page if they
  are affected.

* fixed a caching problem in arangosh: if a collection was created using the web
  interface, and then removed via arangosh, arangosh did not actually drop the
  collection due to caching.

  Because the `drop` operation was not carried out, this caused misleading error
  messages when trying to re-create the collection (e.g. `cannot create collection:
  duplicate name`).

* fixed ALT-introduced characters for arangosh console input on Windows

  The Windows readline port was not able to handle characters that are built
  using CTRL or ALT keys. Regular characters entered using the CTRL or ALT keys
  were silently swallowed and not passed to the terminal input handler.

  This did not seem to cause problems for the US keyboard layout, but was a
  severe issue for keyboard layouts that require the ALT (or ALT-GR) key to
  construct characters. For example, entering the character `{` with a German
  keyboard layout requires pressing ALT-GR + 9.

* fixed issue #665: Hash/skiplist combo madness bit my ass

  this fixes a problem with missing/non-deterministic rollbacks of inserts in
  case of a unique constraint violation into a collection with multiple secondary
  indexes (with at least one of them unique)

* fixed issue #664: ArangoDB installer on Windows requires drive c:

* partly fixed issue #662: ArangoDB on Windows hanging

  This fixes dropping databases on Windows. In previous 1.4 versions on Windows,
  one shape collection file was not unloaded and removed when dropping a database,
  leaving one directory and one shape collection file in the otherwise-dropped
  database directory.

* fixed issue #660: updated documentation on indexes


v1.4.1 (2013-11-08)
-------------------

* performance improvements for skip-list deletes


v1.4.1-rc1 (2013-11-07)
-----------------------

* fixed issue #635: Web-Interface should have a "Databases" Menu for Management

* fixed issue #624: Web-Interface is missing a Database selector

* fixed segfault in bitarray query

* fixed issue #656: Cannot create unique index through web interface

* fixed issue #654: bitarray index makes server down

* fixed issue #653: Slow query

* fixed issue #650: Randomness of any() should be improved

* made AQL `DOCUMENT()` function polymorphic and work with just one parameter.

  This allows using the `DOCUMENT` function like this:

      DOCUMENT('users/john')
      DOCUMENT([ 'users/john', 'users/amy' ])

  in addition to the existing use cases:

      DOCUMENT(users, 'users/john')
      DOCUMENT(users, 'john')
      DOCUMENT(users, [ 'users/john' ])
      DOCUMENT(users, [ 'users/john', 'users/amy' ])
      DOCUMENT(users, [ 'john', 'amy' ])

* simplified usage of ArangoDB batch API

  It is not necessary anymore to send the batch boundary in the HTTP `Content-Type`
  header. Previously, the batch API expected the client to send a Content-Type header
  of`multipart/form-data; boundary=<some boundary value>`. This is still supported in
  ArangoDB 2.0, but clients can now also omit this header. If the header is not
  present in a client request, ArangoDB will ignore the request content type and
  read the MIME boundary from the beginning of the request body.

  This also allows using the batch API with the Swagger "Try it out" feature (which is
  not too good at sending a different or even dynamic content-type request header).

* added API method GET `/_api/database/user`

  This returns the list of databases a specific user can see without changing the
  username/passwd.

* issue #424: Documentation about IDs needs to be upgraded


v1.4.0 (2013-10-29)
-------------------

* fixed issue #648: /batch API is missing from Web Interface API Documentation (Swagger)

* fixed issue #647: Icon tooltips missing

* fixed issue #646: index creation in web interface

* fixed issue #645: Allow jumping from edge to linked vertices

* merged PR for issue #643: Some minor corrections and a link to "Downloads"

* fixed issue #642: Completion of error handling

* fixed issue #639: compiling v1.4 on maverick produces warnings on -Wstrict-null-sentinel

* fixed issue #634: Web interface bug: Escape does not always propagate

* fixed issue #620: added startup option `--server.default-api-compatibility`

  This adds the following changes to the ArangoDB server and clients:
  - the server provides a new startup option `--server.default-api-compatibility`.
    This option can be used to determine the compatibility of (some) server API
    return values. The value for this parameter is a server version number,
    calculated as follows: `10000 * major + 100 * minor` (e.g. `10400` for ArangoDB
    1.3). The default value is `10400` (1.4), the minimum allowed value is `10300`
    (1.3).

    When setting this option to a value lower than the current server version,
    the server might respond with old-style results to "old" clients, increasing
    compatibility with "old" (non-up-to-date) clients.

  - the server will on each incoming request check for an HTTP header
    `x-arango-version`. Clients can optionally set this header to the API
    version number they support. For example, if a client sends the HTTP header
    `x-arango-version: 10300`, the server will pick this up and might send ArangoDB
    1.3-style responses in some situations.

    Setting either the startup parameter or using the HTTP header (or both) allows
    running "old" clients with newer versions of ArangoDB, without having to adjust
    the clients too much.

  - the `location` headers returned by the server for the APIs `/_api/document/...`
    and `/_api/collection/...` will have different values depending on the used API
    version. If the API compatibility is `10300`, the `location` headers returned
    will look like this:

        location: /_api/document/....

    whereas when an API compatibility of `10400` or higher is used, the `location`
    headers will look like this:

        location: /_db/<database name>/_api/document/...

  Please note that even in the presence of this, old API versions still may not
  be supported forever by the server.

* fixed issue #643: Some minor corrections and a link to "Downloads" by @frankmayer

* started issue #642: Completion of error handling

* fixed issue #639: compiling v1.4 on maverick produces warnings on
  -Wstrict-null-sentinel

* fixed issue #621: Standard Config needs to be fixed

* added function to manage indexes (web interface)

* improved server shutdown time by signaling shutdown to applicationserver,
  logging, cleanup and compactor threads

* added foxx-manager `replace` command

* added foxx-manager `installed` command (a more intuitive alias for `list`)

* fixed issue #617: Swagger API is missing '/_api/version'

* fixed issue #615: Swagger API: Some commands have no parameter entry forms

* fixed issue #614: API : Typo in : Request URL /_api/database/current

* fixed issue #609: Graph viz tool - different background color

* fixed issue #608: arangosh config files - eventually missing in the manual

* fixed issue #607: Admin interface: no core documentation

* fixed issue #603: Aardvark Foxx App Manager

* fixed a bug in type-mapping between AQL user functions and the AQL layer

  The bug caused errors like the following when working with collection documents
  in an AQL user function:

      TypeError: Cannot assign to read only property '_id' of #<ShapedJson>

* create less system collections when creating a new database

  This is achieved by deferring collection creation until the collections are actually
  needed by ArangoDB. The following collections are affected by the change:
  - `_fishbowl`
  - `_structures`


v1.4.0-beta2 (2013-10-14)
-------------------------

* fixed compaction on Windows

  The compaction on Windows did not ftruncate the cleaned datafiles to a smaller size.
  This has been fixed so not only the content of the files is cleaned but also files
  are re-created with potentially smaller sizes.

* only the following system collections will be excluded from replication from now on:
  - `_replication`
  - `_trx`
  - `_users`
  - `_aal`
  - `_fishbowl`
  - `_modules`
  - `_routing`

  Especially the following system collections will now be included in replication:
  - `_aqlfunctions`
  - `_graphs`

  In previous versions of ArangoDB, all system collections were excluded from the
  replication.

  The change also caused a change in the replication logger and applier:
  in previous versions of ArangoDB, only a collection's id was logged for an operation.
  This has not caused problems for non-system collections but for system collections
  there ids might differ. In addition to a collection id ArangoDB will now also log the
  name of a collection for each replication event.

  The replication applier will now look for the collection name attribute in logged
  events preferably.

* added database selection to arango-dfdb

* provide foxx-manager, arangodump, and arangorestore in Windows build

* ArangoDB 1.4 will refuse to start if option `--javascript.app-path` is not set.

* added startup option `--server.allow-method-override`

  This option can be set to allow overriding the HTTP request method in a request using
  one of the following custom headers:

  - x-http-method-override
  - x-http-method
  - x-method-override

  This allows bypassing proxies and tools that would otherwise just let certain types of
  requests pass. Enabling this option may impose a security risk, so it should only be
  used in very controlled environments.

  The default value for this option is `false` (no method overriding allowed).

* added "details" URL parameter for bulk import API

  Setting the `details` URL parameter to `true` in a call to POST `/_api/import` will make
  the import return details about non-imported documents in the `details` attribute. If
  `details` is `false` or omitted, no `details` attribute will be present in the response.
  This is the same behavior that previous ArangoDB versions exposed.

* added "complete" option for bulk import API

  Setting the `complete` URL parameter to `true` in a call to POST `/_api/import` will make
  the import completely fail if at least one of documents cannot be imported successfully.

  It defaults to `false`, which will make ArangoDB continue importing the other documents
  from the import even if some documents cannot be imported. This is the same behavior that
  previous ArangoDB versions exposed.

* added missing swagger documentation for `/_api/log`

* calling `/_api/logs` (or `/_admin/logs`) is only permitted from the `_system` database now.

  Calling this API method for/from other database will result in an HTTP 400.

' ported fix from https://github.com/novus/nvd3/commit/0894152def263b8dee60192f75f66700cea532cc

  This prevents JavaScript errors from occurring in Chrome when in the admin interface,
  section "Dashboard".

* show current database name in web interface (bottom right corner)

* added missing documentation for /_api/import in swagger API docs

* allow specification of database name for replication sync command replication applier

  This allows syncing from a master database with a different name than the slave database.

* issue #601: Show DB in prompt

  arangosh now displays the database name as part of the prompt by default.

  Can change the prompt by using the `--prompt` option, e.g.

      > arangosh --prompt "my db is named \"%d\"> "


v1.4.0-beta1 (2013-10-01)
-------------------------

* make the Foxx manager use per-database app directories

  Each database now has its own subdirectory for Foxx applications. Each database
  can thus use different Foxx applications if required. A Foxx app for a specific
  database resides in `<app-path>/databases/<database-name>/<app-name>`.

  System apps are shared between all databases. They reside in `<app-path>/system/<app-name>`.

* only trigger an engine reset in development mode for URLs starting with `/dev/`

  This prevents ArangoDB from reloading all Foxx applications when it is not
  actually necessary.

* changed error code from 10 (bad parameter) to 1232 (invalid key generator) for
  errors that are due to an invalid key generator specification when creating a new
  collection

* automatic detection of content-type / mime-type for Foxx assets based on filenames,
  added possibility to override auto detection

* added endpoint management API at `/_api/endpoint`

* changed HTTP return code of PUT `/_api/cursor` from 400 to 404 in case a
  non-existing cursor is referred to

* issue #360: added support for asynchronous requests

  Incoming HTTP requests with the headers `x-arango-async: true` or
  `x-arango-async: store` will be answered by the server instantly with a generic
  HTTP 202 (Accepted) response.

  The actual requests will be queued and processed by the server asynchronously,
  allowing the client to continue sending other requests without waiting for the
  server to process the actually requested operation.

  The exact point in time when a queued request is executed is undefined. If an
  error occurs during execution of an asynchronous request, the client will not
  be notified by the server.

  The maximum size of the asynchronous task queue can be controlled using the new
  option `--scheduler.maximal-queue-size`. If the queue contains this many number of
  tasks and a new asynchronous request comes in, the server will reject it with an
  HTTP 500 (internal server error) response.

  Results of incoming requests marked with header `x-arango-async: true` will be
  discarded by the server immediately. Clients have no way of accessing the result
  of such asynchronously executed request. This is just _fire and forget_.

  To later retrieve the result of an asynchronously executed request, clients can
  mark a request with the header `x-arango-async: keep`. This makes the server
  store the result of the request in memory until explicitly fetched by a client
  via the `/_api/job` API. The `/_api/job` API also provides methods for basic
  inspection of which pending or already finished requests there are on the server,
  plus ways for garbage collecting unneeded results.

* Added new option `--scheduler.maximal-queue-size`.

* issue #590: Manifest Lint

* added data dump and restore tools, arangodump and arangorestore.

  arangodump can be used to create a logical dump of an ArangoDB database, or
  just dedicated collections. It can be used to dump both a collection's structure
  (properties and indexes) and data (documents).

  arangorestore can be used to restore data from a dump created with arangodump.
  arangorestore currently does not re-create any indexes, and doesn't yet handle
  referenced documents in edges properly when doing just partial restores.
  This will be fixed until 1.4 stable.

* introduced `--server.database` option for arangosh, arangoimp, and arangob.

  The option allows these client tools to use a certain database for their actions.
  In arangosh, the current database can be switched at any time using the command

      db._useDatabase(<name>);

  When no database is specified, all client tools will assume they should use the
  default database `_system`. This is done for downwards-compatibility reasons.

* added basic multi database support (alpha)

  New databases can be created using the REST API POST `/_api/database` and the
  shell command `db._createDatabase(<name>)`.

  The default database in ArangoDB is called `_system`. This database is always
  present and cannot be deleted by the user. When an older version of ArangoDB is
  upgraded to 1.4, the previously only database will automatically become the
  `_system` database.

  New databases can be created with the above commands, and can be deleted with the
  REST API DELETE `/_api/database/<name>` or the shell command `db._dropDatabase(<name>);`.

  Deleting databases is still unstable in ArangoDB 1.4 alpha and might crash the
  server. This will be fixed until 1.4 stable.

  To access a specific database via the HTTP REST API, the `/_db/<name>/` prefix
  can be used in all URLs. ArangoDB will check if an incoming request starts with
  this prefix, and will automatically pick the database name from it. If the prefix
  is not there, ArangoDB will assume the request is made for the default database
  (`_system`). This is done for downwards-compatibility reasons.

  That means, the following URL pathnames are logically identical:

      /_api/document/mycollection/1234
      /_db/_system/document/mycollection/1234

  To access a different database (e.g. `test`), the URL pathname would look like this:

      /_db/test/document/mycollection/1234

  New databases can also be created and existing databases can only be dropped from
  within the default database (`_system`). It is not possible to drop the `_system`
  database itself.

  Cross-database operations are unintended and unsupported. The intention of the
  multi-database feature is to have the possibility to have a few databases managed
  by ArangoDB in parallel, but to only access one database at a time from a connection
  or a request.

  When accessing the web interface via the URL pathname `/_admin/html/` or `/_admin/aardvark`,
  the web interface for the default database (`_system`) will be displayed.
  To access the web interface for a different database, the database name can be
  put into the URLs as a prefix, e.g. `/_db/test/_admin/html` or
  `/_db/test/_admin/aardvark`.

  All internal request handlers and also all user-defined request handlers and actions
  (including Foxx) will only get to see the unprefixed URL pathnames (i.e. excluding
  any database name prefix). This is to ensure downwards-compatibility.

  To access the name of the requested database from any action (including Foxx), use
  use `req.database`.

  For example, when calling the URL `/myapp/myaction`, the content of `req.database`
  will be `_system` (the default database because no database got specified) and the
  content of `req.url` will be `/myapp/myaction`.

  When calling the URL `/_db/test/myapp/myaction`, the content of `req.database` will be
  `test`, and the content of `req.url` will still be `/myapp/myaction`.

* Foxx now excludes files starting with . (dot) when bundling assets

  This mitigates problems with editor swap files etc.

* made the web interface a Foxx application

  This change caused the files for the web interface to be moved from `html/admin` to
  `js/apps/aardvark` in the file system.

  The base URL for the admin interface changed from `_admin/html/index.html` to
  `_admin/aardvark/index.html`.

  The "old" redirection to `_admin/html/index.html` will now produce a 404 error.

  When starting ArangoDB with the `--upgrade` option, this will automatically be remedied
  by putting in a redirection from `/` to `/_admin/aardvark/index.html`, and from
  `/_admin/html/index.html` to `/_admin/aardvark/index.html`.

  This also obsoletes the following configuration (command-line) options:
  - `--server.admin-directory`
  - `--server.disable-admin-interface`

  when using these now obsolete options when the server is started, no error is produced
  for downwards-compatibility.

* changed User-Agent value sent by arangoimp, arangosh, and arangod from "VOC-Agent" to
  "ArangoDB"

* changed journal file creation behavior as follows:

  Previously, a journal file for a collection was always created when a collection was
  created. When a journal filled up and became full, the current journal was made a
  datafile, and a new (empty) journal was created automatically. There weren't many
  intended situations when a collection did not have at least one journal.

  This is changed now as follows:
  - when a collection is created, no journal file will be created automatically
  - when there is a write into a collection without a journal, the journal will be
    created lazily
  - when there is a write into a collection with a full journal, a new journal will
    be created automatically

  From the end user perspective, nothing should have changed, except that there is now
  less disk usage for empty collections. Disk usage of infrequently updated collections
  might also be reduced significantly by running the `rotate()` method of a collection,
  and not writing into a collection subsequently.

* added method `collection.rotate()`

  This allows premature rotation of a collection's current journal file into a (read-only)
  datafile. The purpose of using `rotate()` is to prematurely allow compaction (which is
  performed on datafiles only) on data, even if the journal was not filled up completely.

  Using `rotate()` may make sense in the following scenario:

      c = db._create("test");
      for (i = 0; i < 1000; ++i) {
        c.save(...); // insert lots of data here
      }

      ...
      c.truncate(); // collection is now empty
      // only data in datafiles will be compacted by following compaction runs
      // all data in the current journal would not be compacted

      // calling rotate will make the current journal a datafile, and thus make it
      // eligible for compaction
      c.rotate();

  Using `rotate()` may also be useful when data in a collection is known to not change
  in the immediate future. After having completed all write operations on a collection,
  performing a `rotate()` will reduce the size of the current journal to the actually
  required size (remember that journals are pre-allocated with a specific size) before
  making the journal a datafile. Thus `rotate()` may cause disk space savings, even if
  the datafiles does not qualify for compaction after rotation.

  Note: rotating the journal is asynchronous, so that the actual rotation may be executed
  after `rotate()` returns to the caller.

* changed compaction to merge small datafiles together (up to 3 datafiles are merged in
  a compaction run)

  In the regular case, this should leave less small datafiles stay around on disk and allow
  using less file descriptors in total.

* added AQL MINUS function

* added AQL UNION_DISTINCT function (more efficient than combination of `UNIQUE(UNION())`)

* updated mruby to 2013-08-22

* issue #587: Add db._create() in help for startup arangosh

* issue #586: Share a link on installation instructions in the User Manual

* issue #585: Bison 2.4 missing on Mac for custom build

* issue #584: Web interface images broken in devel

* issue #583: Small documentation update

* issue #581: Parameter binding for attributes

* issue #580: Small improvements (by @guidoreina)

* issue #577: Missing documentation for collection figures in implementor manual

* issue #576: Get disk usage for collections and graphs

  This extends the result of the REST API for /_api/collection/figures with
  the attributes `compactors.count`, `compactors.fileSize`, `shapefiles.count`,
  and `shapefiles.fileSize`.

* issue #575: installing devel version on mac (low prio)

* issue #574: Documentation (POST /_admin/routing/reload)

* issue #558: HTTP cursors, allow count to ignore LIMIT


v1.4.0-alpha1 (2013-08-02)
--------------------------

* added replication. check online manual for details.

* added server startup options `--server.disable-replication-logger` and
  `--server.disable-replication-applier`

* removed action deployment tool, this now handled with Foxx and its manager or
  by kaerus node utility

* fixed a server crash when using byExample / firstExample inside a transaction
  and the collection contained a usable hash/skiplist index for the example

* defineHttp now only expects a single context

* added collection detail dialog (web interface)

  Shows collection properties, figures (datafiles, journals, attributes, etc.)
  and indexes.

* added documents filter (web interface)

  Allows searching for documents based on attribute values. One or many filter
  conditions can be defined, using comparison operators such as '==', '<=', etc.

* improved AQL editor (web interface)

  Editor supports keyboard shortcuts (Submit, Undo, Redo, Select).
  Editor allows saving and reusing of user-defined queries.
  Added example queries to AQL editor.
  Added comment button.

* added document import (web interface)

  Allows upload of JSON-data from files. Files must have an extension of .json.

* added dashboard (web interface)

  Shows the status of replication and multiple system charts, e.g.
  Virtual Memory Size, Request Time, HTTP Connections etc.

* added API method `/_api/graph` to query all graphs with all properties.

* added example queries in web interface AQL editor

* added arango.reconnect(<host>) method for arangosh to dynamically switch server or
  user name

* added AQL range operator `..`

  The `..` operator can be used to easily iterate over a sequence of numeric
  values. It will produce a list of values in the defined range, with both bounding
  values included.

  Example:

      2010..2013

  will produce the following result:

      [ 2010, 2011, 2012, 2013 ]

* added AQL RANGE function

* added collection.first(count) and collection.last(count) document access functions

  These functions allow accessing the first or last n documents in a collection. The order
  is determined by document insertion/update time.

* added AQL INTERSECTION function

* INCOMPATIBLE CHANGE: changed AQL user function namespace resolution operator from `:` to `::`

  AQL user-defined functions were introduced in ArangoDB 1.3, and the namespace resolution
  operator for them was the single colon (`:`). A function call looked like this:

      RETURN mygroup:myfunc()

  The single colon caused an ambiguity in the AQL grammar, making it indistinguishable from
  named attributes or the ternary operator in some cases, e.g.

      { mygroup:myfunc ? mygroup:myfunc }

  The change of the namespace resolution operator from `:` to `::` fixes this ambiguity.

  Existing user functions in the database will be automatically fixed when starting ArangoDB
  1.4 with the `--upgrade` option. However, queries using user-defined functions need to be
  adjusted on the client side to use the new operator.

* allow multiple AQL LET declarations separated by comma, e.g.
  LET a = 1, b = 2, c = 3

* more useful AQL error messages

  The error position (line/column) is more clearly indicated for parse errors.
  Additionally, if a query references a collection that cannot be found, the error
  message will give a hint on the collection name

* changed return value for AQL `DOCUMENT` function in case document is not found

  Previously, when the AQL `DOCUMENT` function was called with the id of a document and
  the document could not be found, it returned `undefined`. This value is not part of the
  JSON type system and this has caused some problems.
  Starting with ArangoDB 1.4, the `DOCUMENT` function will return `null` if the document
  looked for cannot be found.

  In case the function is called with a list of documents, it will continue to return all
  found documents, and will not return `null` for non-found documents. This has not changed.

* added single line comments for AQL

  Single line comments can be started with a double forward slash: `//`.
  They end at the end of the line, or the end of the query string, whichever is first.

* fixed documentation issues #567, #568, #571.

* added collection.checksum(<withData>) method to calculate CRC checksums for
  collections

  This can be used to
  - check if data in a collection has changed
  - compare the contents of two collections on different ArangoDB instances

* issue #565: add description line to aal.listAvailable()

* fixed several out-of-memory situations when double freeing or invalid memory
  accesses could happen

* less msyncing during the creation of collections

  This is achieved by not syncing the initial (standard) markers in shapes collections.
  After all standard markers are written, the shapes collection will get synced.

* renamed command-line option `--log.filter` to `--log.source-filter` to avoid
  misunderstandings

* introduced new command-line option `--log.content-filter` to optionally restrict
  logging to just specific log messages (containing the filter string, case-sensitive).

  For example, to filter on just log entries which contain `ArangoDB`, use:

      --log.content-filter "ArangoDB"

* added optional command-line option `--log.requests-file` to log incoming HTTP
  requests to a file.

  When used, all HTTP requests will be logged to the specified file, containing the
  client IP address, HTTP method, requests URL, HTTP response code, and size of the
  response body.

* added a signal handler for SIGUSR1 signal:

  when ArangoDB receives this signal, it will respond all further incoming requests
  with an HTTP 503 (Service Unavailable) error. This will be the case until another
  SIGUSR1 signal is caught. This will make ArangoDB start serving requests regularly
  again. Note: this is not implemented on Windows.

* limited maximum request URI length to 16384 bytes:

  Incoming requests with longer request URIs will be responded to with an HTTP
  414 (Request-URI Too Long) error.

* require version 1.0 or 1.1 in HTTP version signature of requests sent by clients:

  Clients sending requests with a non-HTTP 1.0 or non-HTTP 1.1 version number will
  be served with an HTTP 505 (HTTP Version Not Supported) error.

* updated manual on indexes:

  using system attributes such as `_id`, `_key`, `_from`, `_to`, `_rev` in indexes is
  disallowed and will be rejected by the server. This was the case since ArangoDB 1.3,
  but was not properly documented.

* issue #563: can aal become a default object?

  aal is now a prefab object in arangosh

* prevent certain system collections from being renamed, dropped, or even unloaded.

  Which restrictions there are for which system collections may vary from release to
  release, but users should in general not try to modify system collections directly
  anyway.

  Note: there are no such restrictions for user-created collections.

* issue #559: added Foxx documentation to user manual

* added server startup option `--server.authenticate-system-only`. This option can be
  used to restrict the need for HTTP authentication to internal functionality and APIs,
  such as `/_api/*` and `/_admin/*`.
  Setting this option to `true` will thus force authentication for the ArangoDB APIs
  and the web interface, but allow unauthenticated requests for other URLs (including
  user defined actions and Foxx applications).
  The default value of this option is `false`, meaning that if authentication is turned
  on, authentication is still required for *all* incoming requests. Only by setting the
  option to `true` this restriction is lifted and authentication becomes required for
  URLs starting with `/_` only.

  Please note that authentication still needs to be enabled regularly by setting the
  `--server.disable-authentication` parameter to `false`. Otherwise no authentication
  will be required for any URLs as before.

* protect collections against unloading when there are still document barriers around.

* extended cap constraints to optionally limit the active data size in a collection to
  a specific number of bytes.

  The arguments for creating a cap constraint are now:
  `collection.ensureCapConstraint(<count>, <byteSize>);`

  It is supported to specify just a count as in ArangoDB 1.3 and before, to specify
  just a fileSize, or both. The first met constraint will trigger the automated
  document removal.

* added `db._exists(doc)` and `collection.exists(doc)` for easy document existence checks

* added API `/_api/current-database` to retrieve information about the database the
  client is currently connected to (note: the API `/_api/current-database` has been
  removed in the meantime. The functionality is accessible via `/_api/database/current`
  now).

* ensure a proper order of tick values in datafiles/journals/compactors.
  any new files written will have the _tick values of their markers in order. for
  older files, there are edge cases at the beginning and end of the datafiles when
  _tick values are not properly in order.

* prevent caching of static pages in PathHandler.
  whenever a static page is requested that is served by the general PathHandler, the
  server will respond to HTTP GET requests with a "Cache-Control: max-age=86400" header.

* added "doCompact" attribute when creating collections and to collection.properties().
  The attribute controls whether collection datafiles are compacted.

* changed the HTTP return code from 400 to 404 for some cases when there is a referral
  to a non-existing collection or document.

* introduced error code 1909 `too many iterations` that is thrown when graph traversals
  hit the `maxIterations` threshold.

* optionally limit traversals to a certain number of iterations
  the limitation can be achieved via the traversal API by setting the `maxIterations`
  attribute, and also via the AQL `TRAVERSAL` and `TRAVERSAL_TREE` functions by setting
  the same attribute. If traversals are not limited by the end user, a server-defined
  limit for `maxIterations` may be used to prevent server-side traversals from running
  endlessly.

* added graph traversal API at `/_api/traversal`

* added "API" link in web interface, pointing to REST API generated with Swagger

* moved "About" link in web interface into "links" menu

* allow incremental access to the documents in a collection from out of AQL
  this allows reading documents from a collection chunks when a full collection scan
  is required. memory usage might be must lower in this case and queries might finish
  earlier if there is an additional LIMIT statement

* changed AQL COLLECT to use a stable sort, so any previous SORT order is preserved

* issue #547: Javascript error in the web interface

* issue #550: Make AQL graph functions support key in addition to id

* issue #526: Unable to escape when an errorneous command is entered into the js shell

* issue #523: Graph and vertex methods for the javascript api

* issue #517: Foxx: Route parameters with capital letters fail

* issue #512: Binded Parameters for LIMIT


v1.3.3 (2013-08-01)
-------------------

* issue #570: updateFishbowl() fails once

* updated and fixed generated examples

* issue #559: added Foxx documentation to user manual

* added missing error reporting for errors that happened during import of edges


v1.3.2 (2013-06-21)
-------------------

* fixed memleak in internal.download()

* made the shape-collection journal size adaptive:
  if too big shapes come in, a shape journal will be created with a big-enough size
  automatically. the maximum size of a shape journal is still restricted, but to a
  very big value that should never be reached in practice.

* fixed a segfault that occurred when inserting documents with a shape size bigger
  than the default shape journal size (2MB)

* fixed a locking issue in collection.truncate()

* fixed value overflow in accumulated filesizes reported by collection.figures()

* issue #545: AQL FILTER unnecessary (?) loop

* issue #549: wrong return code with --daemon


v1.3.1 (2013-05-24)
-------------------

* removed currently unused _ids collection

* fixed usage of --temp-path in aranogd and arangosh

* issue #540: suppress return of temporary internal variables in AQL

* issue #530: ReferenceError: ArangoError is not a constructor

* issue #535: Problem with AQL user functions javascript API

* set --javascript.app-path for test execution to prevent startup error

* issue #532: Graph _edgesCache returns invalid data?

* issue #531: Arangod errors

* issue #529: Really weird transaction issue

* fixed usage of --temp-path in aranogd and arangosh


v1.3.0 (2013-05-10)
-------------------

* fixed problem on restart ("datafile-xxx is not sealed") when server was killed
  during a compaction run

* fixed leak when using cursors with very small batchSize

* issue #508: `unregistergroup` function not mentioned in http interface docs

* issue #507: GET /_api/aqlfunction returns code inside parentheses

* fixed issue #489: Bug in aal.install

* fixed issue 505: statistics not populated on MacOS


v1.3.0-rc1 (2013-04-24)
-----------------------

* updated documentation for 1.3.0

* added node modules and npm packages

* changed compaction to only compact datafiles with more at least 10% of dead
  documents (byte size-wise)

* issue #498: fixed reload of authentication info when using
  `require("org/arangodb/users").reload()`

* issue #495: Passing an empty array to create a document results in a
  "phantom" document

* added more precision for requests statistics figures

* added "sum" attribute for individual statistics results in statistics API
  at /_admin/statistics

* made "limit" an optional parameter in AQL function NEAR().
  limit can now be either omitted completely, or set to 0. If so, an internal
  default value (currently 100) will be applied for the limit.

* issue #481

* added "attributes.count" to output of `collection.figures()`
  this also affects the REST API /_api/collection/<name>/figures

* added IndexedPropertyGetter for ShapedJson objects

* added API for user-defined AQL functions

* issue #475: A better error message for deleting a non-existent graph

* issue #474: Web interface problems with the JS Shell

* added missing documentation for AQL UNION function

* added transaction support.
  This provides ACID transactions for ArangoDB. Transactions can be invoked
  using the `db._executeTransaction()` function, or the `/_api/transaction`
  REST API.

* switched to semantic versioning (at least for alpha & alpha naming)

* added saveOrReplace() for server-side JS

v1.3.alpha1 (2013-04-05)
------------------------

* cleanup of Module, Package, ArangoApp and modules "internal", "fs", "console"

* use Error instead of string in throw to allow stack-trace

* issue #454: error while creation of Collection

* make `collection.count()` not recalculate the number of documents on the fly, but
  use some internal document counters.

* issue #457: invalid string value in web interface

* make datafile id (datafile->_fid) identical to the numeric part of the filename.
  E.g. the datafile `journal-123456.db` will now have a datafile marker with the same
  fid (i.e. `123456`) instead of a different value. This change will only affect
  datafiles that are created with 1.3 and not any older files.
  The intention behind this change is to make datafile debugging easier.

* consistently discard document attributes with reserved names (system attributes)
  but without any known meaning, for example `_test`, `_foo`, ...

  Previously, these attributes were saved with the document regularly in some cases,
  but were discarded in other cases.
  Now these attributes are discarded consistently. "Real" system attributes such as
  `_key`, `_from`, `_to` are not affected and will work as before.

  Additionally, attributes with an empty name (``) are discarded when documents are
  saved.

  Though using reserved or empty attribute names in documents was not really and
  consistently supported in previous versions of ArangoDB, this change might cause
  an incompatibility for clients that rely on this feature.

* added server startup flag `--database.force-sync-properties` to force syncing of
  collection properties on collection creation, deletion and on property update.
  The default value is true to mimic the behavior of previous versions of ArangoDB.
  If set to false, collection properties are written to disk but no call to sync()
  is made.

* added detailed output of server version and components for REST APIs
  `/_admin/version` and `/_api/version`. To retrieve this extended information,
  call the REST APIs with URL parameter `details=true`.

* issue #443: For git-based builds include commit hash in version

* adjust startup log output to be more compact, less verbose

* set the required minimum number of file descriptors to 256.
  On server start, this number is enforced on systems that have rlimit. If the limit
  cannot be enforced, starting the server will fail.
  Note: 256 is considered to be the absolute minimum value. Depending on the use case
  for ArangoDB, a much higher number of file descriptors should be used.

  To avoid checking & potentially changing the number of maximum open files, use the
  startup option `--server.descriptors-minimum 0`

* fixed shapedjson to json conversion for special numeric values (NaN, +inf, -inf).
  Before, "NaN", "inf", or "-inf" were written into the JSONified output, but these
  values are not allowed in JSON. Now, "null" is written to the JSONified output as
  required.

* added AQL functions VARIANCE_POPULATION(), VARIANCE_SAMPLE(), STDDEV_POPULATION(),
  STDDEV_SAMPLE(), AVERAGE(), MEDIAN() to calculate statistical values for lists

* added AQL SQRT() function

* added AQL TRIM(), LEFT() and RIGHT() string functions

* fixed issue #436: GET /_api/document on edge

* make AQL REVERSE() and LENGTH() functions work on strings, too

* disabled DOT generation in `make doxygen`. this speeds up docs generation

* renamed startup option `--dispatcher.report-intervall` to `--dispatcher.report-interval`

* renamed startup option `--scheduler.report-intervall` to `--scheduler.report-interval`

* slightly changed output of REST API method /_admin/log.
  Previously, the log messages returned also contained the date and log level, now
  they will only contain the log message, and no date and log level information.
  This information can be re-created by API users from the `timestamp` and `level`
  attributes of the result.

* removed configure option `--enable-zone-debug`
  memory zone debugging is now automatically turned on when compiling with ArangoDB
  `--enable-maintainer-mode`

* removed configure option `--enable-arangob`
  arangob is now always included in the build


v1.2.3 (XXXX-XX-XX)
-------------------

* added optional parameter `edgexamples` for AQL function EDGES() and NEIGHBORS()

* added AQL function NEIGHBORS()

* added freebsd support

* fixed firstExample() query with `_id` and `_key` attributes

* issue triAGENS/ArangoDB-PHP#55: AQL optimizer may have mis-optimized duplicate
  filter statements with limit


v1.2.2 (2013-03-26)
-------------------

* fixed save of objects with common sub-objects

* issue #459: fulltext internal memory allocation didn't scale well
  This fix improves loading times for collections with fulltext indexes that have
  lots of equal words indexed.

* issue #212: auto-increment support

  The feature can be used by creating a collection with the extra `keyOptions`
  attribute as follows:

      db._create("mycollection", { keyOptions: { type: "autoincrement", offset: 1, increment: 10, allowUserKeys: true } });

  The `type` attribute will make sure the keys will be auto-generated if no
  `_key` attribute is specified for a document.

  The `allowUserKeys` attribute determines whether users might still supply own
  `_key` values with documents or if this is considered an error.

  The `increment` value determines the actual increment value, whereas the `offset`
  value can be used to seed to value sequence with a specific starting value.
  This will be useful later in a multi-master setup, when multiple servers can use
  different auto-increment seed values and thus generate non-conflicting auto-increment values.

  The default values currently are:

  - `allowUserKeys`: `true`
  - `offset`: `0`
  - `increment`: `1`

  The only other available key generator type currently is `traditional`.
  The `traditional` key generator will auto-generate keys in a fashion as ArangoDB
  always did (some increasing integer value, with a more or less unpredictable
  increment value).

  Note that for the `traditional` key generator there is only the option to disallow
  user-supplied keys and give the server the sole responsibility for key generation.
  This can be achieved by setting the `allowUserKeys` property to `false`.

  This change also introduces the following errors that API implementors may want to check
  the return values for:

  - 1222: `document key unexpected`: will be raised when a document is created with
    a `_key` attribute, but the underlying collection was set up with the `keyOptions`
    attribute `allowUserKeys: false`.

  - 1225: `out of keys`: will be raised when the auto-increment key generator runs
    out of keys. This may happen when the next key to be generated is 2^64 or higher.
    In practice, this will only happen if the values for `increment` or `offset` are
    not set appropriately, or if users are allowed to supply own keys, those keys
    are near the 2^64 threshold, and later the auto-increment feature kicks in and
    generates keys that cross that threshold.

    In practice it should not occur with proper configuration and proper usage of the
    collections.

  This change may also affect the following REST APIs:
  - POST `/_api/collection`: the server does now accept the optional `keyOptions`
    attribute in the second parameter
  - GET `/_api/collection/properties`: will return the `keyOptions` attribute as part
    of the collection's properties. The previous optional attribute `createOptions`
    is now gone.

* fixed `ArangoStatement.explain()` method with bind variables

* fixed misleading "cursor not found" error message in arangosh that occurred when
  `count()` was called for client-side cursors

* fixed handling of empty attribute names, which may have crashed the server under
  certain circumstances before

* fixed usage of invalid pointer in error message output when index description could
  not be opened


v1.2.1 (2013-03-14)
-------------------

* issue #444: please darken light color in arangosh

* issue #442: pls update post install info on osx

* fixed conversion of special double values (NaN, -inf, +inf) when converting from
  shapedjson to JSON

* fixed compaction of markers (location of _key was not updated correctly in memory,
  leading to _keys pointing to undefined memory after datafile rotation)

* fixed edge index key pointers to use document master pointer plus offset instead
  of direct _key address

* fixed case when server could not create any more journal or compactor files.
  Previously a wrong status code may have been returned, and not being able to create
  a new compactor file may have led to an infinite loop with error message
  "could not create compactor".

* fixed value truncation for numeric filename parts when renaming datafiles/journals


v1.2.0 (2013-03-01)
-------------------

* by default statistics are now switch off; in order to enable comment out
  the "disable-statistics = yes" line in "arangod.conf"

* fixed issue #435: csv parser skips data at buffer border

* added server startup option `--server.disable-statistics` to turn off statistics
  gathering without recompilation of ArangoDB.
  This partly addresses issue #432.

* fixed dropping of indexes without collection name, e.g.
  `db.xxx.dropIndex("123456");`
  Dropping an index like this failed with an assertion error.

* fixed issue #426: arangoimp should be able to import edges into edge collections

* fixed issue #425: In case of conflict ArangoDB returns HTTP 400 Bad request
  (with 1207 Error) instead of HTTP 409 Conflict

* fixed too greedy token consumption in AQL for negative values:
  e.g. in the statement `RETURN { a: 1 -2 }` the minus token was consumed as part
  of the value `-2`, and not interpreted as the binary arithmetic operator


v1.2.beta3 (2013-02-22)
-----------------------

* issue #427: ArangoDB Importer Manual has no navigation links (previous|home|next)

* issue #319: Documentation missing for Emergency console and incomplete for datafile debugger.

* issue #370: add documentation for reloadRouting and flushServerModules

* issue #393: added REST API for user management at /_api/user

* issue #393, #128: added simple cryptographic functions for user actions in module "crypto":
  * require("org/arangodb/crypto").md5()
  * require("org/arangodb/crypto").sha256()
  * require("org/arangodb/crypto").rand()

* added replaceByExample() Javascript and REST API method

* added updateByExample() Javascript and REST API method

* added optional "limit" parameter for removeByExample() Javascript and REST API method

* fixed issue #413

* updated bundled V8 version from 3.9.4 to 3.16.14.1
  Note: the Windows version used a more recent version (3.14.0.1) and was not updated.

* fixed issue #404: keep original request url in request object


v1.2.beta2 (2013-02-15)
-----------------------

* fixed issue #405: 1.2 compile warnings

* fixed issue #333: [debian] Group "arangodb" is not used when starting vie init.d script

* added optional parameter 'excludeSystem' to GET /_api/collection
  This parameter can be used to disable returning system collections in the list
  of all collections.

* added AQL functions KEEP() and UNSET()

* fixed issue #348: "HTTP Interface for Administration and Monitoring"
  documentation errors.

* fix stringification of specific positive int64 values. Stringification of int64
  values with the upper 32 bits cleared and the 33rd bit set were broken.

* issue #395:  Collection properties() function should return 'isSystem' for
  Javascript and REST API

* make server stop after upgrade procedure when invoked with `--upgrade option`.
  When started with the `--upgrade` option, the server will perfom
  the upgrade, and then exit with a status code indicating the result of the
  upgrade (0 = success, 1 = failure). To start the server regularly in either
  daemon or console mode, the `--upgrade` option must not be specified.
  This change was introduced to allow init.d scripts check the result of
  the upgrade procedure, even in case an upgrade was successful.
  this was introduced as part of issue #391.

* added AQL function EDGES()

* added more crash-protection when reading corrupted collections at startup

* added documentation for AQL function CONTAINS()

* added AQL function LIKE()

* replaced redundant error return code 1520 (Unable to open collection) with error code
  1203 (Collection not found). These error codes have the same meanings, but one of
  them was returned from AQL queries only, the other got thrown by other parts of
  ArangoDB. Now, error 1203 (Collection not found) is used in AQL too in case a
  non-existing collection is used.

v1.2.beta1 (2013-02-01)
-----------------------

* fixed issue #382: [Documentation error] Maschine... should be Machine...

* unified history file locations for arangod, arangosh, and arangoirb.
  - The readline history for arangod (emergency console) is now stored in file
    $HOME/.arangod. It was stored in $HOME/.arango before.
  - The readline history for arangosh is still stored in $HOME/.arangosh.
  - The readline history for arangoirb is now stored in $HOME/.arangoirb. It was
    stored in $HOME/.arango-mrb before.

* fixed issue #381: _users user should have a unique constraint

* allow negative list indexes in AQL to access elements from the end of a list,
  e.g. ```RETURN values[-1]``` will return the last element of the `values` list.

* collection ids, index ids, cursor ids, and document revision ids created and
  returned by ArangoDB are now returned as strings with numeric content inside.
  This is done to prevent some value overrun/truncation in any part of the
  complete client/server workflow.
  In ArangoDB 1.1 and before, these values were previously returned as
  (potentially very big) integer values. This may cause problems (clipping, overrun,
  precision loss) for clients that do not support big integers natively and store
  such values in IEEE754 doubles internally. This type loses precision after about
  52 bits and is thus not safe to hold an id.
  Javascript and 32 bit-PHP are examples for clients that may cause such problems.
  Therefore, ids are now returned by ArangoDB as strings, with the string
  content being the integer value as before.

  Example for documents ("_rev" attribute):
  - Document returned by ArangoDB 1.1: { "_rev": 1234, ... }
  - Document returned by ArangoDB 1.2: { "_rev": "1234", ... }

  Example for collections ("id" attribute / "_id" property):
  - Collection returned by ArangoDB 1.1: { "id": 9327643, "name": "test", ... }
  - Collection returned by ArangoDB 1.2: { "id": "9327643", "name": "test", ... }

  Example for cursors ("id" attribute):
  - Collection returned by ArangoDB 1.1: { "id": 11734292, "hasMore": true, ... }
  - Collection returned by ArangoDB 1.2: { "id": "11734292", "hasMore": true, ... }

* global variables are not automatically available anymore when starting the
  arangod Javascript emergency console (i.e. ```arangod --console```).

  Especially, the variables `db`, `edges`, and `internal` are not available
  anymore. `db` and `internal` can be made available in 1.2 by
  ```var db = require("org/arangodb").db;``` and
  ```var internal = require("internal");```, respectively.
  The reason for this change is to get rid of global variables in the server
  because this will allow more specific inclusion of functionality.

  For convenience, the global variable `db` is still available by default in
  arangosh. The global variable `edges`, which since ArangoDB 1.1 was kind of
  a redundant wrapper of `db`, has been removed in 1.2 completely.
  Please use `db` instead, and if creating an edge collection, use the explicit
  ```db._createEdgeCollection()``` command.

* issue #374: prevent endless redirects when calling admin interface with
  unexpected URLs

* issue #373: TRAVERSAL() `trackPaths` option does not work. Instead `paths` does work

* issue #358: added support for CORS

* honor optional waitForSync property for document removal, replace, update, and
  save operations in arangosh. The waitForSync parameter for these operations
  was previously honored by the REST API and on the server-side, but not when
  the waitForSync parameter was specified for a document operation in arangosh.

* calls to db.collection.figures() and /_api/collection/<collection>/figures now
  additionally return the number of shapes used in the collection in the
  extra attribute "shapes.count"

* added AQL TRAVERSAL_TREE() function to return a hierarchical result from a traversal

* added AQL TRAVERSAL() function to return the results from a traversal

* added AQL function ATTRIBUTES() to return the attribute names of a document

* removed internal server-side AQL functions from global scope.

  Now the AQL internal functions can only be accessed via the exports of the
  ahuacatl module, which can be included via ```require("org/arangodb/ahuacatl")```.
  It shouldn't be necessary for clients to access this module at all, but
  internal code may use this module.

  The previously global AQL-related server-side functions were moved to the
  internal namespace. This produced the following function name changes on
  the server:

     old name              new name
     ------------------------------------------------------
     AHUACATL_RUN       => require("internal").AQL_QUERY
     AHUACATL_EXPLAIN   => require("internal").AQL_EXPLAIN
     AHUACATL_PARSE     => require("internal").AQL_PARSE

  Again, clients shouldn't have used these functions at all as there is the
  ArangoStatement object to execute AQL queries.

* fixed issue #366: Edges index returns strange description

* added AQL function MATCHES() to check a document against a list of examples

* added documentation and tests for db.collection.removeByExample

* added --progress option for arangoimp. This will show the percentage of the input
  file that has been processed by arangoimp while the import is still running. It can
  be used as a rough indicator of progress for the entire import.

* make the server log documents that cannot be imported via /_api/import into the
  logfile using the warning log level. This may help finding illegal documents in big
  import runs.

* check on server startup whether the database directory and all collection directories
  are writable. if not, the server startup will be aborted. this prevents serious
  problems with collections being non-writable and this being detected at some pointer
  after the server has been started

* allow the following AQL constructs: FUNC(...)[...], FUNC(...).attribute

* fixed issue #361: Bug in Admin Interface. Header disappears when clicking new collection

* Added in-memory only collections

  Added collection creation parameter "isVolatile":
  if set to true, the collection is created as an in-memory only collection,
  meaning that all document data of that collection will reside in memory only,
  and will not be stored permanently to disk.
  This means that all collection data will be lost when the collection is unloaded
  or the server is shut down.
  As this collection type does not have datafile disk overhead for the regular
  document operations, it may be faster than normal disk-backed collections. The
  actual performance gains strongly depend on the underlying OS, filesystem, and
  settings though.
  This collection type should be used for caches only and not for any sensible data
  that cannot be re-created otherwise.
  Some platforms, namely Windows, currently do not support this collection type.
  When creating an in-memory collection on such platform, an error message will be
  returned by ArangoDB telling the user the platform does not support it.

  Note: in-memory collections are an experimental feature. The feature might
  change drastically or even be removed altogether in a future version of ArangoDB.

* fixed issue #353: Please include "pretty print" in Emergency Console

* fixed issue #352: "pretty print" console.log
  This was achieved by adding the dump() function for the "internal" object

* reduced insertion time for edges index
  Inserting into the edges index now avoids costly comparisons in case of a hash
  collision, reducing the prefilling/loading timer for bigger edge collections

* added fulltext queries to AQL via FULLTEXT() function. This allows search
  fulltext indexes from an AQL query to find matching documents

* added fulltext index type. This index type allows indexing words and prefixes of
  words from a specific document attribute. The index can be queries using a
  SimpleQueryFull object, the HTTP REST API at /_api/simple/fulltext, or via AQL

* added collection.revision() method to determine whether a collection has changed.
  The revision method returns a revision string that can be used by client programs
  for equality/inequality comparisons. The value returned by the revision method
  should be treated by clients as an opaque string and clients should not try to
  figure out the sense of the revision id. This is still useful enough to check
  whether data in a collection has changed.

* issue #346: adaptively determine NUMBER_HEADERS_PER_BLOCK

* issue #338: arangosh cursor positioning problems

* issue #326: use limit optimization with filters

* issue #325: use index to avoid sorting

* issue #324: add limit optimization to AQL

* removed arango-password script and added Javascript functionality to add/delete
  users instead. The functionality is contained in module `users` and can be invoked
  as follows from arangosh and arangod:
  * require("users").save("name", "passwd");
  * require("users").replace("name", "newPasswd");
  * require("users").remove("name");
  * require("users").reload();
  These functions are intentionally not offered via the web interface.
  This also addresses issue #313

* changed print output in arangosh and the web interface for JSON objects.
  Previously, printing a JSON object in arangosh resulted in the attribute values
  being printed as proper JSON, but attribute names were printed unquoted and
  unescaped. This was fine for the purpose of arangosh, but lead to invalid
  JSON being produced. Now, arangosh will produce valid JSON that can be used
  to send it back to ArangoDB or use it with arangoimp etc.

* fixed issue #300: allow importing documents via the REST /_api/import API
  from a JSON list, too.
  So far, the API only supported importing from a format that had one JSON object
  on each line. This is sometimes inconvenient, e.g. when the result of an AQL
  query or any other list is to be imported. This list is a JSON list and does not
  necessary have a document per line if pretty-printed.
  arangoimp now supports the JSON list format, too. However, the format requires
  arangoimp and the server to read the entire dataset at once. If the dataset is
  too big (bigger than --max-upload-size) then the import will be rejected. Even if
  increased, the entire list must fit in memory on both the client and the server,
  and this may be more resource-intensive than importing individual lines in chunks.

* removed unused parameter --reuse-ids for arangoimp. This parameter did not have
  any effect in 1.2, was never publicly announced and did evil (TM) things.

* fixed issue #297 (partly): added whitespace between command line and
  command result in arangosh, added shell colors for better usability

* fixed issue #296: system collections not usable from AQL

* fixed issue #295: deadlock on shutdown

* fixed issue #293: AQL queries should exploit edges index

* fixed issue #292: use index when filtering on _key in AQL

* allow user-definable document keys
  users can now define their own document keys by using the _key attribute
  when creating new documents or edges. Once specified, the value of _key is
  immutable.
  The restrictions for user-defined key values are:
  * the key must be at most 254 bytes long
  * it must consist of the letters a-z (lower or upper case), the digits 0-9,
    the underscore (_) or dash (-) characters only
  * any other characters, especially multi-byte sequences, whitespace or
    punctuation characters cannot be used inside key values

  Specifying a document key is optional when creating new documents. If no
  document key is specified, ArangoDB will create a document key itself.
  There are no guarantees about the format and pattern of auto-generated document
  keys other than the above restrictions.
  Clients should therefore treat auto-generated document keys as opaque values.
  Keys can be used to look up and reference documents, e.g.:
  * saving a document: `db.users.save({ "_key": "fred", ... })`
  * looking up a document: `db.users.document("fred")`
  * referencing other documents: `edges.relations.save("users/fred", "users/john", ...)`

  This change is downwards-compatible to ArangoDB 1.1 because in ArangoDB 1.1
  users were not able to define their own keys. If the user does not supply a _key
  attribute when creating a document, ArangoDB 1.2 will still generate a key of
  its own as ArangoDB 1.1 did. However, all documents returned by ArangoDB 1.2 will
  include a _key attribute and clients should be able to handle that (e.g. by
  ignoring it if not needed). Documents returned will still include the _id attribute
  as in ArangoDB 1.1.

* require collection names everywhere where a collection id was allowed in
  ArangoDB 1.1 & 1.0
  This change requires clients to use a collection name in place of a collection id
  at all places the client deals with collections.
  Examples:
  * creating edges: the _from and _to attributes must now contain collection names instead
    of collection ids: `edges.relations.save("test/my-key1", "test/my-key2", ...)`
  * retrieving edges: the returned _from and _to attributes now will contain collection
    names instead of ids, too: _from: `test/fred` instead of `1234/3455`
  * looking up documents: db.users.document("fred") or db._document("users/fred")

  Collection names must be used in REST API calls instead of collection ids, too.
  This change is thus not completely downwards-compatible to ArangoDB 1.1. ArangoDB 1.1
  required users to use collection ids in many places instead of collection names.
  This was unintuitive and caused overhead in cases when just the collection name was
  known on client-side but not its id. This overhead can now be avoided so clients can
  work with the collection names directly. There is no need to work with collection ids
  on the client side anymore.
  This change will likely require adjustments to API calls issued by clients, and also
  requires a change in how clients handle the _id value of returned documents. Previously,
  the _id value of returned documents contained the collection id, a slash separator and
  the document number. Since 1.2, _id will contain the collection name, a slash separator
  and the document key. The same applies to the _from and _to attribute values of edges
  that are returned by ArangoDB.

  Also removed (now unnecessary) location header in responses of the collections REST API.
  The location header was previously returned because it was necessary for clients.
  When clients created a collection, they specified the collection name. The collection
  id was generated on the server, but the client needed to use the server-generated
  collection id for further API calls, e.g. when creating edges etc. Therefore, the
  full collection URL, also containing the collection id, was returned by the server in
  responses to the collection API, in the HTTP location header.
  Returning the location header has become unnecessary in ArangoDB 1.2 because users
  can access collections by name and do not need to care about collection ids.


v1.1.3 (2013-XX-XX)
-------------------

* fix case when an error message was looked up for an error code but no error
  message was found. In this case a NULL ptr was returned and not checked everywhere.
  The place this error popped up was when inserting into a non-unique hash index
  failed with a specific, invalid error code.

* fixed issue #381:  db._collection("_users").getIndexes();

* fixed issue #379: arango-password fatal issue javscript.startup-directory

* fixed issue #372: Command-Line Options for the Authentication and Authorization


v1.1.2 (2013-01-20)
-------------------

* upgraded to mruby 2013-01-20 583983385b81c21f82704b116eab52d606a609f4

* fixed issue #357: Some spelling and grammar errors

* fixed issue #355: fix quotes in pdf manual

* fixed issue #351: Strange arangosh error message for long running query

* fixed randomly hanging connections in arangosh on MacOS

* added "any" query method: this returns a random document from a collection. It
  is also available via REST HTTP at /_api/simple/any.

* added deployment tool

* added getPeerVertex

* small fix for logging of long messages: the last character of log messages longer
  than 256 bytes was not logged.

* fixed truncation of human-readable log messages for web interface: the trailing \0
  byte was not appended for messages longer than 256 bytes

* fixed issue #341: ArangoDB crashes when stressed with Batch jobs
  Contrary to the issue title, this did not have anything to do with batch jobs but
  with too high memory usage. The memory usage of ArangoDB is now reduced for cases
   when there are lots of small collections with few documents each

* started with issue #317: Feature Request (from Google Groups): DATE handling

* backported issue #300: Extend arangoImp to Allow importing resultset-like
  (list of documents) formatted files

* fixed issue #337: "WaitForSync" on new collection does not work on Win/X64

* fixed issue #336: Collections REST API docs

* fixed issue #335: mmap errors due to wrong memory address calculation

* fixed issue #332: arangoimp --use-ids parameter seems to have no impact

* added option '--server.disable-authentication' for arangosh as well. No more passwd
  prompts if not needed

* fixed issue #330: session logging for arangosh

* fixed issue #329: Allow passing script file(s) as parameters for arangosh to run

* fixed issue #328: 1.1 compile warnings

* fixed issue #327: Javascript parse errors in front end


v1.1.1 (2012-12-18)
-------------------

* fixed issue #339: DELETE /_api/cursor/cursor-identifier return incollect errorNum

  The fix for this has led to a signature change of the function actions.resultNotFound().
  The meaning of parameter #3 for This function has changed from the error message string
  to the error code. The error message string is now parameter #4.
  Any client code that uses this function in custom actions must be adjusted.

* fixed issue #321: Problem upgrading arangodb 1.0.4 to 1.1.0 with Homebrew (OSX 10.8.2)

* fixed issue #230: add navigation and search for online documentation

* fixed issue #315: Strange result in PATH

* fixed issue #323: Wrong function returned in error message of AQL CHAR_LENGTH()

* fixed some log errors on startup / shutdown due to pid file handling and changing
  of directories


v1.1.0 (2012-12-05)
-------------------

* WARNING:
  arangod now performs a database version check at startup. It will look for a file
  named "VERSION" in its database directory. If the file is not present, arangod will
  perform an automatic upgrade of the database directory. This should be the normal
  case when upgrading from ArangoDB 1.0 to ArangoDB 1.1.

  If the VERSION file is present but is from an older version of ArangoDB, arangod
  will refuse to start and ask the user to run a manual upgrade first. A manual upgrade
  can be performed by starting arangod with the option `--upgrade`.

  This upgrade procedure shall ensure that users have full control over when they
  perform any updates/upgrades of their data, and can plan backups accordingly. The
  procedure also guarantees that the server is not run without any required system
  collections or with in incompatible data state.

* added AQL function DOCUMENT() to retrieve a document by its _id value

* fixed issue #311: fixed segfault on unload

* fixed issue #309: renamed stub "import" button from web interface

* fixed issue #307: added WaitForSync column in collections list in in web interface

* fixed issue #306: naming in web interface

* fixed issue #304: do not clear AQL query text input when switching tabs in
  web interface

* fixed issue #303: added documentation about usage of var keyword in web interface

* fixed issue #301: PATCH does not work in web interface

# fixed issue #269: fix make distclean & clean

* fixed issue #296: system collections not usable from AQL

* fixed issue #295: deadlock on shutdown

* added collection type label to web interface

* fixed issue #290: the web interface now disallows creating non-edges in edge collections
  when creating collections via the web interface, the collection type must also be
  specified (default is document collection)

* fixed issue #289: tab-completion does not insert any spaces

* fixed issue #282: fix escaping in web interface

* made AQL function NOT_NULL take any number of arguments. Will now return its
  first argument that is not null, or null if all arguments are null. This is downwards
  compatible.

* changed misleading AQL function name NOT_LIST() to FIRST_LIST() and slightly changed
  the behavior. The function will now return its first argument that is a list, or null
  if none of the arguments are lists.
  This is mostly downwards-compatible. The only change to the previous implementation in
  1.1-beta will happen if two arguments were passed and the 1st and 2nd arguments were
  both no lists. In previous 1.1, the 2nd argument was returned as is, but now null
  will be returned.

* add AQL function FIRST_DOCUMENT(), with same behavior as FIRST_LIST(), but working
  with documents instead of lists.

* added UPGRADING help text

* fixed issue #284: fixed Javascript errors when adding edges/vertices without own
  attributes

* fixed issue #283: AQL LENGTH() now works on documents, too

* fixed issue #281: documentation for skip lists shows wrong example

* fixed AQL optimizer bug, related to OR-combined conditions that filtered on the
  same attribute but with different conditions

* fixed issue #277: allow usage of collection names when creating edges
  the fix of this issue also implies validation of collection names / ids passed to
  the REST edge create method. edges with invalid collection ids or names in the
  "from" or "to" values will be rejected and not saved


v1.1.beta2 (2012-11-13)
-----------------------

* fixed arangoirb compilation

* fixed doxygen


v1.1.beta1 (2012-10-24)
-----------------------

* fixed AQL optimizer bug

* WARNING:
  - the user has changed from "arango" to "arangodb", the start script has changed from
    "arangod" to "arangodb", the database directory has changed from "/var/arangodb" to
    "/var/lib/arangodb" to be compliant with various Linux policies

  - In 1.1, we have introduced types for collections: regular documents go into document
    collections, and edges go into edge collections. The prefixing (db.xxx vs. edges.xxx)
    works slightly different in 1.1: edges.xxx can still be used to access collections,
    however, it will not determine the type of existing collections anymore. To create an
    edge collection 1.1, you can use db._createEdgeCollection() or edges._create().
    And there's of course also db._createDocumentCollection().
    db._create() is also still there and will create a document collection by default,
    whereas edges._create() will create an edge collection.

  - the admin web interface that was previously available via the simple URL suffix /
    is now available via a dedicated URL suffix only: /_admin/html
    The reason for this is that routing and URLs are now subject to changes by the end user,
    and only URLs parts prefixed with underscores (e.g. /_admin or /_api) are reserved
    for ArangoDB's internal usage.

* the server now handles requests with invalid Content-Length header values as follows:
  - if Content-Length is negative, the server will respond instantly with HTTP 411
    (length required)

  - if Content-Length is positive but shorter than the supplied body, the server will
    respond with HTTP 400 (bad request)

  - if Content-Length is positive but longer than the supplied body, the server will
    wait for the client to send the missing bytes. The server allows 90 seconds for this
    and will close the connection if the client does not send the remaining data

  - if Content-Length is bigger than the maximum allowed size (512 MB), the server will
    fail with HTTP 413 (request entity too large).

  - if the length of the HTTP headers is greater than the maximum allowed size (1 MB),
    the server will fail with HTTP 431 (request header fields too large)

* issue #265: allow optional base64 encoding/decoding of action response data

* issue #252: create _modules collection using arango-upgrade (note: arango-upgrade was
  finally replaced by the `--upgrade` option for arangod)

* issue #251: allow passing arbitrary options to V8 engine using new command line option:
  --javascript.v8-options. Using this option, the Harmony features or other settings in
  v8 can be enabled if the end user requires them

* issue #248: allow AQL optimizer to pull out completely uncorrelated subqueries to the
  top level, resulting in less repeated evaluation of the subquery

* upgraded to Doxygen 1.8.0

* issue #247: added AQL function MERGE_RECURSIVE

* issue #246: added clear() function in arangosh

* issue #245: Documentation: Central place for naming rules/limits inside ArangoDB

* reduced size of hash index elements by 50 %, allowing more index elements to fit in
  memory

* issue #235: GUI Shell throws Error:ReferenceError: db is not defined

* issue #229: methods marked as "under construction"

* issue #228: remove unfinished APIs (/_admin/config/*)

* having the OpenSSL library installed is now a prerequisite to compiling ArangoDB
  Also removed the --enable-ssl configure option because ssl is always required.

* added AQL functions TO_LIST, NOT_LIST

* issue #224: add optional Content-Id for batch requests

* issue #221: more documentation on AQL explain functionality. Also added
  ArangoStatement.explain() client method

* added db._createStatement() method on server as well (was previously available
  on the client only)

* issue #219: continue in case of "document not found" error in PATHS() function

* issue #213: make waitForSync overridable on specific actions

* changed AQL optimizer to use indexes in more cases. Previously, indexes might
  not have been used when in a reference expression the inner collection was
  specified last. Example: FOR u1 IN users FOR u2 IN users FILTER u1._id == u2._id
  Previously, this only checked whether an index could be used for u2._id (not
  possible). It was not checked whether an index on u1._id could be used (possible).
  Now, for expressions that have references/attribute names on both sides of the
  above as above, indexes are checked for both sides.

* issue #204: extend the CSV import by TSV and by user configurable
  separator character(s)

* issue #180: added support for batch operations

* added startup option --server.backlog-size
  this allows setting the value of the backlog for the listen() system call.
  the default value is 10, the maximum value is platform-dependent

* introduced new configure option "--enable-maintainer-mode" for
  ArangoDB maintainers. this option replaces the previous compile switches
  --with-boost-test, --enable-bison, --enable-flex and --enable-errors-dependency
  the individual configure options have been removed. --enable-maintainer-mode
  turns them all on.

* removed potentially unused configure option --enable-memfail

* fixed issue #197: HTML web interface calls /_admin/user-manager/session

* fixed issue #195: VERSION file in database directory

* fixed issue #193: REST API HEAD request returns a message body on 404

* fixed issue #188: intermittent issues with 1.0.0
  (server-side cursors not cleaned up in all cases, pthreads deadlock issue)

* issue #189: key store should use ISO datetime format bug

* issue #187: run arango-upgrade on server start (note: arango-upgrade was finally
  replaced by the `--upgrade` option for arangod)n

* fixed issue #183: strange unittest error

* fixed issue #182: manual pages

* fixed issue #181: use getaddrinfo

* moved default database directory to "/var/lib/arangodb" in accordance with
  http://www.pathname.com/fhs/pub/fhs-2.3.html

* fixed issue #179: strange text in import manual

* fixed issue #178: test for aragoimp is missing

* fixed issue #177: a misleading error message was returned if unknown variables
  were used in certain positions in an AQL query.

* fixed issue #176: explain how to use AQL from the arangosh

* issue #175: re-added hidden (and deprecated) option --server.http-port. This
  option is only there to be downwards-compatible to Arango 1.0.

* fixed issue #174: missing Documentation for `within`

* fixed issue #170: add db.<coll_name>.all().toArray() to arangosh help screen

* fixed issue #169: missing argument in Simple Queries

* added program arango-upgrade. This program must be run after installing ArangoDB
  and after upgrading from a previous version of ArangoDB. The arango-upgrade script
  will ensure all system collections are created and present in the correct state.
  It will also perform any necessary data updates.
  Note: arango-upgrade was finally replaced by the `--upgrade` option for arangod.

* issue #153: edge collection should be a flag for a collection
  collections now have a type so that the distinction between document and edge
  collections can now be done at runtime using a collection's type value.
  A collection's type can be queried in Javascript using the <collection>.type() method.

  When new collections are created using db._create(), they will be document
  collections by default. When edge._create() is called, an edge collection will be created.
  To explicitly create a collection of a specific/different type, use the methods
  _createDocumentCollection() or _createEdgeCollection(), which are available for
  both the db and the edges object.
  The Javascript objects ArangoEdges and ArangoEdgesCollection have been removed
  completely.
  All internal and test code has been adjusted for this, and client code
  that uses edges.* should also still work because edges is still there and creates
  edge collections when _create() is called.

  INCOMPATIBLE CHANGE: Client code might still need to be changed in the following aspect:
  Previously, collections did not have a type so documents and edges could be inserted
  in the same collection. This is now disallowed. Edges can only be inserted into
  edge collections now. As there were no collection types in 1.0, ArangoDB will perform
  an automatic upgrade when migrating from 1.0 to 1.1.
  The automatic upgrade will check every collection and determine its type as follows:
  - if among the first 50 documents in the collection there are documents with
    attributes "_from" and "_to", the collection is typed as an edge collection
  - if among the first 50 documents in the collection there are no documents with
    attributes "_from" and "_to", the collection is made as a document collection

* issue #150: call V8 garbage collection on server periodically

* issue #110: added support for partial updates

  The REST API for documents now offers an HTTP PATCH method to partially update
  documents. Overwriting/replacing documents is still available via the HTTP PUT method
  as before. The Javascript API in the shell also offers a new update() method in extension to
  the previously existing replace() method.


v1.0.4 (2012-11-12)
-------------------

* issue #275: strange error message in arangosh 1.0.3 at startup


v1.0.3 (2012-11-08)
-------------------

* fixed AQL optimizer bug

* issue #273: fixed segfault in arangosh on HTTP 40x

* issue #265: allow optional base64 encoding/decoding of action response data

* issue #252: _modules collection not created automatically


v1.0.2 (2012-10-22)
-------------------

* repository CentOS-X.Y moved to CentOS-X, same for Debian

* bugfix for rollback from edges

* bugfix for hash indexes

* bugfix for StringBuffer::erase_front

* added autoload for modules

* added AQL function TO_LIST


v1.0.1 (2012-09-30)
-------------------

* draft for issue #165: front-end application howto

* updated mruby to cf8fdea4a6598aa470e698e8cbc9b9b492319d

* fix for issue #190: install doesn't create log directory

* fix for issue #194: potential race condition between creating and dropping collections

* fix for issue #193: REST API HEAD request returns a message body on 404

* fix for issue #188: intermittent issues with 1.0.0

* fix for issue #163: server cannot create collection because of abandoned files

* fix for issue #150: call V8 garbage collection on server periodically


v1.0.0 (2012-08-17)
-------------------

* fix for issue #157: check for readline and ncurses headers, not only libraries


v1.0.beta4 (2012-08-15)
-----------------------

* fix for issue #152: fix memleak for barriers


v1.0.beta3 (2012-08-10)
-----------------------

* fix for issue #151: Memleak, collection data not removed

* fix for issue #149: Inconsistent port for admin interface

* fix for issue #163: server cannot create collection because of abandoned files

* fix for issue #157: check for readline and ncurses headers, not only libraries

* fix for issue #108: db.<collection>.truncate() inefficient

* fix for issue #109: added startup note about cached collection names and how to
  refresh them

* fix for issue #156: fixed memleaks in /_api/import

* fix for issue #59: added tests for /_api/import

* modified return value for calls to /_api/import: now, the attribute "empty" is
  returned as well, stating the number of empty lines in the input. Also changed the
  return value of the error code attribute ("errorNum") from 1100 ("corrupted datafile")
  to 400 ("bad request") in case invalid/unexpected JSON data was sent to the server.
  This error code is more appropriate as no datafile is broken but just input data is
  incorrect.

* fix for issue #152: Memleak for barriers

* fix for issue #151: Memleak, collection data not removed

* value of --database.maximal-journal-size parameter is now validated on startup. If
  value is smaller than the minimum value (currently 1048576), an error is thrown and
  the server will not start. Before this change, the global value of maximal journal
  size was not validated at server start, but only on collection level

* increased sleep value in statistics creation loop from 10 to 500 microseconds. This
  reduces accuracy of statistics values somewhere after the decimal points but saves
  CPU time.

* avoid additional sync() calls when writing partial shape data (attribute name data)
  to disk. sync() will still be called when the shape marker (will be written after
  the attributes) is written to disk

* issue #147: added flag --database.force-sync-shapes to force synching of shape data
  to disk. The default value is true so it is the same behavior as in version 1.0.
  if set to false, shape data is synched to disk if waitForSync for the collection is
  set to true, otherwise, shape data is not synched.

* fix for issue #145: strange issue on Travis: added epsilon for numeric comparison in
  geo index

* fix for issue #136: adjusted message during indexing

* issue #131: added timeout for HTTP keep-alive connections. The default value is 300
  seconds. There is a startup parameter server.keep-alive-timeout to configure the value.
  Setting it to 0 will disable keep-alive entirely on the server.

* fix for issue #137: AQL optimizer should use indexes for ref accesses with
  2 named attributes


v1.0.beta2 (2012-08-03)
-----------------------

* fix for issue #134: improvements for centos RPM

* fixed problem with disable-admin-interface in config file


v1.0.beta1 (2012-07-29)
-----------------------

* fixed issue #118: We need a collection "debugger"

* fixed issue #126: Access-Shaper must be cached

* INCOMPATIBLE CHANGE: renamed parameters "connect-timeout" and "request-timeout"
  for arangosh and arangoimp to "--server.connect-timeout" and "--server.request-timeout"

* INCOMPATIBLE CHANGE: authorization is now required on the server side
  Clients sending requests without HTTP authorization will be rejected with HTTP 401
  To allow backwards compatibility, the server can be started with the option
  "--server.disable-authentication"

* added options "--server.username" and "--server.password" for arangosh and arangoimp
  These parameters must be used to specify the user and password to be used when
  connecting to the server. If no password is given on the command line, arangosh/
  arangoimp will interactively prompt for a password.
  If no user name is specified on the command line, the default user "root" will be
  used.

* added startup option "--server.ssl-cipher-list" to determine which ciphers to
  use in SSL context. also added SSL_OP_CIPHER_SERVER_PREFERENCE to SSL default
  options so ciphers are tried in server and not in client order

* changed default SSL protocol to TLSv1 instead of SSLv2

* changed log-level of SSL-related messages

* added SSL connections if server is compiled with OpenSSL support. Use --help-ssl

* INCOMPATIBLE CHANGE: removed startup option "--server.admin-port".
  The new endpoints feature (see --server.endpoint) allows opening multiple endpoints
  anyway, and the distinction between admin and "other" endpoints can be emulated
  later using privileges.

* INCOMPATIBLE CHANGE: removed startup options "--port", "--server.port", and
  "--server.http-port" for arangod.
  These options have been replaced by the new "--server.endpoint" parameter

* INCOMPATIBLE CHANGE: removed startup option "--server" for arangosh and arangoimp.
  These options have been replaced by the new "--server.endpoint" parameter

* Added "--server.endpoint" option to arangod, arangosh, and arangoimp.
  For arangod, this option allows specifying the bind endpoints for the server
  The server can be bound to one or multiple endpoints at once. For arangosh
  and arangoimp, the option specifies the server endpoint to connect to.
  The following endpoint syntax is currently supported:
  - tcp://host:port or http@tcp://host:port (HTTP over IPv4)
  - tcp://[host]:port or http@tcp://[host]:port (HTTP over IPv6)
  - ssl://host:port or http@tcp://host:port (HTTP over SSL-encrypted IPv4)
  - ssl://[host]:port or http@tcp://[host]:port (HTTP over SSL-encrypted IPv6)
  - unix:///path/to/socket or http@unix:///path/to/socket (HTTP over UNIX socket)

  If no port is specified, the default port of 8529 will be used.

* INCOMPATIBLE CHANGE: removed startup options "--server.require-keep-alive" and
  "--server.secure-require-keep-alive".
  The server will now behave as follows which should be more conforming to the
  HTTP standard:
  * if a client sends a "Connection: close" header, the server will close the
    connection
  * if a client sends a "Connection: keep-alive" header, the server will not
    close the connection
  * if a client does not send any "Connection" header, the server will assume
    "keep-alive" if the request was an HTTP/1.1 request, and "close" if the
    request was an HTTP/1.0 request

* (minimal) internal optimizations for HTTP request parsing and response header
  handling

* fixed Unicode unescaping bugs for \f and surrogate pairs in BasicsC/strings.c

* changed implementation of TRI_BlockCrc32 algorithm to use 8 bytes at a time

* fixed issue #122: arangod doesn't start if <log.file> cannot be created

* fixed issue #121: wrong collection size reported

* fixed issue #98: Unable to change journalSize

* fixed issue #88: fds not closed

* fixed escaping of document data in HTML admin front end

* added HTTP basic authentication, this is always turned on

* added server startup option --server.disable-admin-interface to turn off the
  HTML admin interface

* honor server startup option --database.maximal-journal-size when creating new
  collections without specific journalsize setting. Previously, these
  collections were always created with journal file sizes of 32 MB and the
  --database.maximal-journal-size setting was ignored

* added server startup option --database.wait-for-sync to control the default
  behavior

* renamed "--unit-tests" to "--javascript.unit-tests"


v1.0.alpha3 (2012-06-30)
------------------------

* fixed issue #116: createCollection=create option doesn't work

* fixed issue #115: Compilation issue under OSX 10.7 Lion & 10.8 Mountain Lion
  (homebrew)

* fixed issue #114: image not found

* fixed issue #111: crash during "make unittests"

* fixed issue #104: client.js -> ARANGO_QUIET is not defined


v1.0.alpha2 (2012-06-24)
------------------------

* fixed issue #112: do not accept document with duplicate attribute names

* fixed issue #103: Should we cleanup the directory structure

* fixed issue #100: "count" attribute exists in cursor response with "count:
  false"

* fixed issue #84 explain command

* added new MRuby version (2012-06-02)

* added --log.filter

* cleanup of command line options:
** --startup.directory => --javascript.startup-directory
** --quite => --quiet
** --gc.interval => --javascript.gc-interval
** --startup.modules-path => --javascript.modules-path
** --action.system-directory => --javascript.action-directory
** --javascript.action-threads => removed (is now the same pool as --server.threads)

* various bug-fixes

* support for import

* added option SKIP_RANGES=1 for make unittests

* fixed several range-related assertion failures in the AQL query optimizer

* fixed AQL query optimizations for some edge cases (e.g. nested subqueries with
  invalid constant filter expressions)


v1.0.alpha1 (2012-05-28)
------------------------

Alpha Release of ArangoDB 1.0<|MERGE_RESOLUTION|>--- conflicted
+++ resolved
@@ -1,9 +1,8 @@
 devel
 -----
 
-<<<<<<< HEAD
 * UI: using default user database api during database creation now
-=======
+
 * UI: the graph viewer backend now picks one random start vertex of the
   first 1000 documents instead of calling any(). The implementation of
   any is known to scale bad on huge collections with rocksdb.
@@ -28,7 +27,6 @@
 
 * added options `--encryption.keyfile` and `--encryption.key-generator` to arangodump
   and arangorestore
->>>>>>> a0fd2b7c
 
 * removed `--recycle-ids` option for arangorestore
 

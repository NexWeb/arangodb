devel
-----

<<<<<<< HEAD
* UI: the graph viewer backend now picks one random start vertex of the
  first 1000 documents instead of calling any(). The implementation of
  any is known to scale bad on huge collections with rocksdb.
=======
* UI: added not found views for documents and collections

* UI: edge collections were wrongly added to from and to vertices select box during graph creation

* fixed issue #3640: limit in subquery
>>>>>>> 879876c7

* UI: the graph viewer now displays updated label values correctly.
  Additionally the included node/edge editor now closes automatically
	after a successful node/edge update.

* UI: document/edge editor now remembering their modes (e.g. code or tree)

* UI: optimized error messages for invalid graph definitions. Also fixed a
  graph renderer cleanrenderer cleanup error.

* UI: added a delay within the graph viewer while changing the colors of the
  graph. Necessary due different browser behaviour.

* added options `--encryption.keyfile` and `--encryption.key-generator` to arangodump
  and arangorestore

* removed `--recycle-ids` option for arangorestore

  using that option could have led to problems on the restore, with potential
  id conflicts between the originating server (the source dump server) and the
  target server (the restore server)

* add readonly mode REST API

* allow compilation of ArangoDB source code with g++ 7

* upgrade minimum required g++ compiler version to g++ 5.4
  That means ArangoDB source code will not compile with g++ 4.x or g++ < 5.4 anymore.

* AQL: during a traversal if a vertex is not found. It will not print an ERROR to the log and continue
  with a NULL value, but will register a warning at the query and continue with a NULL value.
  The situation is not desired as an ERROR as ArangoDB can store edges pointing to non-existing
  vertex which is perfectly valid, but it may be a n issue on the data model, so users
  can directly see it on the query now and do not "by accident" have to check the LOG output.

* potential fix for issue #3562: Document WITHIN_RECTANGLE not found

* introduce `enforceReplicationFactor` attribute for creating collections:
  this optional parameter controls if the coordinator should bail out during collection
  creation if there are not enough DBServers available for the desired `replicationFactor`.

* fixed issue #3516: Show execution time in arangosh

  this change adds more dynamic prompt components for arangosh
  The following components are now available for dynamic prompts,
  settable via the `--console.prompt` option in arangosh:

  - '%t': current time as timestamp
  - '%p': duration of last command in seconds
  - '%d': name of current database
  - '%e': current endpoint
  - '%E': current endpoint without protocol
  - '%u': current user

  The time a command takes can be displayed easily by starting arangosh with `--console.prompt "%p> "`.

* make the ArangoShell refill its collection cache when a yet-unknown collection
  is first accessed. This fixes the following problem:

      arangosh1> db._collections();  // shell1 lists all collections
      arangosh2> db._create("test"); // shell2 now creates a new collection 'test'
      arangosh1> db.test.insert({}); // shell1 is not aware of the collection created
                                     // in shell2, so the insert will fail

* make AQL `DISTINCT` not change the order of the results it is applied on

* incremental transfer of initial collection data now can handle partial
  responses for a chunk, allowing the leader/master to send smaller chunks
  (in terms of HTTP response size) and limit memory usage

  this optimization is only active if client applications send the "offset" parameter
  in their requests to PUT `/_api/replication/keys/<id>?type=docs`

* initial creation of shards for cluster collections is now faster with
  `replicationFactor` values bigger than 1. this is achieved by an optimization
  for the case when the collection on the leader is still empty

* potential fix for issue #3517: several "filesystem full" errors in logs
  while there's a lot of disk space

* added C++ implementations for AQL function `SUBSTRING()`, `LEFT()`, `RIGHT()` and `TRIM()`

* show C++ function name of call site in ArangoDB log output

  this requires option `--log.line-number` to be set to *true*

* UI: added word wrapping to query editor

* UI: fixed wrong user attribute name validation, issue #3228

* make AQL return a proper error message in case of a unique key constraint
  violation. previously it only returned the generic "unique constraint violated"
  error message but omitted the details about which index caused the problem.

  This addresses https://stackoverflow.com/questions/46427126/arangodb-3-2-unique-constraint-violation-id-or-key

* added option `--server.local-authentication`

* UI: added user roles

* added config option `--log.color` to toggle colorful logging to terminal

* added config option `--log.thread-name` to additionally log thread names

* usernames must not start with `:role:`, added new options:
    --server.authentication-timeout
    --ldap.roles-attribute-name
    --ldap.roles-transformation
    --ldap.roles-search
    --ldap.superuser-role
    --ldap.roles-include
    --ldap.roles-exclude

* performance improvements for full collection scans and a few other operations
  in MMFiles engine

* added `--rocksdb.encryption-key-generator` for enterprise

* removed `--compat28` parameter from arangodump and replication API

  older ArangoDB versions will no longer be supported by these tools.

* increase the recommended value for `/proc/sys/vm/max_map_count` to a value
  eight times as high as the previous recommended value. Increasing the
  values helps to prevent an ArangoDB server from running out of memory mappings.

  The raised minimum recommended value may lead to ArangoDB showing some startup
  warnings as follows:

      WARNING {memory} maximum number of memory mappings per process is 65530, which seems too low. it is recommended to set it to at least 512000
      WARNING {memory} execute 'sudo sysctl -w "vm.max_map_count=512000"'


v3.2.7 (2017-11-13)
-------------------

* Cluster customers, which have upgraded from 3.1 to 3.2 need to upgrade
  to 3.2.7. The cluster supervision is otherwise not operational.

* Fixed issue #3597: AQL with path filters returns unexpected results
  In some cases breadth first search in combination with vertex filters
  yields wrong result, the filter was not applied correctly.

* fixed some undefined behavior in some internal value caches for AQL GatherNodes
  and SortNodes, which could have led to sorted results being effectively not
  correctly sorted.

* make the replication applier for the RocksDB engine start automatically after a
  restart of the server if the applier was configured with its `autoStart` property
  set to `true`. previously the replication appliers were only automatically restarted
  at server start for the MMFiles engine.

* fixed arangodump batch size adaptivity in cluster mode and upped default batch size
  for arangodump

  these changes speed up arangodump in cluster context

* smart graphs now return a proper inventory in response to replication inventory
  requests

* fixed issue #3618: Inconsistent behavior of OR statement with object bind parameters

* only users with read/write rights on the "_system" database can now execute
  "_admin/shutdown" as well as modify properties of the write-ahead log (WAL)

* increase default maximum number of V8 contexts to at least 16 if not explicitly
  configured otherwise.
  the procedure for determining the actual maximum value of V8 contexts is unchanged
  apart from the value `16` and works as follows:
  - if explicitly set, the value of the configuration option `--javascript.v8-contexts`
    is used as the maximum number of V8 contexts
  - when the option is not set, the maximum number of V8 contexts is determined
    by the configuration option `--server.threads` if that option is set. if
    `--server.threads` is not set, then the maximum number of V8 contexts is the
    server's reported hardware concurrency (number of processors visible
    to the arangod process). if that would result in a maximum value of less than 16
    in any of these two cases, then the maximum value will be increased to 16.

* fixed issue #3447: ArangoError 1202: AQL: NotFound: (while executing) when
  updating collection

* potential fix for issue #3581: Unexpected "rocksdb unique constraint
  violated" with unique hash index

* fixed geo index optimizer rule for geo indexes with a single (array of coordinates)
  attribute.

* improved the speed of the shards overview in cluster (API endpoint /_api/cluster/shardDistribution API)
  It is now guaranteed to return after ~2 seconds even if the entire cluster is unresponsive.

* fix agency precondition check for complex objects
  this fixes issues with several CAS operations in the agency

* several fixes for agency restart and shutdown

* the cluster-internal representation of planned collection objects is now more
  lightweight than before, using less memory and not allocating any cache for indexes
  etc.

* fixed issue #3403: How to kill long running AQL queries with the browser console's
  AQL (display issue)

* fixed issue #3549: server reading ENGINE config file fails on common standard
  newline character

* UI: fixed error notifications for collection modifications

* several improvements for the truncate operation on collections:

  * the timeout for the truncate operation was increased in cluster mode in
    order to prevent too frequent "could not truncate collection" errors

  * after a truncate operation, collections in MMFiles still used disk space.
    to reclaim disk space used by truncated collection, the truncate actions
    in the web interface and from the ArangoShell now issue an extra WAL flush
    command (in cluster mode, this command is also propagated to all servers).
    the WAL flush allows all servers to write out any pending operations into the
    datafiles of the truncated collection. afterwards, a final journal rotate
    command is sent, which enables the compaction to entirely remove all datafiles
    and journals for the truncated collection, so that all disk space can be
    reclaimed

  * for MMFiles a special method will be called after a truncate operation so that
    all indexes of the collection can free most of their memory. previously some
    indexes (hash and skiplist indexes) partially kept already allocated memory
    in order to avoid future memory allocations

  * after a truncate operation in the RocksDB engine, an additional compaction
    will be triggered for the truncated collection. this compaction removes all
    deletions from the key space so that follow-up scans over the collection's key
    range do not have to filter out lots of already-removed values

  These changes make truncate operations potentially more time-consuming than before,
  but allow for memory/disk space savings afterwards.

* enable JEMalloc background threads for purging and returning unused memory
  back to the operating system (Linux only)

  JEMalloc will create its background threads on demand. The number of background
  threads is capped by the number of CPUs or active arenas. The background threads run
  periodically and purge unused memory pages, allowing memory to be returned to the
  operating system.

  This change will make the arangod process create several additional threads.
  It is accompanied by an increased `TasksMax` value in the systemd service configuration
  file for the arangodb3 service.

* upgraded bundled V8 engine to bugfix version v5.7.492.77

  this upgrade fixes a memory leak in upstream V8 described in
  https://bugs.chromium.org/p/v8/issues/detail?id=5945 that will result in memory
  chunks only getting uncommitted but not unmapped


v3.2.6 (2017-10-26)
-------------------

* UI: fixed event cleanup in cluster shards view

* UI: reduced cluster dashboard api calls

* fixed a permission problem that prevented collection contents to be displayed
  in the web interface

* removed posix_fadvise call from RocksDB's PosixSequentialFile::Read(). This is
  consistent with Facebook PR 2573 (#3505)

  this fix should improve the performance of the replication with the RocksDB
  storage engine

* allow changing of collection replication factor for existing collections

* UI: replicationFactor of a collection is now changeable in a cluster
  environment

* several fixes for the cluster agency

* fixed undefined behavior in the RocksDB-based geo index

* fixed Foxxmaster failover

* purging or removing the Debian/Ubuntu arangodb3 packages now properly stops
  the arangod instance before actuallying purging or removing


v3.2.5 (2017-10-16)
-------------------

* general-graph module and _api/gharial now accept cluster options
  for collection creation. It is now possible to set replicationFactor and
  numberOfShards for all collections created via this graph object.
  So adding a new collection will not result in a singleShard and
  no replication anymore.

* fixed issue #3408: Hard crash in query for pagination

* minimum number of V8 contexts in console mode must be 2, not 1. this is
  required to ensure the console gets one dedicated V8 context and all other
  operations have at least one extra context. This requirement was not enforced
  anymore.

* fixed issue #3395: AQL: cannot instantiate CollectBlock with undetermined
  aggregation method

* UI: fixed wrong user attribute name validation, issue #3228

* fix potential overflow in CRC marker check when a corrupted CRC marker
  is found at the very beginning of an MMFiles datafile

* UI: fixed unresponsive events in cluster shards view

* Add statistics about the V8 context counts and number of available/active/busy
  threads we expose through the server statistics interface.


v3.2.4 (2017-09-26)
-------------------

* UI: no default index selected during index creation

* UI: added replicationFactor option during SmartGraph creation

* make the MMFiles compactor perform less writes during normal compaction
  operation

  This partially fixes issue #3144

* make the MMFiles compactor configurable

  The following options have been added:

* `--compaction.db-sleep-time`: sleep interval between two compaction runs
    (in s)
  * `--compaction.min-interval"`: minimum sleep time between two compaction
     runs (in s)
  * `--compaction.min-small-data-file-size`: minimal filesize threshold
    original datafiles have to be below for a compaction
  * `--compaction.dead-documents-threshold`: minimum unused count of documents
    in a datafile
  * `--compaction.dead-size-threshold`: how many bytes of the source data file
    are allowed to be unused at most
  * `--compaction.dead-size-percent-threshold`: how many percent of the source
    datafile should be unused at least
  * `--compaction.max-files`: Maximum number of files to merge to one file
  * `--compaction.max-result-file-size`: how large may the compaction result
    file become (in bytes)
  * `--compaction.max-file-size-factor`: how large the resulting file may
    be in comparison to the collection's `--database.maximal-journal-size' setting`

* fix downwards-incompatibility in /_api/explain REST handler

* fix Windows implementation for fs.getTempPath() to also create a
  sub-directory as we do on linux

* fixed a multi-threading issue in cluster-internal communication

* performance improvements for traversals and edge lookups

* removed internal memory zone handling code. the memory zones were a leftover
  from the early ArangoDB days and did not provide any value in the current
  implementation.

* (Enterprise only) added `skipInaccessibleCollections` option for AQL queries:
  if set, AQL queries (especially graph traversals) will treat collections to
  which a user has no access rights to as if these collections were empty.

* adjusted scheduler thread handling to start and stop less threads in
  normal operations

* leader-follower replication catchup code has been rewritten in C++

* early stage AQL optimization now also uses the C++ implementations of
  AQL functions if present. Previously it always referred to the JavaScript
  implementations and ignored the C++ implementations. This change gives
  more flexibility to the AQL optimizer.

* ArangoDB tty log output is now colored for log messages with levels
  FATAL, ERR and WARN.

* changed the return values of AQL functions `REGEX_TEST` and `REGEX_REPLACE`
  to `null` when the input regex is invalid. Previous versions of ArangoDB
  partly returned `false` for invalid regexes and partly `null`.

* added `--log.role` option for arangod

  When set to `true`, this option will make the ArangoDB logger print a single
  character with the server's role into each logged message. The roles are:

  - U: undefined/unclear (used at startup)
  - S: single server
  - C: coordinator
  - P: primary
  - A: agent

  The default value for this option is `false`, so no roles will be logged.


v3.2.3 (2017-09-07)
-------------------

* fixed issue #3106: orphan collections could not be registered in general-graph module

* fixed wrong selection of the database inside the internal cluster js api

* added startup option `--server.check-max-memory-mappings` to make arangod check
  the number of memory mappings currently used by the process and compare it with
  the maximum number of allowed mappings as determined by /proc/sys/vm/max_map_count

  The default value is `true`, so the checks will be performed. When the current
  number of mappings exceeds 90% of the maximum number of mappings, the creation
  of further V8 contexts will be deferred.

  Note that this option is effective on Linux systems only.

* arangoimp now has a `--remove-attribute` option

* added V8 context lifetime control options
  `--javascript.v8-contexts-max-invocations` and `--javascript.v8-contexts-max-age`

  These options allow specifying after how many invocations a used V8 context is
  disposed, or after what time a V8 context is disposed automatically after its
  creation. If either of the two thresholds is reached, an idl V8 context will be
  disposed.

  The default value of `--javascript.v8-contexts-max-invocations` is 0, meaning that
  the maximum number of invocations per context is unlimited. The default value
  for `--javascript.v8-contexts-max-age` is 60 seconds.

* fixed wrong UI cluster health information

* fixed issue #3070: Add index in _jobs collection

* fixed issue #3125: HTTP Foxx API JSON parsing

* fixed issue #3120: Foxx queue: job isn't running when server.authentication = true

* fixed supervision failure detection and handling, which happened with simultaneous
  agency leadership change


v3.2.2 (2017-08-23)
-------------------

* make "Rebalance shards" button work in selected database only, and not make
  it rebalance the shards of all databases

* fixed issue #2847: adjust the response of the DELETE `/_api/users/database/*` calls

* fixed issue #3075: Error when upgrading arangoDB on linux ubuntu 16.04

* fixed a buffer overrun in linenoise console input library for long input strings

* increase size of the linenoise input buffer to 8 KB

* abort compilation if the detected GCC or CLANG isn't in the range of compilers
  we support

* fixed spurious cluster hangups by always sending AQL-query related requests
  to the correct servers, even after failover or when a follower drops

  The problem with the previous shard-based approach was that responsibilities
  for shards may change from one server to another at runtime, after the query
  was already instanciated. The coordinator and other parts of the query then
  sent further requests for the query to the servers now responsible for the
  shards.
  However, an AQL query must send all further requests to the same servers on
  which the query was originally instanciated, even in case of failover.
  Otherwise this would potentially send requests to servers that do not know
  about the query, and would also send query shutdown requests to the wrong
  servers, leading to abandoned queries piling up and using resources until
  they automatically time out.

* fixed issue with RocksDB engine acquiring the collection count values too
  early, leading to the collection count values potentially being slightly off
  even in exclusive transactions (for which the exclusive access should provide
  an always-correct count value)

* fixed some issues in leader-follower catch-up code, specifically for the
  RocksDB engine

* make V8 log fatal errors to syslog before it terminates the process.
  This change is effective on Linux only.

* fixed issue with MMFiles engine creating superfluous collection journals
  on shutdown

* fixed issue #3067: Upgrade from 3.2 to 3.2.1 reset autoincrement keys

* fixed issue #3044: ArangoDB server shutdown unexpectedly

* fixed issue #3039: Incorrect filter interpretation

* fixed issue #3037: Foxx, internal server error when I try to add a new service

* improved MMFiles fulltext index document removal performance
  and fulltext index query performance for bigger result sets

* ui: fixed a display bug within the slow and running queries view

* ui: fixed a bug when success event triggers twice in a modal

* ui: fixed the appearance of the documents filter

* ui: graph vertex collections not restricted to 10 anymore

* fixed issue #2835: UI detection of JWT token in case of server restart or upgrade

* upgrade jemalloc version to 5.0.1

  This fixes problems with the memory allocator returing "out of memory" when
  calling munmap to free memory in order to return it to the OS.

  It seems that calling munmap on Linux can increase the number of mappings, at least
  when a region is partially unmapped. This can lead to the process exceeding its
  maximum number of mappings, and munmap and future calls to mmap returning errors.

  jemalloc version 5.0.1 does not have the `--enable-munmap` configure option anymore,
  so the problem is avoided. To return memory to the OS eventually, jemalloc 5's
  background purge threads are used on Linux.

* fixed issue #2978: log something more obvious when you log a Buffer

* fixed issue #2982: AQL parse error?

* fixed issue #3125: HTTP Foxx API Json parsing

v3.2.1 (2017-08-09)
-------------------

* added C++ implementations for AQL functions `LEFT()`, `RIGHT()` and `TRIM()`

* fixed docs for issue #2968: Collection _key autoincrement value increases on error

* fixed issue #3011: Optimizer rule reduce-extraction-to-projection breaks queries

* Now allowing to restore users in a sharded environment as well
  It is still not possible to restore collections that are sharded
  differently than by _key.

* fixed an issue with restoring of system collections and user rights.
  It was not possible to restore users into an authenticated server.

* fixed issue #2977: Documentation for db._createDatabase is wrong

* ui: added bind parameters to slow query history view

* fixed issue #1751: Slow Query API should provide bind parameters, webui should display them

* ui: fixed a bug when moving multiple documents was not possible

* fixed docs for issue #2968: Collection _key autoincrement value increases on error

* AQL CHAR_LENGTH(null) returns now 0. Since AQL TO_STRING(null) is '' (string of length 0)

* ui: now supports single js file upload for Foxx services in addition to zip files

* fixed a multi-threading issue in the agency when callElection was called
  while the Supervision was calling updateSnapshot

* added startup option `--query.tracking-with-bindvars`

  This option controls whether the list of currently running queries
  and the list of slow queries should contain the bind variables used
  in the queries or not.

  The option can be changed at runtime using the commands

      // enables tracking of bind variables
      // set to false to turn tracking of bind variables off
      var value = true;
      require("@arangodb/aql/queries").properties({
        trackBindVars: value
      });

* index selectivity estimates are now available in the cluster as well

* fixed issue #2943: loadIndexesIntoMemory not returning the same structure
  as the rest of the collection APIs

* fixed issue #2949: ArangoError 1208: illegal name

* fixed issue #2874: Collection properties do not return `isVolatile`
  attribute

* potential fix for issue #2939: Segmentation fault when starting
  coordinator node

* fixed issue #2810: out of memory error when running UPDATE/REPLACE
  on medium-size collection

* fix potential deadlock errors in collector thread

* disallow the usage of volatile collections in the RocksDB engine
  by throwing an error when a collection is created with attribute
  `isVolatile` set to `true`.
  Volatile collections are unsupported by the RocksDB engine, so
  creating them should not succeed and silently create a non-volatile
  collection

* prevent V8 from issuing SIGILL instructions when it runs out of memory

  Now arangod will attempt to log a FATAL error into its logfile in case V8
  runs out of memory. In case V8 runs out of memory, it will still terminate the
  entire process. But at least there should be something in the ArangoDB logs
  indicating what the problem was. Apart from that, the arangod process should
  now be exited with SIGABRT rather than SIGILL as it shouldn't return into the
  V8 code that aborted the process with `__builtin_trap`.

  this potentially fixes issue #2920: DBServer crashing automatically post upgrade to 3.2

* Foxx queues and tasks now ensure that the scripts in them run with the same
  permissions as the Foxx code who started the task / queue

* fixed issue #2928: Offset problems

* fixed issue #2876: wrong skiplist index usage in edge collection

* fixed issue #2868: cname missing from logger-follow results in rocksdb

* fixed issue #2889: Traversal query using incorrect collection id

* fixed issue #2884: AQL traversal uniqueness constraints "propagating" to other traversals? Weird results

* arangoexport: added `--query` option for passing an AQL query to export the result

* fixed issue #2879: No result when querying for the last record of a query

* ui: allows now to edit default access level for collections in database
  _system for all users except the root user.

* The _users collection is no longer accessible outside the arngod process, _queues is always read-only

* added new option "--rocksdb.max-background-jobs"

* removed options "--rocksdb.max-background-compactions", "--rocksdb.base-background-compactions" and "--rocksdb.max-background-flushes"

* option "--rocksdb.compaction-read-ahead-size" now defaults to 2MB

* change Windows build so that RocksDB doesn't enforce AVX optimizations by default
  This fixes startup crashes on servers that do not have AVX CPU extensions

* speed up RocksDB secondary index creation and dropping

* removed RocksDB note in Geo index docs


v3.2.0 (2017-07-20)
-------------------

* fixed UI issues

* fixed multi-threading issues in Pregel

* fixed Foxx resilience

* added command-line option `--javascript.allow-admin-execute`

  This option can be used to control whether user-defined JavaScript code
  is allowed to be executed on server by sending via HTTP to the API endpoint
  `/_admin/execute`  with an authenticated user account.
  The default value is `false`, which disables the execution of user-defined
  code. This is also the recommended setting for production. In test environments,
  it may be convenient to turn the option on in order to send arbitrary setup
  or teardown commands for execution on the server.


v3.2.beta6 (2017-07-18)
-----------------------

* various bugfixes


v3.2.beta5 (2017-07-16)
-----------------------

* numerous bugfixes


v3.2.beta4 (2017-07-04)
-----------------------

* ui: fixed document view _from and _to linking issue for special characters

* added function `db._parse(query)` for parsing an AQL query and returning information about it

* fixed one medium priority and two low priority security user interface
  issues found by owasp zap.

* ui: added index deduplicate options

* ui: fixed renaming of collections for the rocksdb storage engine

* documentation and js fixes for secondaries

* RocksDB storage format was changed, users of the previous beta/alpha versions
  must delete the database directory and re-import their data

* enabled permissions on database and collection level

* added and changed some user related REST APIs
    * added `PUT /_api/user/{user}/database/{database}/{collection}` to change collection permission
    * added `GET /_api/user/{user}/database/{database}/{collection}`
    * added optional `full` parameter to the `GET /_api/user/{user}/database/` REST call

* added user functions in the arangoshell `@arangodb/users` module
    * added `grantCollection` and `revokeCollection` functions
    * added `permission(user, database, collection)` to retrieve collection specific rights

* added "deduplicate" attribute for array indexes, which controls whether inserting
  duplicate index values from the same document into a unique array index will lead to
  an error or not:

      // with deduplicate = true, which is the default value:
      db._create("test");
      db.test.ensureIndex({ type: "hash", fields: ["tags[*]"], deduplicate: true });
      db.test.insert({ tags: ["a", "b"] });
      db.test.insert({ tags: ["c", "d", "c"] }); // will work, because deduplicate = true
      db.test.insert({ tags: ["a"] }); // will fail

      // with deduplicate = false
      db._create("test");
      db.test.ensureIndex({ type: "hash", fields: ["tags[*]"], deduplicate: false });
      db.test.insert({ tags: ["a", "b"] });
      db.test.insert({ tags: ["c", "d", "c"] }); // will not work, because deduplicate = false
      db.test.insert({ tags: ["a"] }); // will fail

  The "deduplicate" attribute is now also accepted by the index creation HTTP
  API endpoint POST /_api/index and is returned by GET /_api/index.

* added optimizer rule "remove-filters-covered-by-traversal"

* Debian/Ubuntu installer: make messages about future package upgrades more clear

* fix a hangup in VST

  The problem happened when the two first chunks of a VST message arrived
  together on a connection that was newly switched to VST.

* fix deletion of outdated WAL files in RocksDB engine

* make use of selectivity estimates in hash, skiplist and persistent indexes
  in RocksDB engine

* changed VM overcommit recommendation for user-friendliness

* fix a shutdown bug in the cluster: a destroyed query could still be active

* do not terminate the entire server process if a temp file cannot be created
  (Windows only)

* fix log output in the front-end, it stopped in case of too many messages


v3.2.beta3 (2017-06-27)
-----------------------

* numerous bugfixes


v3.2.beta2 (2017-06-20)
-----------------------

* potentially fixed issue #2559: Duplicate _key generated on insertion

* fix invalid results (too many) when a skipping LIMIT was used for a
  traversal. `LIMIT x` or `LIMIT 0, x` were not affected, but `LIMIT s, x`
  may have returned too many results

* fix races in SSL communication code

* fix invalid locking in JWT authentication cache, which could have
  crashed the server

* fix invalid first group results for sorted AQL COLLECT when LIMIT
  was used

* fix potential race, which could make arangod hang on startup

* removed `exception` field from transaction error result; users should throw
  explicit `Error` instances to return custom exceptions (addresses issue #2561)

* fixed issue #2613: Reduce log level when Foxx manager tries to self heal missing database

* add a read only mode for users and collection level authorization

* removed `exception` field from transaction error result; users should throw
  explicit `Error` instances to return custom exceptions (addresses issue #2561)

* fixed issue #2677: Foxx disabling development mode creates non-deterministic service bundle

* fixed issue #2684: Legacy service UI not working


v3.2.beta1 (2017-06-12)
-----------------------

* provide more context for index errors (addresses issue #342)

* arangod now validates several OS/environment settings on startup and warns if
  the settings are non-ideal. Most of the checks are executed on Linux systems only.

* fixed issue #2515: The replace-or-with-in optimization rule might prevent use of indexes

* added `REGEX_REPLACE` AQL function

* the RocksDB storage format was changed, users of the previous alpha versions
  must delete the database directory and re-import their data

* added server startup option `--query.fail-on-warning`

  setting this option to `true` will abort any AQL query with an exception if
  it causes a warning at runtime. The value can be overridden per query by
  setting the `failOnWarning` attribute in a query's options.

* added --rocksdb.num-uncompressed-levels to adjust number of non-compressed levels

* added checks for memory managment and warn (i. e. if hugepages are enabled)

* set default SSL cipher suite string to "HIGH:!EXPORT:!aNULL@STRENGTH"

* fixed issue #2469: Authentication = true does not protect foxx-routes

* fixed issue #2459: compile success but can not run with rocksdb

* `--server.maximal-queue-size` is now an absolute maximum. If the queue is
  full, then 503 is returned. Setting it to 0 means "no limit".

* (Enterprise only) added authentication against an LDAP server

* fixed issue #2083: Foxx services aren't distributed to all coordinators

* fixed issue #2384: new coordinators don't pick up existing Foxx services

* fixed issue #2408: Foxx service validation causes unintended side-effects

* extended HTTP API with routes for managing Foxx services

* added distinction between hasUser and authorized within Foxx
  (cluster internal requests are authorized requests but don't have a user)

* arangoimp now has a `--threads` option to enable parallel imports of data

* PR #2514: Foxx services that can't be fixed by self-healing now serve a 503 error

* added `time` function to `@arangodb` module


v3.2.alpha4 (2017-04-25)
------------------------

* fixed issue #2450: Bad optimization plan on simple query

* fixed issue #2448: ArangoDB Web UI takes no action when Delete button is clicked

* fixed issue #2442: Frontend shows already deleted databases during login

* added 'x-content-type-options: nosniff' to avoid MSIE bug

* set default value for `--ssl.protocol` from TLSv1 to TLSv1.2.

* AQL breaking change in cluster:
  The SHORTEST_PATH statement using edge-collection names instead
  of a graph name now requires to explicitly name the vertex-collection names
  within the AQL query in the cluster. It can be done by adding `WITH <name>`
  at the beginning of the query.

  Example:
  ```
  FOR v,e IN OUTBOUND SHORTEST_PATH @start TO @target edges [...]
  ```

  Now has to be:

  ```
  WITH vertices
  FOR v,e IN OUTBOUND SHORTEST_PATH @start TO @target edges [...]
  ```

  This change is due to avoid dead-lock sitations in clustered case.
  An error stating the above is included.

* add implicit use of geo indexes when using SORT/FILTER in AQL, without
  the need to use the special-purpose geo AQL functions `NEAR` or `WITHIN`.

  the special purpose `NEAR` AQL function can now be substituted with the
  following AQL (provided there is a geo index present on the `doc.latitude`
  and `doc.longitude` attributes):

      FOR doc in geoSort
        SORT DISTANCE(doc.latitude, doc.longitude, 0, 0)
        LIMIT 5
        RETURN doc

  `WITHIN` can be substituted with the following AQL:

      FOR doc in geoFilter
        FILTER DISTANCE(doc.latitude, doc.longitude, 0, 0) < 2000
        RETURN doc

  Compared to using the special purpose AQL functions this approach has the
  advantage that it is more composable, and will also honor any `LIMIT` values
  used in the AQL query.

* potential fix for shutdown hangs on OSX

* added KB, MB, GB prefix for integer parameters, % for integer parameters
  with a base value

* added JEMALLOC 4.5.0

* added `--vm.resident-limit` and `--vm.path` for file-backed memory mapping
  after reaching a configurable maximum RAM size

* try recommended limit for file descriptors in case of unlimited
  hard limit

* issue #2413: improve logging in case of lock timeout and deadlocks

* added log topic attribute to /_admin/log api

* removed internal build option `USE_DEV_TIMERS`

  Enabling this option activated some proprietary timers for only selected
  events in arangod. Instead better use `perf` to gather timings.


v3.2.alpha3 (2017-03-22)
------------------------

* increase default collection lock timeout from 30 to 900 seconds

* added function `db._engine()` for retrieval of storage engine information at
  server runtime

  There is also an HTTP REST handler at GET /_api/engine that returns engine
  information.

* require at least cmake 3.2 for building ArangoDB

* make arangod start with less V8 JavaScript contexts

  This speeds up the server start (a little bit) and makes it use less memory.
  Whenever a V8 context is needed by a Foxx action or some other operation and
  there is no usable V8 context, a new one will be created dynamically now.

  Up to `--javascript.v8-contexts` V8 contexts will be created, so this option
  will change its meaning. Previously as many V8 contexts as specified by this
  option were created at server start, and the number of V8 contexts did not
  change at runtime. Now up to this number of V8 contexts will be in use at the
  same time, but the actual number of V8 contexts is dynamic.

  The garbage collector thread will automatically delete unused V8 contexts after
  a while. The number of spare contexts will go down to as few as configured in
  the new option `--javascript.v8-contexts-minimum`. Actually that many V8 contexts
  are also created at server start.

  The first few requests in new V8 contexts will take longer than in contexts
  that have been there already. Performance may therefore suffer a bit for the
  initial requests sent to ArangoDB or when there are only few but performance-
  critical situations in which new V8 contexts will be created. If this is a
  concern, it can easily be fixed by setting `--javascipt.v8-contexts-minimum`
  and `--javascript.v8-contexts` to a relatively high value, which will guarantee
  that many number of V8 contexts to be created at startup and kept around even
  when unused.

  Waiting for an unused V8 context will now also abort if no V8 context can be
  acquired/created after 120 seconds.

* improved diagnostic messages written to logfiles by supervisor process

* fixed issue #2367

* added "bindVars" to attributes of currently running and slow queries

* added "jsonl" as input file type for arangoimp

* upgraded version of bundled zlib library from 1.2.8 to 1.2.11

* added input file type `auto` for arangoimp so it can automatically detect the
  type of the input file from the filename extension

* fixed variables parsing in GraphQL

* added `--translate` option for arangoimp to translate attribute names from
  the input files to attriubte names expected by ArangoDB

  The `--translate` option can be specified multiple times (once per translation
  to be executed). The following example renames the "id" column from the input
  file to "_key", and the "from" column to "_from", and the "to" column to "_to":

      arangoimp --type csv --file data.csv --translate "id=_key" --translate "from=_from" --translate "to=_to"

  `--translate` works for CSV and TSV inputs only.

* changed default value for `--server.max-packet-size` from 128 MB to 256 MB

* fixed issue #2350

* fixed issue #2349

* fixed issue #2346

* fixed issue #2342

* change default string truncation length from 80 characters to 256 characters for
  `print`/`printShell` functions in ArangoShell and arangod. This will emit longer
  prefixes of string values before truncating them with `...`, which is helpful
  for debugging.

* always validate incoming JSON HTTP requests for duplicate attribute names

  Incoming JSON data with duplicate attribute names will now be rejected as
  invalid. Previous versions of ArangoDB only validated the uniqueness of
  attribute names inside incoming JSON for some API endpoints, but not
  consistently for all APIs.

* don't let read-only transactions block the WAL collector

* allow passing own `graphql-sync` module instance to Foxx GraphQL router

* arangoexport can now export to csv format

* arangoimp: fixed issue #2214

* Foxx: automatically add CORS response headers

* added "OPTIONS" to CORS `access-control-allow-methods` header

* Foxx: Fix arangoUser sometimes not being set correctly

* fixed issue #1974


v3.2.alpha2 (2017-02-20)
------------------------

* ui: fixed issue #2065

* ui: fixed a dashboard related memory issue

* Internal javascript rest actions will now hide their stack traces to the client
  unless maintainer mode is activated. Instead they will always log to the logfile

* Removed undocumented internal HTTP API:
  * PUT _api/edges

  The documented GET _api/edges and the undocumented POST _api/edges remains unmodified.

* updated V8 version to 5.7.0.0

* change undocumented behaviour in case of invalid revision ids in
  If-Match and If-None-Match headers from 400 (BAD) to 412 (PRECONDITION
  FAILED).

* change undocumented behaviour in case of invalid revision ids in
  JavaScript document operations from 1239 ("illegal document revision")
  to 1200 ("conflict").

* added data export tool, arangoexport.

  arangoexport can be used to export collections to json, jsonl or xml
  and export a graph or collections to xgmml.

* fixed a race condition when closing a connection

* raised default hard limit on threads for very small to 64

* fixed negative counting of http connection in UI


v3.2.alpha1 (2017-02-05)
------------------------

* added figure `httpRequests` to AQL query statistics

* removed revisions cache intermediate layer implementation

* obsoleted startup options `--database.revision-cache-chunk-size` and
  `--database.revision-cache-target-size`

* fix potential port number over-/underruns

* added startup option `--log.shorten-filenames` for controlling whether filenames
  in log messages should be shortened to just the filename with the absolute path

* removed IndexThreadFeature, made `--database.index-threads` option obsolete

* changed index filling to make it more parallel, dispatch tasks to boost::asio

* more detailed stacktraces in Foxx apps

* generated Foxx services now use swagger tags


v3.1.24 (XXXX-XX-XX)
--------------------

* fixed one more LIMIT issue in traversals


v3.1.23 (2017-06-19)
--------------------

* potentially fixed issue #2559: Duplicate _key generated on insertion

* fix races in SSL communication code

* fix invalid results (too many) when a skipping LIMIT was used for a
  traversal. `LIMIT x` or `LIMIT 0, x` were not affected, but `LIMIT s, x`
  may have returned too many results

* fix invalid first group results for sorted AQL COLLECT when LIMIT
  was used

* fix invalid locking in JWT authentication cache, which could have
  crashed the server

* fix undefined behavior in traverser when traversals were used inside
  a FOR loop


v3.1.22 (2017-06-07)
--------------------

* fixed issue #2505: Problem with export + report of a bug

* documented changed behavior of WITH

* fixed ui glitch in aardvark

* avoid agency compaction bug

* fixed issue #2283: disabled proxy communication internally


v3.1.21 (2017-05-22)
--------------------

* fixed issue #2488:  AQL operator IN error when data use base64 chars

* more randomness in seeding RNG

v3.1.20 (2016-05-16)
--------------------

* fixed incorrect sorting for distributeShardsLike

* improve reliability of AgencyComm communication with Agency

* fixed shard numbering bug, where ids were erouneously incremented by 1

* remove an unnecessary precondition in createCollectionCoordinator

* funny fail rotation fix

* fix in SimpleHttpClient for correct advancement of readBufferOffset

* forward SIG_HUP in supervisor process to the server process to fix logrotaion
  You need to stop the remaining arangod server process manually for the upgrade to work.


v3.1.19 (2017-04-28)
--------------------

* Fixed a StackOverflow issue in Traversal and ShortestPath. Occured if many (>1000) input
  values in a row do not return any result. Fixes issue: #2445

* fixed issue #2448

* fixed issue #2442

* added 'x-content-type-options: nosniff' to avoid MSIE bug

* fixed issue #2441

* fixed issue #2440

* Fixed a StackOverflow issue in Traversal and ShortestPath. Occured if many (>1000) input
  values in a row do not return any result. Fixes issue: #2445

* fix occasional hanging shutdowns on OS X


v3.1.18 (2017-04-18)
--------------------

* fixed error in continuous synchronization of collections

* fixed spurious hangs on server shutdown

* better error messages during restore collection

* completely overhaul supervision. More detailed tests

* Fixed a dead-lock situation in cluster traversers, it could happen in
  rare cases if the computation on one DBServer could be completed much earlier
  than the other server. It could also be restricted to SmartGraphs only.

* (Enterprise only) Fixed a bug in SmartGraph DepthFirstSearch. In some
  more complicated queries, the maxDepth limit of 1 was not considered strictly
  enough, causing the traverser to do unlimited depth searches.

* fixed issue #2415

* fixed issue #2422

* fixed issue #1974


v3.1.17 (2017-04-04)
--------------------

* (Enterprise only) fixed a bug where replicationFactor was not correctly
  forwarded in SmartGraph creation.

* fixed issue #2404

* fixed issue #2397

* ui - fixed smart graph option not appearing

* fixed issue #2389

* fixed issue #2400


v3.1.16 (2017-03-27)
--------------------

* fixed issue #2392

* try to raise file descriptors to at least 8192, warn otherwise

* ui - aql editor improvements + updated ace editor version (memory leak)

* fixed lost HTTP requests

* ui - fixed some event issues

* avoid name resolution when given connection string is a valid ip address

* helps with issue #1842, bug in COLLECT statement in connection with LIMIT.

* fix locking bug in cluster traversals

* increase lock timeout defaults

* increase various cluster timeouts

* limit default target size for revision cache to 1GB, which is better for
  tight RAM situations (used to be 40% of (totalRAM - 1GB), use
  --database.revision-cache-target-size <VALUEINBYTES> to get back the
  old behaviour

* fixed a bug with restarted servers indicating status as "STARTUP"
  rather that "SERVING" in Nodes UI.


v3.1.15 (2017-03-20)
--------------------

* add logrotate configuration as requested in #2355

* fixed issue #2376

* ui - changed document api due a chrome bug

* ui - fixed a submenu bug

* added endpoint /_api/cluster/endpoints in cluster case to get all
  coordinator endpoints

* fix documentation of /_api/endpoint, declaring this API obsolete.

* Foxx response objects now have a `type` method for manipulating the content-type header

* Foxx tests now support `xunit` and `tap` reporters


v3.1.14 (2017-03-13)
--------------------

* ui - added feature request (multiple start nodes within graph viewer) #2317

* added missing locks to authentication cache methods

* ui - added feature request (multiple start nodes within graph viewer) #2317

* ui - fixed wrong merge of statistics information from different coordinators

* ui - fixed issue #2316

* ui - fixed wrong protocol usage within encrypted environment

* fixed compile error on Mac Yosemite

* minor UI fixes


v3.1.13 (2017-03-06)
--------------------

* fixed variables parsing in GraphQL

* fixed issue #2214

* fixed issue #2342

* changed thread handling to queue only user requests on coordinator

* use exponential backoff when waiting for collection locks

* repair short name server lookup in cluster in the case of a removed
  server


v3.1.12 (2017-02-28)
--------------------

* disable shell color escape sequences on Windows

* fixed issue #2326

* fixed issue #2320

* fixed issue #2315

* fixed a race condition when closing a connection

* raised default hard limit on threads for very small to 64

* fixed negative counting of http connection in UI

* fixed a race when renaming collections

* fixed a race when dropping databases


v3.1.11 (2017-02-17)
--------------------

* fixed a race between connection closing and sending out last chunks of data to clients
  when the "Connection: close" HTTP header was set in requests

* ui: optimized smart graph creation usability

* ui: fixed #2308

* fixed a race in async task cancellation via `require("@arangodb/tasks").unregisterTask()`

* fixed spuriously hanging threads in cluster AQL that could sit idle for a few minutes

* fixed potential numeric overflow for big index ids in index deletion API

* fixed sort issue in cluster, occurring when one of the local sort buffers of a
  GatherNode was empty

* reduce number of HTTP requests made for certain kinds of join queries in cluster,
  leading to speedup of some join queries

* supervision deals with demised coordinators correctly again

* implement a timeout in TraverserEngineRegistry

* agent communication reduced in large batches of append entries RPCs

* inception no longer estimates RAFT timings

* compaction in agents has been moved to a separate thread

* replicated logs hold local timestamps

* supervision jobs failed leader and failed follower revisited for
  function in precarious stability situations

* fixed bug in random number generator for 64bit int


v3.1.10 (2017-02-02)
--------------------

* updated versions of bundled node modules:
  - joi: from 8.4.2 to 9.2.0
  - joi-to-json-schema: from 2.2.0 to 2.3.0
  - sinon: from 1.17.4 to 1.17.6
  - lodash: from 4.13.1 to 4.16.6

* added shortcut for AQL ternary operator
  instead of `condition ? true-part : false-part` it is now possible to also use a
  shortcut variant `condition ? : false-part`, e.g.

      FOR doc IN docs RETURN doc.value ?: 'not present'

  instead of

      FOR doc IN docs RETURN doc.value ? doc.value : 'not present'

* fixed wrong sorting order in cluster, if an index was used to sort with many
  shards.

* added --replication-factor, --number-of-shards and --wait-for-sync to arangobench

* turn on UTF-8 string validation for VelocyPack values received via VST connections

* fixed issue #2257

* upgraded Boost version to 1.62.0

* added optional detail flag for db.<collection>.count()
  setting the flag to `true` will make the count operation returned the per-shard
  counts for the collection:

      db._create("test", { numberOfShards: 10 });
      for (i = 0; i < 1000; ++i) {
        db.test.insert({value: i});
      }
      db.test.count(true);

      {
        "s100058" : 99,
        "s100057" : 103,
        "s100056" : 100,
        "s100050" : 94,
        "s100055" : 90,
        "s100054" : 122,
        "s100051" : 109,
        "s100059" : 99,
        "s100053" : 95,
        "s100052" : 89
      }

* added optional memory limit for AQL queries:

      db._query("FOR i IN 1..100000 SORT i RETURN i", {}, { options: { memoryLimit: 100000 } });

  This option limits the default maximum amount of memory (in bytes) that a single
  AQL query can use.
  When a single AQL query reaches the specified limit value, the query will be
  aborted with a *resource limit exceeded* exception. In a cluster, the memory
  accounting is done per shard, so the limit value is effectively a memory limit per
  query per shard.

  The global limit value can be overriden per query by setting the *memoryLimit*
  option value for individual queries when running an AQL query.

* added server startup option `--query.memory-limit`

* added convenience function to create vertex-centric indexes.

  Usage: `db.collection.ensureVertexCentricIndex("label", {type: "hash", direction: "outbound"})`
  That will create an index that can be used on OUTBOUND with filtering on the
  edge attribute `label`.

* change default log output for tools to stdout (instead of stderr)

* added option -D to define a configuration file environment key=value

* changed encoding behavior for URLs encoded in the C++ code of ArangoDB:
  previously the special characters `-`, `_`, `~` and `.` were returned as-is
  after URL-encoding, now `.` will be encoded to be `%2e`.
  This also changes the behavior of how incoming URIs are processed: previously
  occurrences of `..` in incoming request URIs were collapsed (e.g. `a/../b/` was
  collapsed to a plain `b/`). Now `..` in incoming request URIs are not collapsed.

* Foxx request URL suffix is no longer unescaped

* @arangodb/request option json now defaults to `true` if the response body is not empty and encoding is not explicitly set to `null` (binary).
  The option can still be set to `false` to avoid unnecessary attempts at parsing the response as JSON.

* Foxx configuration values for unknown options will be discarded when saving the configuration in production mode using the web interface

* module.context.dependencies is now immutable

* process.stdout.isTTY now returns `true` in arangosh and when running arangod with the `--console` flag

* add support for Swagger tags in Foxx


v3.1.9 (XXXX-XX-XX)
-------------------

* macos CLI package: store databases and apps in the users home directory

* ui: fixed re-login issue within a non system db, when tab was closed

* fixed a race in the VelocyStream Commtask implementation

* fixed issue #2256


v3.1.8 (2017-01-09)
-------------------

* add Windows silent installer

* add handling of debug symbols during Linux & windows release builds.

* fixed issue #2181

* fixed issue #2248: reduce V8 max old space size from 3 GB to 1 GB on 32 bit systems

* upgraded Boost version to 1.62.0

* fixed issue #2238

* fixed issue #2234

* agents announce new endpoints in inception phase to leader

* agency leadership accepts updatet endpoints to given uuid

* unified endpoints replace localhost with 127.0.0.1

* fix several problems within an authenticated cluster


v3.1.7 (2016-12-29)
-------------------

* fixed one too many elections in RAFT

* new agency comm backported from devel


v3.1.6 (2016-12-20)
-------------------

* fixed issue #2227

* fixed issue #2220

* agency constituent/agent bug fixes in race conditions picking up
  leadership

* supervision does not need waking up anymore as it is running
  regardless

* agents challenge their leadership more rigorously


v3.1.5 (2016-12-16)
-------------------

* lowered default value of `--database.revision-cache-target-size` from 75% of
  RAM to less than 40% of RAM

* fixed issue #2218

* fixed issue #2217

* Foxx router.get/post/etc handler argument can no longer accidentally omitted

* fixed issue #2223


v3.1.4 (2016-12-08)
-------------------

* fixed issue #2211

* fixed issue #2204

* at cluster start, coordinators wait until at least one DBserver is there,
  and either at least two DBservers are there or 15s have passed, before they
  initiate the bootstrap of system collections.

* more robust agency startup from devel

* supervision's AddFollower adds many followers at once

* supervision has new FailedFollower job

* agency's Node has new method getArray

* agency RAFT timing estimates more conservative in waitForSync
  scenario

* agency RAFT timing estimates capped at maximum 2.0/10.0 for low/high


v3.1.3 (2016-12-02)
-------------------

* fix a traversal bug when using skiplist indexes:
  if we have a skiplist of ["a", "unused", "_from"] and a traversal like:
  FOR v,e,p IN OUTBOUND @start @@edges
    FILTER p.edges[0].a == 'foo'
    RETURN v
  And the above index applied on "a" is considered better than EdgeIndex, than
  the executor got into undefined behaviour.

* fix endless loop when trying to create a collection with replicationFactor: -1


v3.1.2 (2016-11-24)
-------------------

* added support for descriptions field in Foxx dependencies

* (Enterprise only) fixed a bug in the statistic report for SmartGraph traversals.
Now they state correctly how many documents were fetched from the index and how many
have been filtered.

* Prevent uniform shard distribution when replicationFactor == numServers

v3.1.1 (2016-11-15)
-------------------

* fixed issue #2176

* fixed issue #2168

* display index usage of traversals in AQL explainer output (previously missing)

* fixed issue #2163

* preserve last-used HLC value across server starts

* allow more control over handling of pre-3.1 _rev values

  this changes the server startup option `--database.check-30-revisions` from a boolean (true/false)
  parameter to a string parameter with the following possible values:

  - "fail":
    will validate _rev values of 3.0 collections on collection loading and throw an exception when invalid _rev values are found.
    in this case collections with invalid _rev values are marked as corrupted and cannot be used in the ArangoDB 3.1 instance.
    the fix procedure for such collections is to export the collections from 3.0 database with arangodump and restore them in 3.1 with arangorestore.
    collections that do not contain invalid _rev values are marked as ok and will not be re-checked on following loads.
    collections that contain invalid _rev values will be re-checked on following loads.

  - "true":
    will validate _rev values of 3.0 collections on collection loading and print a warning when invalid _rev values are found.
    in this case collections with invalid _rev values can be used in the ArangoDB 3.1 instance.
    however, subsequent operations on documents with invalid _rev values may silently fail or fail with explicit errors.
    the fix procedure for such collections is to export the collections from 3.0 database with arangodump and restore them in 3.1 with arangorestore.
    collections that do not contain invalid _rev values are marked as ok and will not be re-checked on following loads.
    collections that contain invalid _rev values will be re-checked on following loads.

  - "false":
    will not validate _rev values on collection loading and not print warnings.
    no hint is given when invalid _rev values are found.
    subsequent operations on documents with invalid _rev values may silently fail or fail with explicit errors.
    this setting does not affect whether collections are re-checked later.
    collections will be re-checked on following loads if `--database.check-30-revisions` is later set to either `true` or `fail`.

  The change also suppresses warnings that were printed when collections were restored using arangorestore, and the restore
  data contained invalid _rev values. Now these warnings are suppressed, and new HLC _rev values are generated for these documents
  as before.

* added missing functions to AQL syntax highlighter in web interface

* fixed display of `ANY` direction in traversal explainer output (direction `ANY` was shown as either
  `INBOUND` or `OUTBOUND`)

* changed behavior of toJSON() function when serializing an object before saving it in the database

  if an object provides a toJSON() function, this function is still called for serializing it.
  the change is that the result of toJSON() is not stringified anymore, but saved as is. previous
  versions of ArangoDB called toJSON() and after that additionally stringified its result.

  This change will affect the saving of JS Buffer objects, which will now be saved as arrays of
  bytes instead of a comma-separated string of the Buffer's byte contents.

* allow creating unique indexes on more attributes than present in shardKeys

  The following combinations of shardKeys and indexKeys are allowed/not allowed:

  shardKeys     indexKeys
      a             a        ok
      a             b    not ok
      a           a b        ok
    a b             a    not ok
    a b             b    not ok
    a b           a b        ok
    a b         a b c        ok
  a b c           a b    not ok
  a b c         a b c        ok

* fixed wrong version in web interface login screen (EE only)

* make web interface not display an exclamation mark next to ArangoDB version number 3.1

* fixed search for arbitrary document attributes in web interface in case multiple
  search values were used on different attribute names. in this case, the search always
  produced an empty result

* disallow updating `_from` and `_to` values of edges in Smart Graphs. Updating these
  attributes would lead to potential redistribution of edges to other shards, which must be
  avoided.

* fixed issue #2148

* updated graphql-sync dependency to 0.6.2

* fixed issue #2156

* fixed CRC4 assembly linkage


v3.1.0 (2016-10-29)
-------------------

* AQL breaking change in cluster:

  from ArangoDB 3.1 onwards `WITH` is required for traversals in a
  clustered environment in order to avoid deadlocks.

  Note that for queries that access only a single collection or that have all
  collection names specified somewhere else in the query string, there is no
  need to use *WITH*. *WITH* is only useful when the AQL query parser cannot
  automatically figure out which collections are going to be used by the query.
  *WITH* is only useful for queries that dynamically access collections, e.g.
  via traversals, shortest path operations or the *DOCUMENT()* function.

  more info can be found [here](https://github.com/arangodb/arangodb/blob/devel/Documentation/Books/AQL/Operations/With.md)

* added AQL function `DISTANCE` to calculate the distance between two arbitrary
  coordinates (haversine formula)

* fixed issue #2110

* added Auto-aptation of RAFT timings as calculations only


v3.1.rc2 (2016-10-10)
---------------------

* second release candidate


v3.1.rc1 (2016-09-30)
---------------------

* first release candidate


v3.1.alpha2 (2016-09-01)
------------------------

* added module.context.createDocumentationRouter to replace module.context.apiDocumentation

* bug in RAFT implementation of reads. dethroned leader still answered requests in isolation

* ui: added new graph viewer

* ui: aql-editor added tabular & graph display

* ui: aql-editor improved usability

* ui: aql-editor: query profiling support

* fixed issue #2109

* fixed issue #2111

* fixed issue #2075

* added AQL function `DISTANCE` to calculate the distance between two arbitrary
  coordinates (haversine formula)

* rewrote scheduler and dispatcher based on boost::asio

  parameters changed:
    `--scheduler.threads` and `--server.threads` are now merged into a single one: `--server.threads`

    hidden `--server.extra-threads` has been removed

    hidden `--server.aql-threads` has been removed

    hidden `--server.backend` has been removed

    hidden `--server.show-backends` has been removed

    hidden `--server.thread-affinity` has been removed

* fixed issue #2086

* fixed issue #2079

* fixed issue #2071

  make the AQL query optimizer inject filter condition expressions referred to
  by variables during filter condition aggregation.
  For example, in the following query

      FOR doc IN collection
        LET cond1 = (doc.value == 1)
        LET cond2 = (doc.value == 2)
        FILTER cond1 || cond2
        RETURN { doc, cond1, cond2 }

  the optimizer will now inject the conditions for `cond1` and `cond2` into the filter
  condition `cond1 || cond2`, expanding it to `(doc.value == 1) || (doc.value == 2)`
  and making these conditions available for index searching.

  Note that the optimizer previously already injected some conditions into other
  conditions, but only if the variable that defined the condition was not used
  elsewhere. For example, the filter condition in the query

      FOR doc IN collection
        LET cond = (doc.value == 1)
        FILTER cond
        RETURN { doc }

  already got optimized before because `cond` was only used once in the query and
  the optimizer decided to inject it into the place where it was used.

  This only worked for variables that were referred to once in the query.
  When a variable was used multiple times, the condition was not injected as
  in the following query:

      FOR doc IN collection
        LET cond = (doc.value == 1)
        FILTER cond
        RETURN { doc, cond }

  The fix for #2070 now will enable this optimization so that the query can
  use an index on `doc.value` if available.

* changed behavior of AQL array comparison operators for empty arrays:
  * `ALL` and `ANY` now always return `false` when the left-hand operand is an
    empty array. The behavior for non-empty arrays does not change:
    * `[] ALL == 1` will return `false`
    * `[1] ALL == 1` will return `true`
    * `[1, 2] ALL == 1` will return `false`
    * `[2, 2] ALL == 1` will return `false`
    * `[] ANY == 1` will return `false`
    * `[1] ANY == 1` will return `true`
    * `[1, 2] ANY == 1` will return `true`
    * `[2, 2] ANY == 1` will return `false`
  * `NONE` now always returns `true` when the left-hand operand is an empty array.
    The behavior for non-empty arrays does not change:
    * `[] NONE == 1` will return `true`
    * `[1] NONE == 1` will return `false`
    * `[1, 2] NONE == 1` will return `false`
    * `[2, 2] NONE == 1` will return `true`

* added experimental AQL functions `JSON_STRINGIFY` and `JSON_PARSE`

* added experimental support for incoming gzip-compressed requests

* added HTTP REST APIs for online loglevel adjustments:

  - GET `/_admin/log/level` returns the current loglevel settings
  - PUT `/_admin/log/level` modifies the current loglevel settings

* PATCH /_api/gharial/{graph-name}/vertex/{collection-name}/{vertex-key}
  - changed default value for keepNull to true

* PATCH /_api/gharial/{graph-name}/edge/{collection-name}/{edge-key}
  - changed default value for keepNull to true

* renamed `maximalSize` attribute in parameter.json files to `journalSize`

  The `maximalSize` attribute will still be picked up from collections that
  have not been adjusted. Responses from the replication API will now also use
  `journalSize` instead of `maximalSize`.

* added `--cluster.system-replication-factor` in order to adjust the
  replication factor for new system collections

* fixed issue #2012

* added a memory expection in case V8 memory gets too low

* added Optimizer Rule for other indexes in Traversals
  this allows AQL traversals to use other indexes than the edge index.
  So traversals with filters on edges can now make use of more specific
  indexes, e.g.

      FOR v, e, p IN 2 OUTBOUND @start @@edge FILTER p.edges[0].foo == "bar"

  will prefer a Hash Index on [_from, foo] above the EdgeIndex.

* fixed epoch computation in hybrid logical clock

* fixed thread affinity

* replaced require("internal").db by require("@arangodb").db

* added option `--skip-lines` for arangoimp
  this allows skipping the first few lines from the import file in case the
  CSV or TSV import are used

* fixed periodic jobs: there should be only one instance running - even if it
  runs longer than the period

* improved performance of primary index and edge index lookups

* optimizations for AQL `[*]` operator in case no filter, no projection and
  no offset/limit are used

* added AQL function `OUTERSECTION` to return the symmetric difference of its
  input arguments

* Foxx manifests of installed services are now saved to disk with indentation

* Foxx tests and scripts in development mode should now always respect updated
  files instead of loading stale modules

* When disabling Foxx development mode the setup script is now re-run

* Foxx now provides an easy way to directly serve GraphQL requests using the
  `@arangodb/foxx/graphql` module and the bundled `graphql-sync` dependency

* Foxx OAuth2 module now correctly passes the `access_token` to the OAuth2 server

* added iconv-lite and timezone modules

* web interface now allows installing GitHub and zip services in legacy mode

* added module.context.createDocumentationRouter to replace module.context.apiDocumentation

* bug in RAFT implementation of reads. dethroned leader still answered
  requests in isolation

* all lambdas in ClusterInfo might have been left with dangling references.

* Agency bug fix for handling of empty json objects as values.

* Foxx tests no longer support the Mocha QUnit interface as this resulted in weird
  inconsistencies in the BDD and TDD interfaces. This fixes the TDD interface
  as well as out-of-sequence problems when using the BDD before/after functions.

* updated bundled JavaScript modules to latest versions; joi has been updated from 8.4 to 9.2
  (see [joi 9.0.0 release notes](https://github.com/hapijs/joi/issues/920) for information on
  breaking changes and new features)

* fixed issue #2139

* updated graphql-sync dependency to 0.6.2

* fixed issue #2156


v3.0.13 (XXXX-XX-XX)
--------------------

* fixed issue #2315

* fixed issue #2210


v3.0.12 (2016-11-23)
--------------------

* fixed issue #2176

* fixed issue #2168

* fixed issues #2149, #2159

* fixed error reporting for issue #2158

* fixed assembly linkage bug in CRC4 module

* added support for descriptions field in Foxx dependencies


v3.0.11 (2016-11-08)
--------------------

* fixed issue #2140: supervisor dies instead of respawning child

* fixed issue #2131: use shard key value entered by user in web interface

* fixed issue #2129: cannot kill a long-run query

* fixed issue #2110

* fixed issue #2081

* fixed issue #2038

* changes to Foxx service configuration or dependencies should now be
  stored correctly when options are cleared or omitted

* Foxx tests no longer support the Mocha QUnit interface as this resulted in weird
  inconsistencies in the BDD and TDD interfaces. This fixes the TDD interface
  as well as out-of-sequence problems when using the BDD before/after functions.

* fixed issue #2148


v3.0.10 (2016-09-26)
--------------------

* fixed issue #2072

* fixed issue #2070

* fixed slow cluster starup issues. supervision will demonstrate more
  patience with db servers


v3.0.9 (2016-09-21)
-------------------

* fixed issue #2064

* fixed issue #2060

* speed up `collection.any()` and skiplist index creation

* fixed multiple issues where ClusterInfo bug hung agency in limbo
  timeouting on multiple collection and database callbacks


v3.0.8 (2016-09-14)
-------------------

* fixed issue #2052

* fixed issue #2005

* fixed issue #2039

* fixed multiple issues where ClusterInfo bug hung agency in limbo
  timeouting on multiple collection and database callbacks


v3.0.7 (2016-09-05)
-------------------

* new supervision job handles db server failure during collection creation.


v3.0.6 (2016-09-02)
-------------------

* fixed issue #2026

* slightly better error diagnostics for AQL query compilation and replication

* fixed issue #2018

* fixed issue #2015

* fixed issue #2012

* fixed wrong default value for arangoimp's `--on-duplicate` value

* fix execution of AQL traversal expressions when there are multiple
  conditions that refer to variables set outside the traversal

* properly return HTTP 503 in JS actions when backend is gone

* supervision creates new key in agency for failed servers

* new shards will not be allocated on failed or cleaned servers


v3.0.5 (2016-08-18)
-------------------

* execute AQL ternary operator via C++ if possible

* fixed issue #1977

* fixed extraction of _id attribute in AQL traversal conditions

* fix SSL agency endpoint

* Minimum RAFT timeout was one order of magnitude to short.

* Optimized RAFT RPCs from leader to followers for efficiency.

* Optimized RAFT RPC handling on followers with respect to compaction.

* Fixed bug in handling of duplicates and overlapping logs

* Fixed bug in supervision take over after leadership change.

v3.0.4 (2016-08-01)
-------------------

* added missing lock for periodic jobs access

* fix multiple foxx related cluster issues

* fix handling of empty AQL query strings

* fixed issue in `INTERSECTION` AQL function with duplicate elements
  in the source arrays

* fixed issue #1970

* fixed issue #1968

* fixed issue #1967

* fixed issue #1962

* fixed issue #1959

* replaced require("internal").db by require("@arangodb").db

* fixed issue #1954

* fixed issue #1953

* fixed issue #1950

* fixed issue #1949

* fixed issue #1943

* fixed segfault in V8, by backporting https://bugs.chromium.org/p/v8/issues/detail?id=5033

* Foxx OAuth2 module now correctly passes the `access_token` to the OAuth2 server

* fixed credentialed CORS requests properly respecting --http.trusted-origin

* fixed a crash in V8Periodic task (forgotten lock)

* fixed two bugs in synchronous replication (syncCollectionFinalize)


v3.0.3 (2016-07-17)
-------------------

* fixed issue #1942

* fixed issue #1941

* fixed array index batch insertion issues for hash indexes that caused problems when
  no elements remained for insertion

* fixed AQL MERGE() function with External objects originating from traversals

* fixed some logfile recovery errors with error message "document not found"

* fixed issue #1937

* fixed issue #1936

* improved performance of arangorestore in clusters with synchronous
  replication

* Foxx tests and scripts in development mode should now always respect updated
  files instead of loading stale modules

* When disabling Foxx development mode the setup script is now re-run

* Foxx manifests of installed services are now saved to disk with indentation


v3.0.2 (2016-07-09)
-------------------

* fixed assertion failure in case multiple remove operations were used in the same query

* fixed upsert behavior in case upsert was used in a loop with the same document example

* fixed issue #1930

* don't expose local file paths in Foxx error messages.

* fixed issue #1929

* make arangodump dump the attribute `isSystem` when dumping the structure
  of a collection, additionally make arangorestore not fail when the attribute
  is missing

* fixed "Could not extract custom attribute" issue when using COLLECT with
  MIN/MAX functions in some contexts

* honor presence of persistent index for sorting

* make AQL query optimizer not skip "use-indexes-rule", even if enough
  plans have been created already

* make AQL optimizer not skip "use-indexes-rule", even if enough execution plans
  have been created already

* fix double precision value loss in VelocyPack JSON parser

* added missing SSL support for arangorestore

* improved cluster import performance

* fix Foxx thumbnails on DC/OS

* fix Foxx configuration not being saved

* fix Foxx app access from within the frontend on DC/OS

* add option --default-replication-factor to arangorestore and simplify
  the control over the number of shards when restoring

* fix a bug in the VPack -> V8 conversion if special attributes _key,
  _id, _rev, _from and _to had non-string values, which is allowed
  below the top level

* fix malloc_usable_size for darwin


v3.0.1 (2016-06-30)
-------------------

* fixed periodic jobs: there should be only one instance running - even if it
  runs longer than the period

* increase max. number of collections in AQL queries from 32 to 256

* fixed issue #1916: header "authorization" is required" when opening
  services page

* fixed issue #1915: Explain: member out of range

* fixed issue #1914: fix unterminated buffer

* don't remove lockfile if we are the same (now stale) pid
  fixes docker setups (our pid will always be 1)

* do not use revision id comparisons in compaction for determining whether a
  revision is obsolete, but marker memory addresses
  this ensures revision ids don't matter when compacting documents

* escape Unicode characters in JSON HTTP responses
  this converts UTF-8 characters in HTTP responses of arangod into `\uXXXX`
  escape sequences. This makes the HTTP responses fit into the 7 bit ASCII
  character range, which speeds up HTTP response parsing for some clients,
  namely node.js/v8

* add write before read collections when starting a user transaction
  this allows specifying the same collection in both read and write mode without
  unintended side effects

* fixed buffer overrun that occurred when building very large result sets

* index lookup optimizations for primary index and edge index

* fixed "collection is a nullptr" issue when starting a traversal from a transaction

* enable /_api/import on coordinator servers


v3.0.0 (2016-06-22)
-------------------

* minor GUI fixxes

* fix for replication and nonces


v3.0.0-rc3 (2016-06-19)
-----------------------

* renamed various Foxx errors to no longer refer to Foxx services as apps

* adjusted various error messages in Foxx to be more informative

* specifying "files" in a Foxx manifest to be mounted at the service root
  no longer results in 404s when trying to access non-file routes

* undeclared path parameters in Foxx no longer break the service

* trusted reverse proxy support is now handled more consistently

* ArangoDB request compatibility and user are now exposed in Foxx

* all bundled NPM modules have been upgraded to their latest versions


v3.0.0-rc2 (2016-06-12)
-----------------------

* added option `--server.max-packet-size` for client tools

* renamed option `--server.ssl-protocol` to `--ssl.protocol` in client tools
  (was already done for arangod, but overlooked for client tools)

* fix handling of `--ssl.protocol` value 5 (TLS v1.2) in client tools, which
  claimed to support it but didn't

* config file can use '@include' to include a different config file as base


v3.0.0-rc1 (2016-06-10)
-----------------------

* the user management has changed: it now has users that are independent of
  databases. A user can have one or more database assigned to the user.

* forward ported V8 Comparator bugfix for inline heuristics from
  https://github.com/v8/v8/commit/5ff7901e24c2c6029114567de5a08ed0f1494c81

* changed to-string conversion for AQL objects and arrays, used by the AQL
  function `TO_STRING()` and implicit to-string casts in AQL

  - arrays are now converted into their JSON-stringify equivalents, e.g.

    - `[ ]` is now converted to `[]`
    - `[ 1, 2, 3 ]` is now converted to `[1,2,3]`
    - `[ "test", 1, 2 ] is now converted to `["test",1,2]`

    Previous versions of ArangoDB converted arrays with no members into the
    empty string, and non-empty arrays into a comma-separated list of member
    values, without the surrounding angular brackets. Additionally, string
    array members were not enclosed in quotes in the result string:

    - `[ ]` was converted to ``
    - `[ 1, 2, 3 ]` was converted to `1,2,3`
    - `[ "test", 1, 2 ] was converted to `test,1,2`

  - objects are now converted to their JSON-stringify equivalents, e.g.

    - `{ }` is converted to `{}`
    - `{ a: 1, b: 2 }` is converted to `{"a":1,"b":2}`
    - `{ "test" : "foobar" }` is converted to `{"test":"foobar"}`

    Previous versions of ArangoDB always converted objects into the string
    `[object Object]`

  This change affects also the AQL functions `CONCAT()` and `CONCAT_SEPARATOR()`
  which treated array values differently in previous versions. Previous versions
  of ArangoDB automatically flattened array values on the first level of the array,
  e.g. `CONCAT([1, 2, 3, [ 4, 5, 6 ]])` produced `1,2,3,4,5,6`. Now this will produce
  `[1,2,3,[4,5,6]]`. To flatten array members on the top level, you can now use
  the more explicit `CONCAT(FLATTEN([1, 2, 3, [4, 5, 6]], 1))`.

* added C++ implementations for AQL functions `SLICE()`, `CONTAINS()` and
  `RANDOM_TOKEN()`

* as a consequence of the upgrade to V8 version 5, the implementation of the
  JavaScript `Buffer` object had to be changed. JavaScript `Buffer` objects in
  ArangoDB now always store their data on the heap. There is no shared pool
  for small Buffer values, and no pointing into existing Buffer data when
  extracting slices. This change may increase the cost of creating Buffers with
  short contents or when peeking into existing Buffers, but was required for
  safer memory management and to prevent leaks.

* the `db` object's function `_listDatabases()` was renamed to just `_databases()`
  in order to make it more consistent with the existing `_collections()` function.
  Additionally the `db` object's `_listEndpoints()` function was renamed to just
  `_endpoints()`.

* changed default value of `--server.authentication` from `false` to `true` in
  configuration files etc/relative/arangod.conf and etc/arangodb/arangod.conf.in.
  This means the server will be started with authentication enabled by default,
  requiring all client connections to provide authentication data when connecting
  to ArangoDB. Authentication can still be turned off via setting the value of
  `--server.authentication` to `false` in ArangoDB's configuration files or by
  specifying the option on the command-line.

* Changed result format for querying all collections via the API GET `/_api/collection`.

  Previous versions of ArangoDB returned an object with an attribute named `collections`
  and an attribute named `names`. Both contained all available collections, but
  `collections` contained the collections as an array, and `names` contained the
  collections again, contained in an object in which the attribute names were the
  collection names, e.g.

  ```
  {
    "collections": [
      {"id":"5874437","name":"test","isSystem":false,"status":3,"type":2},
      {"id":"17343237","name":"something","isSystem":false,"status":3,"type":2},
      ...
    ],
    "names": {
      "test": {"id":"5874437","name":"test","isSystem":false,"status":3,"type":2},
      "something": {"id":"17343237","name":"something","isSystem":false,"status":3,"type":2},
      ...
    }
  }
  ```
  This result structure was redundant, and therefore has been simplified to just

  ```
  {
    "result": [
      {"id":"5874437","name":"test","isSystem":false,"status":3,"type":2},
      {"id":"17343237","name":"something","isSystem":false,"status":3,"type":2},
      ...
    ]
  }
  ```

  in ArangoDB 3.0.

* added AQL functions `TYPENAME()` and `HASH()`

* renamed arangob tool to arangobench

* added AQL string comparison operator `LIKE`

  The operator can be used to compare strings like this:

      value LIKE search

  The operator is currently implemented by calling the already existing AQL
  function `LIKE`.

  This change also makes `LIKE` an AQL keyword. Using `LIKE` in either case as
  an attribute or collection name in AQL thus requires quoting.

* make AQL optimizer rule "remove-unnecessary-calculations" fire in more cases

  The rule will now remove calculations that are used exactly once in other
  expressions (e.g. `LET a = doc RETURN a.value`) and calculations,
  or calculations that are just references (e.g. `LET a = b`).

* renamed AQL optimizer rule "merge-traversal-filter" to "optimize-traversals"
  Additionally, the optimizer rule will remove unused edge and path result variables
  from the traversal in case they are specified in the `FOR` section of the traversal,
  but not referenced later in the query. This saves constructing edges and paths
  results.

* added AQL optimizer rule "inline-subqueries"

  This rule can pull out certain subqueries that are used as an operand to a `FOR`
  loop one level higher, eliminating the subquery completely. For example, the query

      FOR i IN (FOR j IN [1,2,3] RETURN j) RETURN i

  will be transformed by the rule to:

      FOR i IN [1,2,3] RETURN i

  The query

      FOR name IN (FOR doc IN _users FILTER doc.status == 1 RETURN doc.name) LIMIT 2 RETURN name

  will be transformed into

      FOR tmp IN _users FILTER tmp.status == 1 LIMIT 2 RETURN tmp.name

  The rule will only fire when the subquery is used as an operand to a `FOR` loop, and
  if the subquery does not contain a `COLLECT` with an `INTO` variable.

* added new endpoint "srv://" for DNS service records

* The result order of the AQL functions VALUES and ATTRIBUTES has never been
  guaranteed and it only had the "correct" ordering by accident when iterating
  over objects that were not loaded from the database. This accidental behavior
  is now changed by introduction of VelocyPack. No ordering is guaranteed unless
  you specify the sort parameter.

* removed configure option `--enable-logger`

* added AQL array comparison operators

  All AQL comparison operators now also exist in an array variant. In the
  array variant, the operator is preceded with one of the keywords *ALL*, *ANY*
  or *NONE*. Using one of these keywords changes the operator behavior to
  execute the comparison operation for all, any, or none of its left hand
  argument values. It is therefore expected that the left hand argument
  of an array operator is an array.

  Examples:

      [ 1, 2, 3 ] ALL IN [ 2, 3, 4 ]   // false
      [ 1, 2, 3 ] ALL IN [ 1, 2, 3 ]   // true
      [ 1, 2, 3 ] NONE IN [ 3 ]        // false
      [ 1, 2, 3 ] NONE IN [ 23, 42 ]   // true
      [ 1, 2, 3 ] ANY IN [ 4, 5, 6 ]   // false
      [ 1, 2, 3 ] ANY IN [ 1, 42 ]     // true
      [ 1, 2, 3 ] ANY == 2             // true
      [ 1, 2, 3 ] ANY == 4             // false
      [ 1, 2, 3 ] ANY > 0              // true
      [ 1, 2, 3 ] ANY <= 1             // true
      [ 1, 2, 3 ] NONE < 99            // false
      [ 1, 2, 3 ] NONE > 10            // true
      [ 1, 2, 3 ] ALL > 2              // false
      [ 1, 2, 3 ] ALL > 0              // true
      [ 1, 2, 3 ] ALL >= 3             // false
      ["foo", "bar"] ALL != "moo"      // true
      ["foo", "bar"] NONE == "bar"     // false
      ["foo", "bar"] ANY == "foo"      // true

* improved AQL optimizer to remove unnecessary sort operations in more cases

* allow enclosing AQL identifiers in forward ticks in addition to using
  backward ticks

  This allows for convenient writing of AQL queries in JavaScript template strings
  (which are delimited with backticks themselves), e.g.

      var q = `FOR doc IN ´collection´ RETURN doc.´name´`;

* allow to set `print.limitString` to configure the number of characters
  to output before truncating

* make logging configurable per log "topic"

  `--log.level <level>` sets the global log level to <level>, e.g. `info`,
  `debug`, `trace`.

  `--log.level topic=<level>` sets the log level for a specific topic.
  Currently, the following topics exist: `collector`, `compactor`, `mmap`,
  `performance`, `queries`, and `requests`. `performance` and `requests` are
  set to FATAL by default. `queries` is set to info. All others are
  set to the global level by default.

  The new log option `--log.output <definition>` allows directing the global
  or per-topic log output to different outputs. The output definition
  "<definition>" can be one of

    "-" for stdin
    "+" for stderr
    "syslog://<syslog-facility>"
    "syslog://<syslog-facility>/<application-name>"
    "file://<relative-path>"

  The option can be specified multiple times in order to configure the output
  for different log topics. To set up a per-topic output configuration, use
  `--log.output <topic>=<definition>`, e.g.

    queries=file://queries.txt

  logs all queries to the file "queries.txt".

* the option `--log.requests-file` is now deprecated. Instead use

    `--log.level requests=info`
    `--log.output requests=file://requests.txt`

* the option `--log.facility` is now deprecated. Instead use

    `--log.output requests=syslog://facility`

* the option `--log.performance` is now deprecated. Instead use

    `--log.level performance=trace`

* removed option `--log.source-filter`

* removed configure option `--enable-logger`

* change collection directory names to include a random id component at the end

  The new pattern is `collection-<id>-<random>`, where `<id>` is the collection
  id and `<random>` is a random number. Previous versions of ArangoDB used a
  pattern `collection-<id>` without the random number.

  ArangoDB 3.0 understands both the old and name directory name patterns.

* removed mostly unused internal spin-lock implementation

* removed support for pre-Windows 7-style locks. This removes compatibility for
  Windows versions older than Windows 7 (e.g. Windows Vista, Windows XP) and
  Windows 2008R2 (e.g. Windows 2008).

* changed names of sub-threads started by arangod

* added option `--default-number-of-shards` to arangorestore, allowing creating
  collections with a specifiable number of shards from a non-cluster dump

* removed support for CoffeeScript source files

* removed undocumented SleepAndRequeue

* added WorkMonitor to inspect server threads

* when downloading a Foxx service from the web interface the suggested filename
  is now based on the service's mount path instead of simply "app.zip"

* the `@arangodb/request` response object now stores the parsed JSON response
  body in a property `json` instead of `body` when the request was made using the
  `json` option. The `body` instead contains the response body as a string.

* the Foxx API has changed significantly, 2.8 services are still supported
  using a backwards-compatible "legacy mode"


v2.8.12 (XXXX-XX-XX)
--------------------

* issue #2091: decrease connect timeout to 5 seconds on startup

* fixed issue #2072

* slightly better error diagnostics for some replication errors

* fixed issue #1977

* fixed issue in `INTERSECTION` AQL function with duplicate elements
  in the source arrays

* fixed issue #1962

* fixed issue #1959

* export aqlQuery template handler as require('org/arangodb').aql for forwards-compatibility


v2.8.11 (2016-07-13)
--------------------

* fixed array index batch insertion issues for hash indexes that caused problems when
  no elements remained for insertion

* fixed issue #1937


v2.8.10 (2016-07-01)
--------------------

* make sure next local _rev value used for a document is at least as high as the
  _rev value supplied by external sources such as replication

* make adding a collection in both read- and write-mode to a transaction behave as
  expected (write includes read). This prevents the `unregister collection used in
  transaction` error

* fixed sometimes invalid result for `byExample(...).count()` when an index plus
  post-filtering was used

* fixed "collection is a nullptr" issue when starting a traversal from a transaction

* honor the value of startup option `--database.wait-for-sync` (that is used to control
  whether new collections are created with `waitForSync` set to `true` by default) also
  when creating collections via the HTTP API (and thus the ArangoShell). When creating
  a collection via these mechanisms, the option was ignored so far, which was inconsistent.

* fixed issue #1826: arangosh --javascript.execute: internal error (geo index issue)

* fixed issue #1823: Arango crashed hard executing very simple query on windows


v2.8.9 (2016-05-13)
-------------------

* fixed escaping and quoting of extra parameters for executables in Mac OS X App

* added "waiting for" status variable to web interface collection figures view

* fixed undefined behavior in query cache invaldation

* fixed access to /_admin/statistics API in case statistics are disable via option
  `--server.disable-statistics`

* Foxx manager will no longer fail hard when Foxx store is unreachable unless installing
  a service from the Foxx store (e.g. when behind a firewall or GitHub is unreachable).


v2.8.8 (2016-04-19)
-------------------

* fixed issue #1805: Query: internal error (location: arangod/Aql/AqlValue.cpp:182).
  Please report this error to arangodb.com (while executing)

* allow specifying collection name prefixes for `_from` and `_to` in arangoimp:

  To avoid specifying complete document ids (consisting of collection names and document
  keys) for *_from* and *_to* values when importing edges with arangoimp, there are now
  the options *--from-collection-prefix* and *--to-collection-prefix*.

  If specified, these values will be automatically prepended to each value in *_from*
  (or *_to* resp.). This allows specifying only document keys inside *_from* and/or *_to*.

  *Example*

      > arangoimp --from-collection-prefix users --to-collection-prefix products ...

  Importing the following document will then create an edge between *users/1234* and
  *products/4321*:

  ```js
  { "_from" : "1234", "_to" : "4321", "desc" : "users/1234 is connected to products/4321" }
  ```

* requests made with the interactive system API documentation in the web interface
  (Swagger) will now respect the active database instead of always using `_system`


v2.8.7 (2016-04-07)
-------------------

* optimized primary=>secondary failover

* fix to-boolean conversion for documents in AQL

* expose the User-Agent HTTP header from the ArangoShell since Github seems to
  require it now, and we use the ArangoShell for fetching Foxx repositories from Github

* work with http servers that only send

* fixed potential race condition between compactor and collector threads

* fix removal of temporary directories on arangosh exit

* javadoc-style comments in Foxx services are no longer interpreted as
  Foxx comments outside of controller/script/exports files (#1748)

* removed remaining references to class syntax for Foxx Model and Repository
  from the documentation

* added a safe-guard for corrupted master-pointer


v2.8.6 (2016-03-23)
-------------------

* arangosh can now execute JavaScript script files that contain a shebang
  in the first line of the file. This allows executing script files directly.

  Provided there is a script file `/path/to/script.js` with the shebang
  `#!arangosh --javascript.execute`:

      > cat /path/to/script.js
      #!arangosh --javascript.execute
      print("hello from script.js");

  If the script file is made executable

      > chmod a+x /path/to/script.js

  it can be invoked on the shell directly and use arangosh for its execution:

      > /path/to/script.js
      hello from script.js

  This did not work in previous versions of ArangoDB, as the whole script contents
  (including the shebang) were treated as JavaScript code.
  Now shebangs in script files will now be ignored for all files passed to arangosh's
  `--javascript.execute` parameter.

  The alternative way of executing a JavaScript file with arangosh still works:

      > arangosh --javascript.execute /path/to/script.js
      hello from script.js

* added missing reset of traversal state for nested traversals.
  The state of nested traversals (a traversal in an AQL query that was
  located in a repeatedly executed subquery or inside another FOR loop)
  was not reset properly, so that multiple invocations of the same nested
  traversal with different start vertices led to the nested traversal
  always using the start vertex provided on the first invocation.

* fixed issue #1781: ArangoDB startup time increased tremendously

* fixed issue #1783: SIGHUP should rotate the log


v2.8.5 (2016-03-11)
-------------------

* Add OpenSSL handler for TLS V1.2 as sugested by kurtkincaid in #1771

* fixed issue #1765 (The webinterface should display the correct query time)
  and #1770 (Display ACTUAL query time in aardvark's AQL editor)

* Windows: the unhandled exception handler now calls the windows logging
  facilities directly without locks.
  This fixes lockups on crashes from the logging framework.

* improve nullptr handling in logger.

* added new endpoint "srv://" for DNS service records

* `org/arangodb/request` no longer sets the content-type header to the
  string "undefined" when no content-type header should be sent (issue #1776)


v2.8.4 (2016-03-01)
-------------------

* global modules are no longer incorrectly resolved outside the ArangoDB
  JavaScript directory or the Foxx service's root directory (issue #1577)

* improved error messages from Foxx and JavaScript (issues #1564, #1565, #1744)


v2.8.3 (2016-02-22)
-------------------

* fixed AQL filter condition collapsing for deeply-nested cases, potentially
  enabling usage of indexes in some dedicated cases

* added parentheses in AQL explain command output to correctly display precedence
  of logical and arithmetic operators

* Foxx Model event listeners defined on the model are now correctly invoked by
  the Repository methods (issue #1665)

* Deleting a Foxx service in the frontend should now always succeed even if the
  files no longer exist on the file system (issue #1358)

* Routing actions loaded from the database no longer throw exceptions when
  trying to load other modules using "require"

* The `org/arangodb/request` response object now sets a property `json` to the
  parsed JSON response body in addition to overwriting the `body` property when
  the request was made using the `json` option.

* Improved Windows stability

* Fixed a bug in the interactive API documentation that would escape slashes
  in document-handle fields. Document handles are now provided as separate
  fields for collection name and document key.


v2.8.2 (2016-02-09)
-------------------

* the continuous replication applier will now prevent the master's WAL logfiles
  from being removed if they are still needed by the applier on the slave. This
  should help slaves that suffered from masters garbage collection WAL logfiles
  which would have been needed by the slave later.

  The initial synchronization will block removal of still needed WAL logfiles
  on the master for 10 minutes initially, and will extend this period when further
  requests are made to the master. Initial synchronization hands over its handle
  for blocking logfile removal to the continuous replication when started via
  the *setupReplication* function. In this case, continuous replication will
  extend the logfile removal blocking period for the required WAL logfiles when
  the slave makes additional requests.

  All handles that block logfile removal will time out automatically after at
  most 5 minutes should a master not be contacted by the slave anymore (e.g. in
  case the slave's replication is turned off, the slaves loses the connection
  to the master or the slave goes down).

* added all-in-one function *setupReplication* to synchronize data from master
  to slave and start the continuous replication:

      require("@arangodb/replication").setupReplication(configuration);

  The command will return when the initial synchronization is finished and the
  continuous replication has been started, or in case the initial synchronization
  has failed.

  If the initial synchronization is successful, the command will store the given
  configuration on the slave. It also configures the continuous replication to start
  automatically if the slave is restarted, i.e. *autoStart* is set to *true*.

  If the command is run while the slave's replication applier is already running,
  it will first stop the running applier, drop its configuration and do a
  resynchronization of data with the master. It will then use the provided configration,
  overwriting any previously existing replication configuration on the slave.

  The following example demonstrates how to use the command for setting up replication
  for the *_system* database. Note that it should be run on the slave and not the
  master:

      db._useDatabase("_system");
      require("@arangodb/replication").setupReplication({
        endpoint: "tcp://master.domain.org:8529",
        username: "myuser",
        password: "mypasswd",
        verbose: false,
        includeSystem: false,
        incremental: true,
        autoResync: true
      });

* the *sync* and *syncCollection* functions now always start the data synchronization
  as an asynchronous server job. The call to *sync* or *syncCollection* will block
  until synchronization is either complete or has failed with an error. The functions
  will automatically poll the slave periodically for status updates.

  The main benefit is that the connection to the slave does not need to stay open
  permanently and is thus not affected by timeout issues. Additionally the caller does
  not need to query the synchronization status from the slave manually as this is
  now performed automatically by these functions.

* fixed undefined behavior when explaining some types of AQL traversals, fixed
  display of some types of traversals in AQL explain output


v2.8.1 (2016-01-29)
-------------------

* Improved AQL Pattern matching by allowing to specify a different traversal
  direction for one or many of the edge collections.

      FOR v, e, p IN OUTBOUND @start @@ec1, INBOUND @@ec2, @@ec3

  will traverse *ec1* and *ec3* in the OUTBOUND direction and for *ec2* it will use
  the INBOUND direction. These directions can be combined in arbitrary ways, the
  direction defined after *IN [steps]* will we used as default direction and can
  be overriden for specific collections.
  This feature is only available for collection lists, it is not possible to
  combine it with graph names.

* detect more types of transaction deadlocks early

* fixed display of relational operators in traversal explain output

* fixed undefined behavior in AQL function `PARSE_IDENTIFIER`

* added "engines" field to Foxx services generated in the admin interface

* added AQL function `IS_SAME_COLLECTION`:

  *IS_SAME_COLLECTION(collection, document)*: Return true if *document* has the same
  collection id as the collection specified in *collection*. *document* can either be
  a [document handle](../Glossary/README.md#document-handle) string, or a document with
  an *_id* attribute. The function does not validate whether the collection actually
  contains the specified document, but only compares the name of the specified collection
  with the collection name part of the specified document.
  If *document* is neither an object with an *id* attribute nor a *string* value,
  the function will return *null* and raise a warning.

      /* true */
      IS_SAME_COLLECTION('_users', '_users/my-user')
      IS_SAME_COLLECTION('_users', { _id: '_users/my-user' })

      /* false */
      IS_SAME_COLLECTION('_users', 'foobar/baz')
      IS_SAME_COLLECTION('_users', { _id: 'something/else' })


v2.8.0 (2016-01-25)
-------------------

* avoid recursive locking


v2.8.0-beta8 (2016-01-19)
-------------------------

* improved internal datafile statistics for compaction and compaction triggering
  conditions, preventing excessive growth of collection datafiles under some
  workloads. This should also fix issue #1596.

* renamed AQL optimizer rule `remove-collect-into` to `remove-collect-variables`

* fixed primary and edge index lookups prematurely aborting searches when the
  specified id search value contained a different collection than the collection
  the index was created for


v2.8.0-beta7 (2016-01-06)
-------------------------

* added vm.runInThisContext

* added AQL keyword `AGGREGATE` for use in AQL `COLLECT` statement

  Using `AGGREGATE` allows more efficient aggregation (incrementally while building
  the groups) than previous versions of AQL, which built group aggregates afterwards
  from the total of all group values.

  `AGGREGATE` can be used inside a `COLLECT` statement only. If used, it must follow
  the declaration of grouping keys:

      FOR doc IN collection
        COLLECT gender = doc.gender AGGREGATE minAge = MIN(doc.age), maxAge = MAX(doc.age)
        RETURN { gender, minAge, maxAge }

  or, if no grouping keys are used, it can follow the `COLLECT` keyword:

      FOR doc IN collection
        COLLECT AGGREGATE minAge = MIN(doc.age), maxAge = MAX(doc.age)
        RETURN {
  minAge, maxAge
}

  Only specific expressions are allowed on the right-hand side of each `AGGREGATE`
  assignment:

  - on the top level the expression must be a call to one of the supported aggregation
    functions `LENGTH`, `MIN`, `MAX`, `SUM`, `AVERAGE`, `STDDEV_POPULATION`, `STDDEV_SAMPLE`,
    `VARIANCE_POPULATION`, or `VARIANCE_SAMPLE`

  - the expression must not refer to variables introduced in the `COLLECT` itself

* Foxx: mocha test paths with wildcard characters (asterisks) now work on Windows

* reserved AQL keyword `NONE` for future use

* web interface: fixed a graph display bug concerning dashboard view

* web interface: fixed several bugs during the dashboard initialize process

* web interface: included several bugfixes: #1597, #1611, #1623

* AQL query optimizer now converts `LENGTH(collection-name)` to an optimized
  expression that returns the number of documents in a collection

* adjusted the behavior of the expansion (`[*]`) operator in AQL for non-array values

  In ArangoDB 2.8, calling the expansion operator on a non-array value will always
  return an empty array. Previous versions of ArangoDB expanded non-array values by
  calling the `TO_ARRAY()` function for the value, which for example returned an
  array with a single value for boolean, numeric and string input values, and an array
  with the object's values for an object input value. This behavior was inconsistent
  with how the expansion operator works for the array indexes in 2.8, so the behavior
  is now unified:

  - if the left-hand side operand of `[*]` is an array, the array will be returned as
    is when calling `[*]` on it
  - if the left-hand side operand of `[*]` is not an array, an empty array will be
    returned by `[*]`

  AQL queries that rely on the old behavior can be changed by either calling `TO_ARRAY`
  explicitly or by using the `[*]` at the correct position.

  The following example query will change its result in 2.8 compared to 2.7:

      LET values = "foo" RETURN values[*]

  In 2.7 the query has returned the array `[ "foo" ]`, but in 2.8 it will return an
  empty array `[ ]`. To make it return the array `[ "foo" ]` again, an explicit
  `TO_ARRAY` function call is needed in 2.8 (which in this case allows the removal
  of the `[*]` operator altogether). This also works in 2.7:

      LET values = "foo" RETURN TO_ARRAY(values)

  Another example:

      LET values = [ { name: "foo" }, { name: "bar" } ]
      RETURN values[*].name[*]

  The above returned `[ [ "foo" ], [ "bar" ] ] in 2.7. In 2.8 it will return
  `[ [ ], [ ] ]`, because the value of `name` is not an array. To change the results
  to the 2.7 style, the query can be changed to

      LET values = [ { name: "foo" }, { name: "bar" } ]
      RETURN values[* RETURN TO_ARRAY(CURRENT.name)]

  The above also works in 2.7.
  The following types of queries won't change:

      LET values = [ 1, 2, 3 ] RETURN values[*]
      LET values = [ { name: "foo" }, { name: "bar" } ] RETURN values[*].name
      LET values = [ { names: [ "foo", "bar" ] }, { names: [ "baz" ] } ] RETURN values[*].names[*]
      LET values = [ { names: [ "foo", "bar" ] }, { names: [ "baz" ] } ] RETURN values[*].names[**]

* slightly adjusted V8 garbage collection strategy so that collection eventually
  happens in all contexts that hold V8 external references to documents and
  collections.

  also adjusted default value of `--javascript.gc-frequency` from 10 seconds to
  15 seconds, as less internal operations are carried out in JavaScript.

* fixes for AQL optimizer and traversal

* added `--create-collection-type` option to arangoimp

  This allows specifying the type of the collection to be created when
  `--create-collection` is set to `true`.

* Foxx export cache should no longer break if a broken app is loaded in the
  web admin interface.


v2.8.0-beta2 (2015-12-16)
-------------------------

* added AQL query optimizer rule "sort-in-values"

  This rule pre-sorts the right-hand side operand of the `IN` and `NOT IN`
  operators so the operation can use a binary search with logarithmic complexity
  instead of a linear search. The rule is applied when the right-hand side
  operand of an `IN` or `NOT IN` operator in a filter condition is a variable that
  is defined in a different loop/scope than the operator itself. Additionally,
  the filter condition must consist of solely the `IN` or `NOT IN` operation
  in order to avoid any side-effects.

* changed collection status terminology in web interface for collections for
  which an unload request has been issued from `in the process of being unloaded`
  to `will be unloaded`.

* unloading a collection via the web interface will now trigger garbage collection
  in all v8 contexts and force a WAL flush. This increases the chances of perfoming
  the unload faster.

* added the following attributes to the result of `collection.figures()` and the
  corresponding HTTP API at `PUT /_api/collection/<name>/figures`:

  - `documentReferences`: The number of references to documents in datafiles
    that JavaScript code currently holds. This information can be used for
    debugging compaction and unload issues.
  - `waitingFor`: An optional string value that contains information about
    which object type is at the head of the collection's cleanup queue. This
    information can be used for debugging compaction and unload issues.
  - `compactionStatus.time`: The point in time the compaction for the collection
    was last executed. This information can be used for debugging compaction
    issues.
  - `compactionStatus.message`: The action that was performed when the compaction
    was last run for the collection. This information can be used for debugging
    compaction issues.

  Note: `waitingFor` and `compactionStatus` may be empty when called on a coordinator
  in a cluster.

* the compaction will now provide queryable status info that can be used to track
  its progress. The compaction status is displayed in the web interface, too.

* better error reporting for arangodump and arangorestore

* arangodump will now fail by default when trying to dump edges that
  refer to already dropped collections. This can be circumvented by
  specifying the option `--force true` when invoking arangodump

* fixed cluster upgrade procedure

* the AQL functions `NEAR` and `WITHIN` now have stricter validations
  for their input parameters `limit`, `radius` and `distance`. They may now throw
  exceptions when invalid parameters are passed that may have not led
  to exceptions in previous versions.

* deprecation warnings now log stack traces

* Foxx: improved backwards compatibility with 2.5 and 2.6

  - reverted Model and Repository back to non-ES6 "classes" because of
    compatibility issues when using the extend method with a constructor

  - removed deprecation warnings for extend and controller.del

  - restored deprecated method Model.toJSONSchema

  - restored deprecated `type`, `jwt` and `sessionStorageApp` options
    in Controller#activateSessions

* Fixed a deadlock problem in the cluster


v2.8.0-beta1 (2015-12-06)
-------------------------

* added AQL function `IS_DATESTRING(value)`

  Returns true if *value* is a string that can be used in a date function.
  This includes partial dates such as *2015* or *2015-10* and strings containing
  invalid dates such as *2015-02-31*. The function will return false for all
  non-string values, even if some of them may be usable in date functions.


v2.8.0-alpha1 (2015-12-03)
--------------------------

* added AQL keywords `GRAPH`, `OUTBOUND`, `INBOUND` and `ANY` for use in graph
  traversals, reserved AQL keyword `ALL` for future use

  Usage of these keywords as collection names, variable names or attribute names
  in AQL queries will not be possible without quoting. For example, the following
  AQL query will still work as it uses a quoted collection name and a quoted
  attribute name:

      FOR doc IN `OUTBOUND`
        RETURN doc.`any`

* issue #1593: added AQL `POW` function for exponentation

* added cluster execution site info in explain output for AQL queries

* replication improvements:

  - added `autoResync` configuration parameter for continuous replication.

    When set to `true`, a replication slave will automatically trigger a full data
    re-synchronization with the master when the master cannot provide the log data
    the slave had asked for. Note that `autoResync` will only work when the option
    `requireFromPresent` is also set to `true` for the continuous replication, or
    when the continuous syncer is started and detects that no start tick is present.

    Automatic re-synchronization may transfer a lot of data from the master to the
    slave and may be expensive. It is therefore turned off by default.
    When turned off, the slave will never perform an automatic re-synchronization
    with the master.

  - added `idleMinWaitTime` and `idleMaxWaitTime` configuration parameters for
    continuous replication.

    These parameters can be used to control the minimum and maximum wait time the
    slave will (intentionally) idle and not poll for master log changes in case the
    master had sent the full logs already.
    The `idleMaxWaitTime` value will only be used when `adapativePolling` is set
    to `true`. When `adaptivePolling` is disable, only `idleMinWaitTime` will be
    used as a constant time span in which the slave will not poll the master for
    further changes. The default values are 0.5 seconds for `idleMinWaitTime` and
    2.5 seconds for `idleMaxWaitTime`, which correspond to the hard-coded values
    used in previous versions of ArangoDB.

  - added `initialSyncMaxWaitTime` configuration parameter for initial and continuous
    replication

    This option controls the maximum wait time (in seconds) that the initial
    synchronization will wait for a response from the master when fetching initial
    collection data. If no response is received within this time period, the initial
    synchronization will give up and fail. This option is also relevant for
    continuous replication in case *autoResync* is set to *true*, as then the
    continuous replication may trigger a full data re-synchronization in case
    the master cannot the log data the slave had asked for.

  - HTTP requests sent from the slave to the master during initial synchronization
    will now be retried if they fail with connection problems.

  - the initial synchronization now logs its progress so it can be queried using
    the regular replication status check APIs.

  - added `async` attribute for `sync` and `syncCollection` operations called from
    the ArangoShell. Setthing this attribute to `true` will make the synchronization
    job on the server go into the background, so that the shell does not block. The
    status of the started asynchronous synchronization job can be queried from the
    ArangoShell like this:

        /* starts initial synchronization */
        var replication = require("@arangodb/replication");
        var id = replication.sync({
          endpoint: "tcp://master.domain.org:8529",
          username: "myuser",
          password: "mypasswd",
          async: true
       });

       /* now query the id of the returned async job and print the status */
       print(replication.getSyncResult(id));

    The result of `getSyncResult()` will be `false` while the server-side job
    has not completed, and different to `false` if it has completed. When it has
    completed, all job result details will be returned by the call to `getSyncResult()`.


* fixed non-deterministic query results in some cluster queries

* fixed issue #1589

* return HTTP status code 410 (gone) instead of HTTP 408 (request timeout) for
  server-side operations that are canceled / killed. Sending 410 instead of 408
  prevents clients from re-starting the same (canceled) operation. Google Chrome
  for example sends the HTTP request again in case it is responded with an HTTP
  408, and this is exactly the opposite of the desired behavior when an operation
  is canceled / killed by the user.

* web interface: queries in AQL editor now cancelable

* web interface: dashboard - added replication information

* web interface: AQL editor now supports bind parameters

* added startup option `--server.hide-product-header` to make the server not send
  the HTTP response header `"Server: ArangoDB"` in its HTTP responses. By default,
  the option is turned off so the header is still sent as usual.

* added new AQL function `UNSET_RECURSIVE` to recursively unset attritutes from
  objects/documents

* switched command-line editor in ArangoShell and arangod to linenoise-ng

* added automatic deadlock detection for transactions

  In case a deadlock is detected, a multi-collection operation may be rolled back
  automatically and fail with error 29 (`deadlock detected`). Client code for
  operations containing more than one collection should be aware of this potential
  error and handle it accordingly, either by giving up or retrying the transaction.

* Added C++ implementations for the AQL arithmetic operations and the following
  AQL functions:
  - ABS
  - APPEND
  - COLLECTIONS
  - CURRENT_DATABASE
  - DOCUMENT
  - EDGES
  - FIRST
  - FIRST_DOCUMENT
  - FIRST_LIST
  - FLATTEN
  - FLOOR
  - FULLTEXT
  - LAST
  - MEDIAN
  - MERGE_RECURSIVE
  - MINUS
  - NEAR
  - NOT_NULL
  - NTH
  - PARSE_IDENTIFIER
  - PERCENTILE
  - POP
  - POSITION
  - PUSH
  - RAND
  - RANGE
  - REMOVE_NTH
  - REMOVE_VALUE
  - REMOVE_VALUES
  - ROUND
  - SHIFT
  - SQRT
  - STDDEV_POPULATION
  - STDDEV_SAMPLE
  - UNSHIFT
  - VARIANCE_POPULATION
  - VARIANCE_SAMPLE
  - WITHIN
  - ZIP

* improved performance of skipping over many documents in an AQL query when no
  indexes and no filters are used, e.g.

      FOR doc IN collection
        LIMIT 1000000, 10
        RETURN doc

* Added array indexes

  Hash indexes and skiplist indexes can now optionally be defined for array values
  so they index individual array members.

  To define an index for array values, the attribute name is extended with the
  expansion operator `[*]` in the index definition:

      arangosh> db.colName.ensureHashIndex("tags[*]");

  When given the following document

      { tags: [ "AQL", "ArangoDB", "Index" ] }

  the index will now contain the individual values `"AQL"`, `"ArangoDB"` and `"Index"`.

  Now the index can be used for finding all documents having `"ArangoDB"` somewhere in their
  tags array using the following AQL query:

      FOR doc IN colName
        FILTER "ArangoDB" IN doc.tags[*]
        RETURN doc

* rewrote AQL query optimizer rule `use-index-range` and renamed it to `use-indexes`.
  The name change affects rule names in the optimizer's output.

* rewrote AQL execution node `IndexRangeNode` and renamed it to `IndexNode`. The name
  change affects node names in the optimizer's explain output.

* added convenience function `db._explain(query)` for human-readable explanation
  of AQL queries

* module resolution as used by `require` now behaves more like in node.js

* the `org/arangodb/request` module now returns response bodies for error responses
  by default. The old behavior of not returning bodies for error responses can be
  re-enabled by explicitly setting the option `returnBodyOnError` to `false` (#1437)


v2.7.6 (2016-01-30)
-------------------

* detect more types of transaction deadlocks early


v2.7.5 (2016-01-22)
-------------------

* backported added automatic deadlock detection for transactions

  In case a deadlock is detected, a multi-collection operation may be rolled back
  automatically and fail with error 29 (`deadlock detected`). Client code for
  operations containing more than one collection should be aware of this potential
  error and handle it accordingly, either by giving up or retrying the transaction.

* improved internal datafile statistics for compaction and compaction triggering
  conditions, preventing excessive growth of collection datafiles under some
  workloads. This should also fix issue #1596.

* Foxx export cache should no longer break if a broken app is loaded in the
  web admin interface.

* Foxx: removed some incorrect deprecation warnings.

* Foxx: mocha test paths with wildcard characters (asterisks) now work on Windows


v2.7.4 (2015-12-21)
-------------------

* slightly adjusted V8 garbage collection strategy so that collection eventually
  happens in all contexts that hold V8 external references to documents and
  collections.

* added the following attributes to the result of `collection.figures()` and the
  corresponding HTTP API at `PUT /_api/collection/<name>/figures`:

  - `documentReferences`: The number of references to documents in datafiles
    that JavaScript code currently holds. This information can be used for
    debugging compaction and unload issues.
  - `waitingFor`: An optional string value that contains information about
    which object type is at the head of the collection's cleanup queue. This
    information can be used for debugging compaction and unload issues.
  - `compactionStatus.time`: The point in time the compaction for the collection
    was last executed. This information can be used for debugging compaction
    issues.
  - `compactionStatus.message`: The action that was performed when the compaction
    was last run for the collection. This information can be used for debugging
    compaction issues.

  Note: `waitingFor` and `compactionStatus` may be empty when called on a coordinator
  in a cluster.

* the compaction will now provide queryable status info that can be used to track
  its progress. The compaction status is displayed in the web interface, too.


v2.7.3 (2015-12-17)
-------------------

* fixed some replication value conversion issues when replication applier properties
  were set via ArangoShell

* fixed disappearing of documents for collections transferred via `sync` or
  `syncCollection` if the collection was dropped right before synchronization
  and drop and (re-)create collection markers were located in the same WAL file


* fixed an issue where overwriting the system sessions collection would break
  the web interface when authentication is enabled

v2.7.2 (2015-12-01)
-------------------

* replication improvements:

  - added `autoResync` configuration parameter for continuous replication.

    When set to `true`, a replication slave will automatically trigger a full data
    re-synchronization with the master when the master cannot provide the log data
    the slave had asked for. Note that `autoResync` will only work when the option
    `requireFromPresent` is also set to `true` for the continuous replication, or
    when the continuous syncer is started and detects that no start tick is present.

    Automatic re-synchronization may transfer a lot of data from the master to the
    slave and may be expensive. It is therefore turned off by default.
    When turned off, the slave will never perform an automatic re-synchronization
    with the master.

  - added `idleMinWaitTime` and `idleMaxWaitTime` configuration parameters for
    continuous replication.

    These parameters can be used to control the minimum and maximum wait time the
    slave will (intentionally) idle and not poll for master log changes in case the
    master had sent the full logs already.
    The `idleMaxWaitTime` value will only be used when `adapativePolling` is set
    to `true`. When `adaptivePolling` is disable, only `idleMinWaitTime` will be
    used as a constant time span in which the slave will not poll the master for
    further changes. The default values are 0.5 seconds for `idleMinWaitTime` and
    2.5 seconds for `idleMaxWaitTime`, which correspond to the hard-coded values
    used in previous versions of ArangoDB.

  - added `initialSyncMaxWaitTime` configuration parameter for initial and continuous
    replication

    This option controls the maximum wait time (in seconds) that the initial
    synchronization will wait for a response from the master when fetching initial
    collection data. If no response is received within this time period, the initial
    synchronization will give up and fail. This option is also relevant for
    continuous replication in case *autoResync* is set to *true*, as then the
    continuous replication may trigger a full data re-synchronization in case
    the master cannot the log data the slave had asked for.

  - HTTP requests sent from the slave to the master during initial synchronization
    will now be retried if they fail with connection problems.

  - the initial synchronization now logs its progress so it can be queried using
    the regular replication status check APIs.

* fixed non-deterministic query results in some cluster queries

* added missing lock instruction for primary index in compactor size calculation

* fixed issue #1589

* fixed issue #1583

* fixed undefined behavior when accessing the top level of a document with the `[*]`
  operator

* fixed potentially invalid pointer access in shaper when the currently accessed
  document got re-located by the WAL collector at the very same time

* Foxx: optional configuration options no longer log validation errors when assigned
  empty values (#1495)

* Foxx: constructors provided to Repository and Model sub-classes via extend are
  now correctly called (#1592)


v2.7.1 (2015-11-07)
-------------------

* switch to linenoise next generation

* exclude `_apps` collection from replication

  The slave has its own `_apps` collection which it populates on server start.
  When replicating data from the master to the slave, the data from the master may
  clash with the slave's own data in the `_apps` collection. Excluding the `_apps`
  collection from replication avoids this.

* disable replication appliers when starting in modes `--upgrade`, `--no-server`
  and `--check-upgrade`

* more detailed output in arango-dfdb

* fixed "no start tick" issue in replication applier

  This error could occur after restarting a slave server after a shutdown
  when no data was ever transferred from the master to the slave via the
  continuous replication

* fixed problem during SSL client connection abort that led to scheduler thread
  staying at 100% CPU saturation

* fixed potential segfault in AQL `NEIGHBORS` function implementation when C++ function
  variant was used and collection names were passed as strings

* removed duplicate target for some frontend JavaScript files from the Makefile

* make AQL function `MERGE()` work on a single array parameter, too.
  This allows combining the attributes of multiple objects from an array into
  a single object, e.g.

      RETURN MERGE([
        { foo: 'bar' },
        { quux: 'quetzalcoatl', ruled: true },
        { bar: 'baz', foo: 'done' }
      ])

  will now return:

      {
        "foo": "done",
        "quux": "quetzalcoatl",
        "ruled": true,
        "bar": "baz"
      }

* fixed potential deadlock in collection status changing on Windows

* fixed hard-coded `incremental` parameter in shell implementation of
  `syncCollection` function in replication module

* fix for GCC5: added check for '-stdlib' option


v2.7.0 (2015-10-09)
-------------------

* fixed request statistics aggregation
  When arangod was started in supervisor mode, the request statistics always showed
  0 requests, as the statistics aggregation thread did not run then.

* read server configuration files before dropping privileges. this ensures that
  the SSL keyfile specified in the configuration can be read with the server's start
  privileges (i.e. root when using a standard ArangoDB package).

* fixed replication with a 2.6 replication configuration and issues with a 2.6 master

* raised default value of `--server.descriptors-minimum` to 1024

* allow Foxx apps to be installed underneath URL path `/_open/`, so they can be
  (intentionally) accessed without authentication.

* added *allowImplicit* sub-attribute in collections declaration of transactions.
  The *allowImplicit* attributes allows making transactions fail should they
  read-access a collection that was not explicitly declared in the *collections*
  array of the transaction.

* added "special" password ARANGODB_DEFAULT_ROOT_PASSWORD. If you pass
  ARANGODB_DEFAULT_ROOT_PASSWORD as password, it will read the password
  from the environment variable ARANGODB_DEFAULT_ROOT_PASSWORD


v2.7.0-rc2 (2015-09-22)
-----------------------

* fix over-eager datafile compaction

  This should reduce the need to compact directly after loading a collection when a
  collection datafile contained many insertions and updates for the same documents. It
  should also prevent from re-compacting already merged datafiles in case not many
  changes were made. Compaction will also make fewer index lookups than before.

* added `syncCollection()` function in module `org/arangodb/replication`

  This allows synchronizing the data of a single collection from a master to a slave
  server. Synchronization can either restore the whole collection by transferring all
  documents from the master to the slave, or incrementally by only transferring documents
  that differ. This is done by partitioning the collection's entire key space into smaller
  chunks and comparing the data chunk-wise between master and slave. Only chunks that are
  different will be re-transferred.

  The `syncCollection()` function can be used as follows:

      require("org/arangodb/replication").syncCollection(collectionName, options);

  e.g.

      require("org/arangodb/replication").syncCollection("myCollection", {
        endpoint: "tcp://127.0.0.1:8529",  /* master */
        username: "root",                  /* username for master */
        password: "secret",                /* password for master */
        incremental: true                  /* use incremental mode */
      });


* additionally allow the following characters in document keys:

  `(` `)` `+` `,` `=` `;` `$` `!` `*` `'` `%`


v2.7.0-rc1 (2015-09-17)
-----------------------

* removed undocumented server-side-only collection functions:
  * collection.OFFSET()
  * collection.NTH()
  * collection.NTH2()
  * collection.NTH3()

* upgraded Swagger to version 2.0 for the Documentation

  This gives the user better prepared test request structures.
  More conversions will follow so finally client libraries can be auto-generated.

* added extra AQL functions for date and time calculation and manipulation.
  These functions were contributed by GitHub users @CoDEmanX and @friday.
  A big thanks for their work!

  The following extra date functions are available from 2.7 on:

  * `DATE_DAYOFYEAR(date)`: Returns the day of year number of *date*.
    The return values range from 1 to 365, or 366 in a leap year respectively.

  * `DATE_ISOWEEK(date)`: Returns the ISO week date of *date*.
    The return values range from 1 to 53. Monday is considered the first day of the week.
    There are no fractional weeks, thus the last days in December may belong to the first
    week of the next year, and the first days in January may be part of the previous year's
    last week.

  * `DATE_LEAPYEAR(date)`: Returns whether the year of *date* is a leap year.

  * `DATE_QUARTER(date)`: Returns the quarter of the given date (1-based):
    * 1: January, February, March
    * 2: April, May, June
    * 3: July, August, September
    * 4: October, November, December

  - *DATE_DAYS_IN_MONTH(date)*: Returns the number of days in *date*'s month (28..31).

  * `DATE_ADD(date, amount, unit)`: Adds *amount* given in *unit* to *date* and
    returns the calculated date.

    *unit* can be either of the following to specify the time unit to add or
    subtract (case-insensitive):
    - y, year, years
    - m, month, months
    - w, week, weeks
    - d, day, days
    - h, hour, hours
    - i, minute, minutes
    - s, second, seconds
    - f, millisecond, milliseconds

    *amount* is the number of *unit*s to add (positive value) or subtract
    (negative value).

  * `DATE_SUBTRACT(date, amount, unit)`: Subtracts *amount* given in *unit* from
    *date* and returns the calculated date.

    It works the same as `DATE_ADD()`, except that it subtracts. It is equivalent
    to calling `DATE_ADD()` with a negative amount, except that `DATE_SUBTRACT()`
    can also subtract ISO durations. Note that negative ISO durations are not
    supported (i.e. starting with `-P`, like `-P1Y`).

  * `DATE_DIFF(date1, date2, unit, asFloat)`: Calculate the difference
    between two dates in given time *unit*, optionally with decimal places.
    Returns a negative value if *date1* is greater than *date2*.

  * `DATE_COMPARE(date1, date2, unitRangeStart, unitRangeEnd)`: Compare two
    partial dates and return true if they match, false otherwise. The parts to
    compare are defined by a range of time units.

    The full range is: years, months, days, hours, minutes, seconds, milliseconds.
    Pass the unit to start from as *unitRangeStart*, and the unit to end with as
    *unitRangeEnd*. All units in between will be compared. Leave out *unitRangeEnd*
    to only compare *unitRangeStart*.

  * `DATE_FORMAT(date, format)`: Format a date according to the given format string.
    It supports the following placeholders (case-insensitive):
    - %t: timestamp, in milliseconds since midnight 1970-01-01
    - %z: ISO date (0000-00-00T00:00:00.000Z)
    - %w: day of week (0..6)
    - %y: year (0..9999)
    - %yy: year (00..99), abbreviated (last two digits)
    - %yyyy: year (0000..9999), padded to length of 4
    - %yyyyyy: year (-009999 .. +009999), with sign prefix and padded to length of 6
    - %m: month (1..12)
    - %mm: month (01..12), padded to length of 2
    - %d: day (1..31)
    - %dd: day (01..31), padded to length of 2
    - %h: hour (0..23)
    - %hh: hour (00..23), padded to length of 2
    - %i: minute (0..59)
    - %ii: minute (00..59), padded to length of 2
    - %s: second (0..59)
    - %ss: second (00..59), padded to length of 2
    - %f: millisecond (0..999)
    - %fff: millisecond (000..999), padded to length of 3
    - %x: day of year (1..366)
    - %xxx: day of year (001..366), padded to length of 3
    - %k: ISO week date (1..53)
    - %kk: ISO week date (01..53), padded to length of 2
    - %l: leap year (0 or 1)
    - %q: quarter (1..4)
    - %a: days in month (28..31)
    - %mmm: abbreviated English name of month (Jan..Dec)
    - %mmmm: English name of month (January..December)
    - %www: abbreviated English name of weekday (Sun..Sat)
    - %wwww: English name of weekday (Sunday..Saturday)
    - %&: special escape sequence for rare occasions
    - %%: literal %
    - %: ignored

* new WAL logfiles and datafiles are now created non-sparse

  This prevents SIGBUS signals being raised when memory of a sparse datafile is accessed
  and the disk is full and the accessed file part is not actually disk-backed. In
  this case the mapped memory region is not necessarily backed by physical memory, and
  accessing the memory may raise SIGBUS and crash arangod.

* the `internal.download()` function and the module `org/arangodb/request` used some
  internal library function that handled the sending of HTTP requests from inside of
  ArangoDB. This library unconditionally set an HTTP header `Accept-Encoding: gzip`
  in all outgoing HTTP requests.

  This has been fixed in 2.7, so `Accept-Encoding: gzip` is not set automatically anymore.
  Additionally, the header `User-Agent: ArangoDB` is not set automatically either. If
  client applications desire to send these headers, they are free to add it when
  constructing the requests using the `download` function or the request module.

* fixed issue #1436: org/arangodb/request advertises deflate without supporting it

* added template string generator function `aqlQuery` for generating AQL queries

  This can be used to generate safe AQL queries with JavaScript parameter
  variables or expressions easily:

      var name = 'test';
      var attributeName = '_key';
      var query = aqlQuery`FOR u IN users FILTER u.name == ${name} RETURN u.${attributeName}`;
      db._query(query);

* report memory usage for document header data (revision id, pointer to data etc.)
  in `db.collection.figures()`. The memory used for document headers will now
  show up in the already existing attribute `indexes.size`. Due to that, the index
  sizes reported by `figures()` in 2.7 will be higher than those reported by 2.6,
  but the 2.7 values are more accurate.

* IMPORTANT CHANGE: the filenames in dumps created by arangodump now contain
  not only the name of the dumped collection, but also an additional 32-digit hash
  value. This is done to prevent overwriting dump files in case-insensitive file
  systems when there exist multiple collections with the same name (but with
  different cases).

  For example, if a database has two collections: `test` and `Test`, previous
  versions of ArangoDB created the files

  * `test.structure.json` and `test.data.json` for collection `test`
  * `Test.structure.json` and `Test.data.json` for collection `Test`

  This did not work for case-insensitive filesystems, because the files for the
  second collection would have overwritten the files of the first. arangodump in
  2.7 will create the following filenames instead:

  * `test_098f6bcd4621d373cade4e832627b4f6.structure.json` and `test_098f6bcd4621d373cade4e832627b4f6.data.json`
  * `Test_0cbc6611f5540bd0809a388dc95a615b.structure.json` and `Test_0cbc6611f5540bd0809a388dc95a615b.data.json`

  These filenames will be unambiguous even in case-insensitive filesystems.

* IMPORTANT CHANGE: make arangod actually close lingering client connections
  when idle for at least the duration specified via `--server.keep-alive-timeout`.
  In previous versions of ArangoDB, connections were not closed by the server
  when the timeout was reached and the client was still connected. Now the
  connection is properly closed by the server in case of timeout. Client
  applications relying on the old behavior may now need to reconnect to the
  server when their idle connections time out and get closed (note: connections
  being idle for a long time may be closed by the OS or firewalls anyway -
  client applications should be aware of that and try to reconnect).

* IMPORTANT CHANGE: when starting arangod, the server will drop the process
  privileges to the specified values in options `--server.uid` and `--server.gid`
  instantly after parsing the startup options.

  That means when either `--server.uid` or `--server.gid` are set, the privilege
  change will happen earlier. This may prevent binding the server to an endpoint
  with a port number lower than 1024 if the arangodb user has no privileges
  for that. Previous versions of ArangoDB changed the privileges later, so some
  startup actions were still carried out under the invoking user (i.e. likely
  *root* when started via init.d or system scripts) and especially binding to
  low port numbers was still possible there.

  The default privileges for user *arangodb* will not be sufficient for binding
  to port numbers lower than 1024. To have an ArangoDB 2.7 bind to a port number
  lower than 1024, it needs to be started with either a different privileged user,
  or the privileges of the *arangodb* user have to raised manually beforehand.

* added AQL optimizer rule `patch-update-statements`

* Linux startup scripts and systemd configuration for arangod now try to
  adjust the NOFILE (number of open files) limits for the process. The limit
  value is set to 131072 (128k) when ArangoDB is started via start/stop
  commands

* When ArangoDB is started/stopped manually via the start/stop commands, the
  main process will wait for up to 10 seconds after it forks the supervisor
  and arangod child processes. If the startup fails within that period, the
  start/stop script will fail with an exit code other than zero. If the
  startup of the supervisor or arangod is still ongoing after 10 seconds,
  the main program will still return with exit code 0. The limit of 10 seconds
  is arbitrary because the time required for a startup is not known in advance.

* added startup option `--database.throw-collection-not-loaded-error`

  Accessing a not-yet loaded collection will automatically load a collection
  on first access. This flag controls what happens in case an operation
  would need to wait for another thread to finalize loading a collection. If
  set to *true*, then the first operation that accesses an unloaded collection
  will load it. Further threads that try to access the same collection while
  it is still loading immediately fail with an error (1238, *collection not loaded*).
  This is to prevent all server threads from being blocked while waiting on the
  same collection to finish loading. When the first thread has completed loading
  the collection, the collection becomes regularly available, and all operations
  from that point on can be carried out normally, and error 1238 will not be
  thrown anymore for that collection.

  If set to *false*, the first thread that accesses a not-yet loaded collection
  will still load it. Other threads that try to access the collection while
  loading will not fail with error 1238 but instead block until the collection
  is fully loaded. This configuration might lead to all server threads being
  blocked because they are all waiting for the same collection to complete
  loading. Setting the option to *true* will prevent this from happening, but
  requires clients to catch error 1238 and react on it (maybe by scheduling
  a retry for later).

  The default value is *false*.

* added better control-C support in arangosh

  When CTRL-C is pressed in arangosh, it will now print a `^C` first. Pressing
  CTRL-C again will reset the prompt if something was entered before, or quit
  arangosh if no command was entered directly before.

  This affects the arangosh version build with Readline-support only (Linux
  and MacOS).

  The MacOS version of ArangoDB for Homebrew now depends on Readline, too. The
  Homebrew formula has been changed accordingly.
  When self-compiling ArangoDB on MacOS without Homebrew, Readline now is a
  prerequisite.

* increased default value for collection-specific `indexBuckets` value from 1 to 8

  Collections created from 2.7 on will use the new default value of `8` if not
  overridden on collection creation or later using
  `collection.properties({ indexBuckets: ... })`.

  The `indexBuckets` value determines the number of buckets to use for indexes of
  type `primary`, `hash` and `edge`. Having multiple index buckets allows splitting
  an index into smaller components, which can be filled in parallel when a collection
  is loading. Additionally, resizing and reallocation of indexes are faster and
  less intrusive if the index uses multiple buckets, because resize and reallocation
  will affect only data in a single bucket instead of all index values.

  The index buckets will be filled in parallel when loading a collection if the collection
  has an `indexBuckets` value greater than 1 and the collection contains a significant
  amount of documents/edges (the current threshold is 256K documents but this value
  may change in future versions of ArangoDB).

* changed HTTP client to use poll instead of select on Linux and MacOS

  This affects the ArangoShell and user-defined JavaScript code running inside
  arangod that initiates its own HTTP calls.

  Using poll instead of select allows using arbitrary high file descriptors
  (bigger than the compiled in FD_SETSIZE). Server connections are still handled using
  epoll, which has never been affected by FD_SETSIZE.

* implemented AQL `LIKE` function using ICU regexes

* added `RETURN DISTINCT` for AQL queries to return unique results:

      FOR doc IN collection
        RETURN DISTINCT doc.status

  This change also introduces `DISTINCT` as an AQL keyword.

* removed `createNamedQueue()` and `addJob()` functions from org/arangodb/tasks

* use less locks and more atomic variables in the internal dispatcher
  and V8 context handling implementations. This leads to improved throughput in
  some ArangoDB internals and allows for higher HTTP request throughput for
  many operations.

  A short overview of the improvements can be found here:

  https://www.arangodb.com/2015/08/throughput-enhancements/

* added shorthand notation for attribute names in AQL object literals:

      LET name = "Peter"
      LET age = 42
      RETURN { name, age }

  The above is the shorthand equivalent of the generic form

      LET name = "Peter"
      LET age = 42
      RETURN { name : name, age : age }

* removed configure option `--enable-timings`

  This option did not have any effect.

* removed configure option `--enable-figures`

  This option previously controlled whether HTTP request statistics code was
  compiled into ArangoDB or not. The previous default value was `true` so
  statistics code was available in official packages. Setting the option to
  `false` led to compile errors so it is doubtful the default value was
  ever changed. By removing the option some internal statistics code was also
  simplified.

* removed run-time manipulation methods for server endpoints:

  * `db._removeEndpoint()`
  * `db._configureEndpoint()`
  * HTTP POST `/_api/endpoint`
  * HTTP DELETE `/_api/endpoint`

* AQL query result cache

  The query result cache can optionally cache the complete results of all or selected AQL queries.
  It can be operated in the following modes:

  * `off`: the cache is disabled. No query results will be stored
  * `on`: the cache will store the results of all AQL queries unless their `cache`
    attribute flag is set to `false`
  * `demand`: the cache will store the results of AQL queries that have their
    `cache` attribute set to `true`, but will ignore all others

  The mode can be set at server startup using the `--database.query-cache-mode` configuration
  option and later changed at runtime.

  The following HTTP REST APIs have been added for controlling the query cache:

  * HTTP GET `/_api/query-cache/properties`: returns the global query cache configuration
  * HTTP PUT `/_api/query-cache/properties`: modifies the global query cache configuration
  * HTTP DELETE `/_api/query-cache`: invalidates all results in the query cache

  The following JavaScript functions have been added for controlling the query cache:

  * `require("org/arangodb/aql/cache").properties()`: returns the global query cache configuration
  * `require("org/arangodb/aql/cache").properties(properties)`: modifies the global query cache configuration
  * `require("org/arangodb/aql/cache").clear()`: invalidates all results in the query cache

* do not link arangoimp against V8

* AQL function call arguments optimization

  This will lead to arguments in function calls inside AQL queries not being copied but passed
  by reference. This may speed up calls to functions with bigger argument values or queries that
  call functions a lot of times.

* upgraded V8 version to 4.3.61

* removed deprecated AQL `SKIPLIST` function.

  This function was introduced in older versions of ArangoDB with a less powerful query optimizer to
  retrieve data from a skiplist index using a `LIMIT` clause. It was marked as deprecated in ArangoDB
  2.6.

  Since ArangoDB 2.3 the behavior of the `SKIPLIST` function can be emulated using regular AQL
  constructs, e.g.

      FOR doc IN @@collection
        FILTER doc.value >= @value
        SORT doc.value DESC
        LIMIT 1
        RETURN doc

* the `skip()` function for simple queries does not accept negative input any longer.
  This feature was deprecated in 2.6.0.

* fix exception handling

  In some cases JavaScript exceptions would re-throw without information of the original problem.
  Now the original exception is logged for failure analysis.

* based REST API method PUT `/_api/simple/all` on the cursor API and make it use AQL internally.

  The change speeds up this REST API method and will lead to additional query information being
  returned by the REST API. Clients can use this extra information or ignore it.

* Foxx Queue job success/failure handlers arguments have changed from `(jobId, jobData, result, jobFailures)` to `(result, jobData, job)`.

* added Foxx Queue job options `repeatTimes`, `repeatUntil` and `repeatDelay` to automatically re-schedule jobs when they are completed.

* added Foxx manifest configuration type `password` to mask values in the web interface.

* fixed default values in Foxx manifest configurations sometimes not being used as defaults.

* fixed optional parameters in Foxx manifest configurations sometimes not being cleared correctly.

* Foxx dependencies can now be marked as optional using a slightly more verbose syntax in your manifest file.

* converted Foxx constructors to ES6 classes so you can extend them using class syntax.

* updated aqb to 2.0.

* updated chai to 3.0.

* Use more madvise calls to speed up things when memory is tight, in particular
  at load time but also for random accesses later.

* Overhauled web interface

  The web interface now has a new design.

  The API documentation for ArangoDB has been moved from "Tools" to "Links" in the web interface.

  The "Applications" tab in the web interfaces has been renamed to "Services".


v2.6.12 (2015-12-02)
--------------------

* fixed disappearing of documents for collections transferred via `sync` if the
  the collection was dropped right before synchronization and drop and (re-)create
  collection markers were located in the same WAL file

* added missing lock instruction for primary index in compactor size calculation

* fixed issue #1589

* fixed issue #1583

* Foxx: optional configuration options no longer log validation errors when assigned
  empty values (#1495)


v2.6.11 (2015-11-18)
--------------------

* fixed potentially invalid pointer access in shaper when the currently accessed
  document got re-located by the WAL collector at the very same time


v2.6.10 (2015-11-10)
--------------------

* disable replication appliers when starting in modes `--upgrade`, `--no-server`
  and `--check-upgrade`

* more detailed output in arango-dfdb

* fixed potential deadlock in collection status changing on Windows

* issue #1521: Can't dump/restore with user and password


v2.6.9 (2015-09-29)
-------------------

* added "special" password ARANGODB_DEFAULT_ROOT_PASSWORD. If you pass
  ARANGODB_DEFAULT_ROOT_PASSWORD as password, it will read the password
  from the environment variable ARANGODB_DEFAULT_ROOT_PASSWORD

* fixed failing AQL skiplist, sort and limit combination

  When using a Skiplist index on an attribute (say "a") and then using sort
  and skip on this attribute caused the result to be empty e.g.:

    require("internal").db.test.ensureSkiplist("a");
    require("internal").db._query("FOR x IN test SORT x.a LIMIT 10, 10");

  Was always empty no matter how many documents are stored in test.
  This is now fixed.

v2.6.8 (2015-09-09)
-------------------

* ARM only:

  The ArangoDB packages for ARM require the kernel to allow unaligned memory access.
  How the kernel handles unaligned memory access is configurable at runtime by
  checking and adjusting the contents `/proc/cpu/alignment`.

  In order to operate on ARM, ArangoDB requires the bit 1 to be set. This will
  make the kernel trap and adjust unaligned memory accesses. If this bit is not
  set, the kernel may send a SIGBUS signal to ArangoDB and terminate it.

  To set bit 1 in `/proc/cpu/alignment` use the following command as a privileged
  user (e.g. root):

      echo "2" > /proc/cpu/alignment

  Note that this setting affects all user processes and not just ArangoDB. Setting
  the alignment with the above command will also not make the setting permanent,
  so it will be lost after a restart of the system. In order to make the setting
  permanent, it should be executed during system startup or before starting arangod.

  The ArangoDB start/stop scripts do not adjust the alignment setting, but rely on
  the environment to have the correct alignment setting already. The reason for this
  is that the alignment settings also affect all other user processes (which ArangoDB
  is not aware of) and thus may have side-effects outside of ArangoDB. It is therefore
  more reasonable to have the system administrator carry out the change.


v2.6.7 (2015-08-25)
-------------------

* improved AssocMulti index performance when resizing.

  This makes the edge index perform less I/O when under memory pressure.


v2.6.6 (2015-08-23)
-------------------

* added startup option `--server.additional-threads` to create separate queues
  for slow requests.


v2.6.5 (2015-08-17)
-------------------

* added startup option `--database.throw-collection-not-loaded-error`

  Accessing a not-yet loaded collection will automatically load a collection
  on first access. This flag controls what happens in case an operation
  would need to wait for another thread to finalize loading a collection. If
  set to *true*, then the first operation that accesses an unloaded collection
  will load it. Further threads that try to access the same collection while
  it is still loading immediately fail with an error (1238, *collection not loaded*).
  This is to prevent all server threads from being blocked while waiting on the
  same collection to finish loading. When the first thread has completed loading
  the collection, the collection becomes regularly available, and all operations
  from that point on can be carried out normally, and error 1238 will not be
  thrown anymore for that collection.

  If set to *false*, the first thread that accesses a not-yet loaded collection
  will still load it. Other threads that try to access the collection while
  loading will not fail with error 1238 but instead block until the collection
  is fully loaded. This configuration might lead to all server threads being
  blocked because they are all waiting for the same collection to complete
  loading. Setting the option to *true* will prevent this from happening, but
  requires clients to catch error 1238 and react on it (maybe by scheduling
  a retry for later).

  The default value is *false*.

* fixed busy wait loop in scheduler threads that sometimes consumed 100% CPU while
  waiting for events on connections closed unexpectedly by the client side

* handle attribute `indexBuckets` when restoring collections via arangorestore.
  Previously the `indexBuckets` attribute value from the dump was ignored, and the
   server default value for `indexBuckets` was used when restoring a collection.

* fixed "EscapeValue already set error" crash in V8 actions that might have occurred when
  canceling V8-based operations.


v2.6.4 (2015-08-01)
-------------------

* V8: Upgrade to version 4.1.0.27 - this is intended to be the stable V8 version.

* fixed issue #1424: Arango shell should not processing arrows pushing on keyboard


v2.6.3 (2015-07-21)
-------------------

* issue #1409: Document values with null character truncated


v2.6.2 (2015-07-04)
-------------------

* fixed issue #1383: bindVars for HTTP API doesn't work with empty string

* fixed handling of default values in Foxx manifest configurations

* fixed handling of optional parameters in Foxx manifest configurations

* fixed a reference error being thrown in Foxx queues when a function-based job type is used that is not available and no options object is passed to queue.push


v2.6.1 (2015-06-24)
-------------------

* Add missing swagger files to cmake build. fixes #1368

* fixed documentation errors


v2.6.0 (2015-06-20)
-------------------

* using negative values for `SimpleQuery.skip()` is deprecated.
  This functionality will be removed in future versions of ArangoDB.

* The following simple query functions are now deprecated:

  * collection.near
  * collection.within
  * collection.geo
  * collection.fulltext
  * collection.range
  * collection.closedRange

  This also lead to the following REST API methods being deprecated from now on:

  * PUT /_api/simple/near
  * PUT /_api/simple/within
  * PUT /_api/simple/fulltext
  * PUT /_api/simple/range

  It is recommended to replace calls to these functions or APIs with equivalent AQL queries,
  which are more flexible because they can be combined with other operations:

      FOR doc IN NEAR(@@collection, @latitude, @longitude, @limit)
        RETURN doc

      FOR doc IN WITHIN(@@collection, @latitude, @longitude, @radius, @distanceAttributeName)
        RETURN doc

      FOR doc IN FULLTEXT(@@collection, @attributeName, @queryString, @limit)
        RETURN doc

      FOR doc IN @@collection
        FILTER doc.value >= @left && doc.value < @right
        LIMIT @skip, @limit
        RETURN doc`

  The above simple query functions and REST API methods may be removed in future versions
  of ArangoDB.

* deprecated now-obsolete AQL `SKIPLIST` function

  The function was introduced in older versions of ArangoDB with a less powerful query optimizer to
  retrieve data from a skiplist index using a `LIMIT` clause.

  Since 2.3 the same goal can be achieved by using regular AQL constructs, e.g.

      FOR doc IN collection FILTER doc.value >= @value SORT doc.value DESC LIMIT 1 RETURN doc

* fixed issues when switching the database inside tasks and during shutdown of database cursors

  These features were added during 2.6 alpha stage so the fixes affect devel/2.6-alpha builds only

* issue #1360: improved foxx-manager help

* added `--enable-tcmalloc` configure option.

  When this option is set, arangod and the client tools will be linked against tcmalloc, which replaces
  the system allocator. When the option is set, a tcmalloc library must be present on the system under
  one of the names `libtcmalloc`, `libtcmalloc_minimal` or `libtcmalloc_debug`.

  As this is a configure option, it is supported for manual builds on Linux-like systems only. tcmalloc
  support is currently experimental.

* issue #1353: Windows: HTTP API - incorrect path in errorMessage

* issue #1347: added option `--create-database` for arangorestore.

  Setting this option to `true` will now create the target database if it does not exist. When creating
  the target database, the username and passwords passed to arangorestore will be used to create an
  initial user for the new database.

* issue #1345: advanced debug information for User Functions

* issue #1341: Can't use bindvars in UPSERT

* fixed vulnerability in JWT implementation.

* changed default value of option `--database.ignore-datafile-errors` from `true` to `false`

  If the new default value of `false` is used, then arangod will refuse loading collections that contain
  datafiles with CRC mismatches or other errors. A collection with datafile errors will then become
  unavailable. This prevents follow up errors from happening.

  The only way to access such collection is to use the datafile debugger (arango-dfdb) and try to repair
  or truncate the datafile with it.

  If `--database.ignore-datafile-errors` is set to `true`, then collections will become available
  even if parts of their data cannot be loaded. This helps availability, but may cause (partial) data
  loss and follow up errors.

* added server startup option `--server.session-timeout` for controlling the timeout of user sessions
  in the web interface

* add sessions and cookie authentication for ArangoDB's web interface

  ArangoDB's built-in web interface now uses sessions. Session information ids are stored in cookies,
  so clients using the web interface must accept cookies in order to use it

* web interface: display query execution time in AQL editor

* web interface: renamed AQL query *submit* button to *execute*

* web interface: added query explain feature in AQL editor

* web interface: demo page added. only working if demo data is available, hidden otherwise

* web interface: added support for custom app scripts with optional arguments and results

* web interface: mounted apps that need to be configured are now indicated in the app overview

* web interface: added button for running tests to app details

* web interface: added button for configuring app dependencies to app details

* web interface: upgraded API documentation to use Swagger 2

* INCOMPATIBLE CHANGE

  removed startup option `--log.severity`

  The docs for `--log.severity` mentioned lots of severities (e.g. `exception`, `technical`, `functional`, `development`)
  but only a few severities (e.g. `all`, `human`) were actually used, with `human` being the default and `all` enabling the
  additional logging of requests. So the option pretended to control a lot of things which it actually didn't. Additionally,
  the option `--log.requests-file` was around for a long time already, also controlling request logging.

  Because the `--log.severity` option effectively did not control that much, it was removed. A side effect of removing the
  option is that 2.5 installations which used `--log.severity all` will not log requests after the upgrade to 2.6. This can
  be adjusted by setting the `--log.requests-file` option.

* add backtrace to fatal log events

* added optional `limit` parameter for AQL function `FULLTEXT`

* make fulltext index also index text values contained in direct sub-objects of the indexed
  attribute.

  Previous versions of ArangoDB only indexed the attribute value if it was a string. Sub-attributes
  of the index attribute were ignored when fulltext indexing.

  Now, if the index attribute value is an object, the object's values will each be included in the
  fulltext index if they are strings. If the index attribute value is an array, the array's values
  will each be included in the fulltext index if they are strings.

  For example, with a fulltext index present on the `translations` attribute, the following text
  values will now be indexed:

      var c = db._create("example");
      c.ensureFulltextIndex("translations");
      c.insert({ translations: { en: "fox", de: "Fuchs", fr: "renard", ru: "лиса" } });
      c.insert({ translations: "Fox is the English translation of the German word Fuchs" });
      c.insert({ translations: [ "ArangoDB", "document", "database", "Foxx" ] });

      c.fulltext("translations", "лиса").toArray();       // returns only first document
      c.fulltext("translations", "Fox").toArray();        // returns first and second documents
      c.fulltext("translations", "prefix:Fox").toArray(); // returns all three documents

* added batch document removal and lookup commands:

      collection.lookupByKeys(keys)
      collection.removeByKeys(keys)

  These commands can be used to perform multi-document lookup and removal operations efficiently
  from the ArangoShell. The argument to these operations is an array of document keys.

  Also added HTTP APIs for batch document commands:

  * PUT /_api/simple/lookup-by-keys
  * PUT /_api/simple/remove-by-keys

* properly prefix document address URLs with the current database name for calls to the REST
  API method GET `/_api/document?collection=...` (that method will return partial URLs to all
  documents in the collection).

  Previous versions of ArangoDB returned the URLs starting with `/_api/` but without the current
  database name, e.g. `/_api/document/mycollection/mykey`. Starting with 2.6, the response URLs
  will include the database name as well, e.g. `/_db/_system/_api/document/mycollection/mykey`.

* added dedicated collection export HTTP REST API

  ArangoDB now provides a dedicated collection export API, which can take snapshots of entire
  collections more efficiently than the general-purpose cursor API. The export API is useful
  to transfer the contents of an entire collection to a client application. It provides optional
  filtering on specific attributes.

  The export API is available at endpoint `POST /_api/export?collection=...`. The API has the
  same return value structure as the already established cursor API (`POST /_api/cursor`).

  An introduction to the export API is given in this blog post:
  http://jsteemann.github.io/blog/2015/04/04/more-efficient-data-exports/

* subquery optimizations for AQL queries

  This optimization avoids copying intermediate results into subqueries that are not required
  by the subquery.

  A brief description can be found here:
  http://jsteemann.github.io/blog/2015/05/04/subquery-optimizations/

* return value optimization for AQL queries

  This optimization avoids copying the final query result inside the query's main `ReturnNode`.

  A brief description can be found here:
  http://jsteemann.github.io/blog/2015/05/04/return-value-optimization-for-aql/

* speed up AQL queries containing big `IN` lists for index lookups

  `IN` lists used for index lookups had performance issues in previous versions of ArangoDB.
  These issues have been addressed in 2.6 so using bigger `IN` lists for filtering is much
  faster.

  A brief description can be found here:
  http://jsteemann.github.io/blog/2015/05/07/in-list-improvements/

* allow `@` and `.` characters in document keys, too

  This change also leads to document keys being URL-encoded when returned in HTTP `location`
  response headers.

* added alternative implementation for AQL COLLECT

  The alternative method uses a hash table for grouping and does not require its input elements
  to be sorted. It will be taken into account by the optimizer for `COLLECT` statements that do
  not use an `INTO` clause.

  In case a `COLLECT` statement can use the hash table variant, the optimizer will create an extra
  plan for it at the beginning of the planning phase. In this plan, no extra `SORT` node will be
  added in front of the `COLLECT` because the hash table variant of `COLLECT` does not require
  sorted input. Instead, a `SORT` node will be added after it to sort its output. This `SORT` node
  may be optimized away again in later stages. If the sort order of the result is irrelevant to
  the user, adding an extra `SORT null` after a hash `COLLECT` operation will allow the optimizer to
  remove the sorts altogether.

  In addition to the hash table variant of `COLLECT`, the optimizer will modify the original plan
  to use the regular `COLLECT` implementation. As this implementation requires sorted input, the
  optimizer will insert a `SORT` node in front of the `COLLECT`. This `SORT` node may be optimized
  away in later stages.

  The created plans will then be shipped through the regular optimization pipeline. In the end,
  the optimizer will pick the plan with the lowest estimated total cost as usual. The hash table
  variant does not require an up-front sort of the input, and will thus be preferred over the
  regular `COLLECT` if the optimizer estimates many input elements for the `COLLECT` node and
  cannot use an index to sort them.

  The optimizer can be explicitly told to use the regular *sorted* variant of `COLLECT` by
  suffixing a `COLLECT` statement with `OPTIONS { "method" : "sorted" }`. This will override the
  optimizer guesswork and only produce the *sorted* variant of `COLLECT`.

  A blog post on the new `COLLECT` implementation can be found here:
  http://jsteemann.github.io/blog/2015/04/22/collecting-with-a-hash-table/

* refactored HTTP REST API for cursors

  The HTTP REST API for cursors (`/_api/cursor`) has been refactored to improve its performance
  and use less memory.

  A post showing some of the performance improvements can be found here:
  http://jsteemann.github.io/blog/2015/04/01/improvements-for-the-cursor-api/

* simplified return value syntax for data-modification AQL queries

  ArangoDB 2.4 since version allows to return results from data-modification AQL queries. The
  syntax for this was quite limited and verbose:

      FOR i IN 1..10
        INSERT { value: i } IN test
        LET inserted = NEW
        RETURN inserted

  The `LET inserted = NEW RETURN inserted` was required literally to return the inserted
  documents. No calculations could be made using the inserted documents.

  This is now more flexible. After a data-modification clause (e.g. `INSERT`, `UPDATE`, `REPLACE`,
  `REMOVE`, `UPSERT`) there can follow any number of `LET` calculations. These calculations can
  refer to the pseudo-values `OLD` and `NEW` that are created by the data-modification statements.

  This allows returning projections of inserted or updated documents, e.g.:

      FOR i IN 1..10
        INSERT { value: i } IN test
        RETURN { _key: NEW._key, value: i }

  Still not every construct is allowed after a data-modification clause. For example, no functions
  can be called that may access documents.

  More information can be found here:
  http://jsteemann.github.io/blog/2015/03/27/improvements-for-data-modification-queries/

* added AQL `UPSERT` statement

  This adds an `UPSERT` statement to AQL that is a combination of both `INSERT` and `UPDATE` /
  `REPLACE`. The `UPSERT` will search for a matching document using a user-provided example.
  If no document matches the example, the *insert* part of the `UPSERT` statement will be
  executed. If there is a match, the *update* / *replace* part will be carried out:

      UPSERT { page: 'index.html' }                 /* search example */
        INSERT { page: 'index.html', pageViews: 1 } /* insert part */
        UPDATE { pageViews: OLD.pageViews + 1 }     /* update part */
        IN pageViews

  `UPSERT` can be used with an `UPDATE` or `REPLACE` clause. The `UPDATE` clause will perform
  a partial update of the found document, whereas the `REPLACE` clause will replace the found
  document entirely. The `UPDATE` or `REPLACE` parts can refer to the pseudo-value `OLD`, which
  contains all attributes of the found document.

  `UPSERT` statements can optionally return values. In the following query, the return
  attribute `found` will return the found document before the `UPDATE` was applied. If no
  document was found, `found` will contain a value of `null`. The `updated` result attribute will
  contain the inserted / updated document:

      UPSERT { page: 'index.html' }                 /* search example */
        INSERT { page: 'index.html', pageViews: 1 } /* insert part */
        UPDATE { pageViews: OLD.pageViews + 1 }     /* update part */
        IN pageViews
        RETURN { found: OLD, updated: NEW }

  A more detailed description of `UPSERT` can be found here:
  http://jsteemann.github.io/blog/2015/03/27/preview-of-the-upsert-command/

* adjusted default configuration value for `--server.backlog-size` from 10 to 64.

* issue #1231: bug xor feature in AQL: LENGTH(null) == 4

  This changes the behavior of the AQL `LENGTH` function as follows:

  - if the single argument to `LENGTH()` is `null`, then the result will now be `0`. In previous
    versions of ArangoDB, the result of `LENGTH(null)` was `4`.

  - if the single argument to `LENGTH()` is `true`, then the result will now be `1`. In previous
    versions of ArangoDB, the result of `LENGTH(true)` was `4`.

  - if the single argument to `LENGTH()` is `false`, then the result will now be `0`. In previous
    versions of ArangoDB, the result of `LENGTH(false)` was `5`.

  The results of `LENGTH()` with string, numeric, array object argument values do not change.

* issue #1298: Bulk import if data already exists (#1298)

  This change extends the HTTP REST API for bulk imports as follows:

  When documents are imported and the `_key` attribute is specified for them, the import can be
  used for inserting and updating/replacing documents. Previously, the import could be used for
  inserting new documents only, and re-inserting a document with an existing key would have failed
  with a *unique key constraint violated* error.

  The above behavior is still the default. However, the API now allows controlling the behavior
  in case of a unique key constraint error via the optional URL parameter `onDuplicate`.

  This parameter can have one of the following values:

  - `error`: when a unique key constraint error occurs, do not import or update the document but
    report an error. This is the default.

  - `update`: when a unique key constraint error occurs, try to (partially) update the existing
    document with the data specified in the import. This may still fail if the document would
    violate secondary unique indexes. Only the attributes present in the import data will be
    updated and other attributes already present will be preserved. The number of updated documents
    will be reported in the `updated` attribute of the HTTP API result.

  - `replace`: when a unique key constraint error occurs, try to fully replace the existing
    document with the data specified in the import. This may still fail if the document would
    violate secondary unique indexes. The number of replaced documents will be reported in the
    `updated` attribute of the HTTP API result.

  - `ignore`: when a unique key constraint error occurs, ignore this error. There will be no
    insert, update or replace for the particular document. Ignored documents will be reported
    separately in the `ignored` attribute of the HTTP API result.

  The result of the HTTP import API will now contain the attributes `ignored` and `updated`, which
  contain the number of ignored and updated documents respectively. These attributes will contain a
  value of zero unless the `onDuplicate` URL parameter is set to either `update` or `replace`
  (in this case the `updated` attribute may contain non-zero values) or `ignore` (in this case the
  `ignored` attribute may contain a non-zero value).

  To support the feature, arangoimp also has a new command line option `--on-duplicate` which can
  have one of the values `error`, `update`, `replace`, `ignore`. The default value is `error`.

  A few examples for using arangoimp with the `--on-duplicate` option can be found here:
  http://jsteemann.github.io/blog/2015/04/14/updating-documents-with-arangoimp/

* changed behavior of `db._query()` in the ArangoShell:

  if the command's result is printed in the shell, the first 10 results will be printed. Previously
  only a basic description of the underlying query result cursor was printed. Additionally, if the
  cursor result contains more than 10 results, the cursor is assigned to a global variable `more`,
  which can be used to iterate over the cursor result.

  Example:

      arangosh [_system]> db._query("FOR i IN 1..15 RETURN i")
      [object ArangoQueryCursor, count: 15, hasMore: true]

      [
        1,
        2,
        3,
        4,
        5,
        6,
        7,
        8,
        9,
        10
      ]

      type 'more' to show more documents


      arangosh [_system]> more
      [object ArangoQueryCursor, count: 15, hasMore: false]

      [
        11,
        12,
        13,
        14,
        15
      ]

* Disallow batchSize value 0 in HTTP `POST /_api/cursor`:

  The HTTP REST API `POST /_api/cursor` does not accept a `batchSize` parameter value of
  `0` any longer. A batch size of 0 never made much sense, but previous versions of ArangoDB
  did not check for this value. Now creating a cursor using a `batchSize` value 0 will
  result in an HTTP 400 error response

* REST Server: fix memory leaks when failing to add jobs

* 'EDGES' AQL Function

  The AQL function `EDGES` got a new fifth option parameter.
  Right now only one option is available: 'includeVertices'. This is a boolean parameter
  that allows to modify the result of the `EDGES` function.
  Default is 'includeVertices: false' which does not have any effect.
  'includeVertices: true' modifies the result, such that
  {vertex: <vertexDocument>, edge: <edgeDocument>} is returned.

* INCOMPATIBLE CHANGE:

  The result format of the AQL function `NEIGHBORS` has been changed.
  Before it has returned an array of objects containing 'vertex' and 'edge'.
  Now it will only contain the vertex directly.
  Also an additional option 'includeData' has been added.
  This is used to define if only the 'vertex._id' value should be returned (false, default),
  or if the vertex should be looked up in the collection and the complete JSON should be returned
  (true).
  Using only the id values can lead to significantly improved performance if this is the only information
  required.

  In order to get the old result format prior to ArangoDB 2.6, please use the function EDGES instead.
  Edges allows for a new option 'includeVertices' which, set to true, returns exactly the format of NEIGHBORS.
  Example:

      NEIGHBORS(<vertexCollection>, <edgeCollection>, <vertex>, <direction>, <example>)

  This can now be achieved by:

      EDGES(<edgeCollection>, <vertex>, <direction>, <example>, {includeVertices: true})

  If you are nesting several NEIGHBORS steps you can speed up their performance in the following way:

  Old Example:

  FOR va IN NEIGHBORS(Users, relations, 'Users/123', 'outbound') FOR vc IN NEIGHBORS(Products, relations, va.vertex._id, 'outbound') RETURN vc

  This can now be achieved by:

  FOR va IN NEIGHBORS(Users, relations, 'Users/123', 'outbound') FOR vc IN NEIGHBORS(Products, relations, va, 'outbound', null, {includeData: true}) RETURN vc
                                                                                                          ^^^^                  ^^^^^^^^^^^^^^^^^^^
                                                                                                  Use intermediate directly     include Data for final

* INCOMPATIBLE CHANGE:

  The AQL function `GRAPH_NEIGHBORS` now provides an additional option `includeData`.
  This option allows controlling whether the function should return the complete vertices
  or just their IDs. Returning only the IDs instead of the full vertices can lead to
  improved performance .

  If provided, `includeData` is set to `true`, all vertices in the result will be returned
  with all their attributes. The default value of `includeData` is `false`.
  This makes the default function results incompatible with previous versions of ArangoDB.

  To get the old result style in ArangoDB 2.6, please set the options as follows in calls
  to `GRAPH_NEIGHBORS`:

      GRAPH_NEIGHBORS(<graph>, <vertex>, { includeData: true })

* INCOMPATIBLE CHANGE:

  The AQL function `GRAPH_COMMON_NEIGHBORS` now provides an additional option `includeData`.
  This option allows controlling whether the function should return the complete vertices
  or just their IDs. Returning only the IDs instead of the full vertices can lead to
  improved performance .

  If provided, `includeData` is set to `true`, all vertices in the result will be returned
  with all their attributes. The default value of `includeData` is `false`.
  This makes the default function results incompatible with previous versions of ArangoDB.

  To get the old result style in ArangoDB 2.6, please set the options as follows in calls
  to `GRAPH_COMMON_NEIGHBORS`:

      GRAPH_COMMON_NEIGHBORS(<graph>, <vertexExamples1>, <vertexExamples2>, { includeData: true }, { includeData: true })

* INCOMPATIBLE CHANGE:

  The AQL function `GRAPH_SHORTEST_PATH` now provides an additional option `includeData`.
  This option allows controlling whether the function should return the complete vertices
  and edges or just their IDs. Returning only the IDs instead of full vertices and edges
  can lead to improved performance .

  If provided, `includeData` is set to `true`, all vertices and edges in the result will
  be returned with all their attributes. There is also an optional parameter `includePath` of
  type object.
  It has two optional sub-attributes `vertices` and `edges`, both of type boolean.
  Both can be set individually and the result will include all vertices on the path if
  `includePath.vertices == true` and all edges if `includePath.edges == true` respectively.

  The default value of `includeData` is `false`, and paths are now excluded by default.
  This makes the default function results incompatible with previous versions of ArangoDB.

  To get the old result style in ArangoDB 2.6, please set the options as follows in calls
  to `GRAPH_SHORTEST_PATH`:

      GRAPH_SHORTEST_PATH(<graph>, <source>, <target>, { includeData: true, includePath: { edges: true, vertices: true } })

  The attributes `startVertex` and `vertex` that were present in the results of `GRAPH_SHORTEST_PATH`
  in previous versions of ArangoDB will not be produced in 2.6. To calculate these attributes in 2.6,
  please extract the first and last elements from the `vertices` result attribute.

* INCOMPATIBLE CHANGE:

  The AQL function `GRAPH_DISTANCE_TO` will now return only the id the destination vertex
  in the `vertex` attribute, and not the full vertex data with all vertex attributes.

* INCOMPATIBLE CHANGE:

  All graph measurements functions in JavaScript module `general-graph` that calculated a
  single figure previously returned an array containing just the figure. Now these functions
  will return the figure directly and not put it inside an array.

  The affected functions are:

  * `graph._absoluteEccentricity`
  * `graph._eccentricity`
  * `graph._absoluteCloseness`
  * `graph._closeness`
  * `graph._absoluteBetweenness`
  * `graph._betweenness`
  * `graph._radius`
  * `graph._diameter`

* Create the `_graphs` collection in new databases with `waitForSync` attribute set to `false`

  The previous `waitForSync` value was `true`, so default the behavior when creating and dropping
  graphs via the HTTP REST API changes as follows if the new settings are in effect:

  * `POST /_api/graph` by default returns `HTTP 202` instead of `HTTP 201`
  * `DELETE /_api/graph/graph-name` by default returns `HTTP 202` instead of `HTTP 201`

  If the `_graphs` collection still has its `waitForSync` value set to `true`, then the HTTP status
  code will not change.

* Upgraded ICU to version 54; this increases performance in many places.
  based on https://code.google.com/p/chromium/issues/detail?id=428145

* added support for HTTP push aka chunked encoding

* issue #1051: add info whether server is running in service or user mode?

  This will add a "mode" attribute to the result of the result of HTTP GET `/_api/version?details=true`

  "mode" can have the following values:

  - `standalone`: server was started manually (e.g. on command-line)
  - `service`: service is running as Windows service, in daemon mode or under the supervisor

* improve system error messages in Windows port

* increased default value of `--server.request-timeout` from 300 to 1200 seconds for client tools
  (arangosh, arangoimp, arangodump, arangorestore)

* increased default value of `--server.connect-timeout` from 3 to 5 seconds for client tools
  (arangosh, arangoimp, arangodump, arangorestore)

* added startup option `--server.foxx-queues-poll-interval`

  This startup option controls the frequency with which the Foxx queues manager is checking
  the queue (or queues) for jobs to be executed.

  The default value is `1` second. Lowering this value will result in the queue manager waking
  up and checking the queues more frequently, which may increase CPU usage of the server.
  When not using Foxx queues, this value can be raised to save some CPU time.

* added startup option `--server.foxx-queues`

  This startup option controls whether the Foxx queue manager will check queue and job entries.
  Disabling this option can reduce server load but will prevent jobs added to Foxx queues from
  being processed at all.

  The default value is `true`, enabling the Foxx queues feature.

* make Foxx queues really database-specific.

  Foxx queues were and are stored in a database-specific collection `_queues`. However, a global
  cache variable for the queues led to the queue names being treated database-independently, which
  was wrong.

  Since 2.6, Foxx queues names are truly database-specific, so the same queue name can be used in
  two different databases for two different queues. Until then, it is advisable to think of queues
  as already being database-specific, and using the database name as a queue name prefix to be
  avoid name conflicts, e.g.:

      var queueName = "myQueue";
      var Foxx = require("org/arangodb/foxx");
      Foxx.queues.create(db._name() + ":" + queueName);

* added support for Foxx queue job types defined as app scripts.

  The old job types introduced in 2.4 are still supported but are known to cause issues in 2.5
  and later when the server is restarted or the job types are not defined in every thread.

  The new job types avoid this issue by storing an explicit mount path and script name rather
  than an assuming the job type is defined globally. It is strongly recommended to convert your
  job types to the new script-based system.

* renamed Foxx sessions option "sessionStorageApp" to "sessionStorage". The option now also accepts session storages directly.

* Added the following JavaScript methods for file access:
  * fs.copyFile() to copy single files
  * fs.copyRecursive() to copy directory trees
  * fs.chmod() to set the file permissions (non-Windows only)

* Added process.env for accessing the process environment from JavaScript code

* Cluster: kickstarter shutdown routines will more precisely follow the shutdown of its nodes.

* Cluster: don't delete agency connection objects that are currently in use.

* Cluster: improve passing along of HTTP errors

* fixed issue #1247: debian init script problems

* multi-threaded index creation on collection load

  When a collection contains more than one secondary index, they can be built in memory in
  parallel when the collection is loaded. How many threads are used for parallel index creation
  is determined by the new configuration parameter `--database.index-threads`. If this is set
  to 0, indexes are built by the opening thread only and sequentially. This is equivalent to
  the behavior in 2.5 and before.

* speed up building up primary index when loading collections

* added `count` attribute to `parameters.json` files of collections. This attribute indicates
  the number of live documents in the collection on unload. It is read when the collection is
  (re)loaded to determine the initial size for the collection's primary index

* removed remainders of MRuby integration, removed arangoirb

* simplified `controllers` property in Foxx manifests. You can now specify a filename directly
  if you only want to use a single file mounted at the base URL of your Foxx app.

* simplified `exports` property in Foxx manifests. You can now specify a filename directly if
  you only want to export variables from a single file in your Foxx app.

* added support for node.js-style exports in Foxx exports. Your Foxx exports file can now export
  arbitrary values using the `module.exports` property instead of adding properties to the
  `exports` object.

* added `scripts` property to Foxx manifests. You should now specify the `setup` and `teardown`
  files as properties of the `scripts` object in your manifests and can define custom,
  app-specific scripts that can be executed from the web interface or the CLI.

* added `tests` property to Foxx manifests. You can now define test cases using the `mocha`
  framework which can then be executed inside ArangoDB.

* updated `joi` package to 6.0.8.

* added `extendible` package.

* added Foxx model lifecycle events to repositories. See #1257.

* speed up resizing of edge index.

* allow to split an edge index into buckets which are resized individually.
  This is controlled by the `indexBuckets` attribute in the `properties`
  of the collection.

* fix a cluster deadlock bug in larger clusters by marking a thread waiting
  for a lock on a DBserver as blocked


v2.5.7 (2015-08-02)
-------------------

* V8: Upgrade to version 4.1.0.27 - this is intended to be the stable V8 version.


v2.5.6 (2015-07-21)
-------------------

* alter Windows build infrastructure so we can properly store pdb files.

* potentially fixed issue #1313: Wrong metric calculation at dashboard

  Escape whitespace in process name when scanning /proc/pid/stats

  This fixes statistics values read from that file

* Fixed variable naming in AQL `COLLECT INTO` results in case the COLLECT is placed
  in a subquery which itself is followed by other constructs that require variables


v2.5.5 (2015-05-29)
-------------------

* fixed vulnerability in JWT implementation.

* fixed format string for reading /proc/pid/stat

* take into account barriers used in different V8 contexts


v2.5.4 (2015-05-14)
-------------------

* added startup option `--log.performance`: specifying this option at startup will log
  performance-related info messages, mainly timings via the regular logging mechanisms

* cluster fixes

* fix for recursive copy under Windows


v2.5.3 (2015-04-29)
-------------------

* Fix fs.move to work across filesystem borders; Fixes Foxx app installation problems;
  issue #1292.

* Fix Foxx app install when installed on a different drive on Windows

* issue #1322: strange AQL result

* issue #1318: Inconsistent db._create() syntax

* issue #1315: queries to a collection fail with an empty response if the
  collection contains specific JSON data

* issue #1300: Make arangodump not fail if target directory exists but is empty

* allow specifying higher values than SOMAXCONN for `--server.backlog-size`

  Previously, arangod would not start when a `--server.backlog-size` value was
  specified that was higher than the platform's SOMAXCONN header value.

  Now, arangod will use the user-provided value for `--server.backlog-size` and
  pass it to the listen system call even if the value is higher than SOMAXCONN.
  If the user-provided value is higher than SOMAXCONN, arangod will log a warning
  on startup.

* Fixed a cluster deadlock bug. Mark a thread that is in a RemoteBlock as
  blocked to allow for additional dispatcher threads to be started.

* Fix locking in cluster by using another ReadWriteLock class for collections.

* Add a second DispatcherQueue for AQL in the cluster. This fixes a
  cluster-AQL thread explosion bug.


v2.5.2 (2015-04-11)
-------------------

* modules stored in _modules are automatically flushed when changed

* added missing query-id parameter in documentation of HTTP DELETE `/_api/query` endpoint

* added iterator for edge index in AQL queries

  this change may lead to less edges being read when used together with a LIMIT clause

* make graph viewer in web interface issue less expensive queries for determining
  a random vertex from the graph, and for determining vertex attributes

* issue #1285: syntax error, unexpected $undefined near '@_to RETURN obj

  this allows AQL bind parameter names to also start with underscores

* moved /_api/query to C++

* issue #1289: Foxx models created from database documents expose an internal method

* added `Foxx.Repository#exists`

* parallelize initialization of V8 context in multiple threads

* fixed a possible crash when the debug-level was TRACE

* cluster: do not initialize statistics collection on each
  coordinator, this fixes a race condition at startup

* cluster: fix a startup race w.r.t. the _configuration collection

* search for db:// JavaScript modules only after all local files have been
  considered, this speeds up the require command in a cluster considerably

* general cluster speedup in certain areas


v2.5.1 (2015-03-19)
-------------------

* fixed bug that caused undefined behavior when an AQL query was killed inside
  a calculation block

* fixed memleaks in AQL query cleanup in case out-of-memory errors are thrown

* by default, Debian and RedHat packages are built with debug symbols

* added option `--database.ignore-logfile-errors`

  This option controls how collection datafiles with a CRC mismatch are treated.

  If set to `false`, CRC mismatch errors in collection datafiles will lead
  to a collection not being loaded at all. If a collection needs to be loaded
  during WAL recovery, the WAL recovery will also abort (if not forced with
  `--wal.ignore-recovery-errors true`). Setting this flag to `false` protects
  users from unintentionally using a collection with corrupted datafiles, from
  which only a subset of the original data can be recovered.

  If set to `true`, CRC mismatch errors in collection datafiles will lead to
  the datafile being partially loaded. All data up to until the mismatch will
  be loaded. This will enable users to continue with collection datafiles
  that are corrupted, but will result in only a partial load of the data.
  The WAL recovery will still abort when encountering a collection with a
  corrupted datafile, at least if `--wal.ignore-recovery-errors` is not set to
  `true`.

  The default value is *true*, so for collections with corrupted datafiles
  there might be partial data loads once the WAL recovery has finished. If
  the WAL recovery will need to load a collection with a corrupted datafile,
  it will still stop when using the default values.

* INCOMPATIBLE CHANGE:

  make the arangod server refuse to start if during startup it finds a non-readable
  `parameter.json` file for a database or a collection.

  Stopping the startup process in this case requires manual intervention (fixing
  the unreadable files), but prevents follow-up errors due to ignored databases or
  collections from happening.

* datafiles and `parameter.json` files written by arangod are now created with read and write
  privileges for the arangod process user, and with read and write privileges for the arangod
  process group.

  Previously, these files were created with user read and write permissions only.

* INCOMPATIBLE CHANGE:

  abort WAL recovery if one of the collection's datafiles cannot be opened

* INCOMPATIBLE CHANGE:

  never try to raise the privileges after dropping them, this can lead to a race condition while
  running the recovery

  If you require to run ArangoDB on a port lower than 1024, you must run ArangoDB as root.

* fixed inefficiencies in `remove` methods of general-graph module

* added option `--database.slow-query-threshold` for controlling the default AQL slow query
  threshold value on server start

* add system error strings for Windows on many places

* rework service startup so we announce 'RUNNING' only when we're finished starting.

* use the Windows eventlog for FATAL and ERROR - log messages

* fix service handling in NSIS Windows installer, specify human readable name

* add the ICU_DATA environment variable to the fatal error messages

* fixed issue #1265: arangod crashed with SIGSEGV

* fixed issue #1241: Wildcards in examples


v2.5.0 (2015-03-09)
-------------------

* installer fixes for Windows

* fix for downloading Foxx

* fixed issue #1258: http pipelining not working?


v2.5.0-beta4 (2015-03-05)
-------------------------

* fixed issue #1247: debian init script problems


v2.5.0-beta3 (2015-02-27)
-------------------------

* fix Windows install path calculation in arango

* fix Windows logging of long strings

* fix possible undefinedness of const strings in Windows


v2.5.0-beta2 (2015-02-23)
-------------------------

* fixed issue #1256: agency binary not found #1256

* fixed issue #1230: API: document/col-name/_key and cursor return different floats

* front-end: dashboard tries not to (re)load statistics if user has no access

* V8: Upgrade to version 3.31.74.1

* etcd: Upgrade to version 2.0 - This requires go 1.3 to compile at least.

* refuse to startup if ICU wasn't initialized, this will i.e. prevent errors from being printed,
  and libraries from being loaded.

* front-end: unwanted removal of index table header after creating new index

* fixed issue #1248: chrome: applications filtering not working

* fixed issue #1198: queries remain in aql editor (front-end) if you navigate through different tabs

* Simplify usage of Foxx

  Thanks to our user feedback we learned that Foxx is a powerful, yet rather complicated concept.
  With this release we tried to make it less complicated while keeping all its strength.
  That includes a rewrite of the documentation as well as some code changes as listed below:

  * Moved Foxx applications to a different folder.

    The naming convention now is: <app-path>/_db/<dbname>/<mountpoint>/APP
    Before it was: <app-path>/databases/<dbname>/<appname>:<appversion>
    This caused some trouble as apps where cached based on name and version and updates did not apply.
    Hence the path on filesystem and the app's access URL had no relation to one another.
    Now the path on filesystem is identical to the URL (except for slashes and the appended APP)

  * Rewrite of Foxx routing

    The routing of Foxx has been exposed to major internal changes we adjusted because of user feedback.
    This allows us to set the development mode per mountpoint without having to change paths and hold
    apps at separate locations.

  * Foxx Development mode

    The development mode used until 2.4 is gone. It has been replaced by a much more mature version.
    This includes the deprecation of the javascript.dev-app-path parameter, which is useless since 2.5.
    Instead of having two separate app directories for production and development, apps now reside in
    one place, which is used for production as well as for development.
    Apps can still be put into development mode, changing their behavior compared to production mode.
    Development mode apps are still reread from disk at every request, and still they ship more debug
    output.

    This change has also made the startup options `--javascript.frontend-development-mode` and
    `--javascript.dev-app-path` obsolete. The former option will not have any effect when set, and the
    latter option is only read and used during the upgrade to 2.5 and does not have any effects later.

  * Foxx install process

    Installing Foxx apps has been a two step process: import them into ArangoDB and mount them at a
    specific mountpoint. These operations have been joined together. You can install an app at one
    mountpoint, that's it. No fetch, mount, unmount, purge cycle anymore. The commands have been
    simplified to just:

    * install: get your Foxx app up and running
    * uninstall: shut it down and erase it from disk

  * Foxx error output

    Until 2.4 the errors produced by Foxx were not optimal. Often, the error message was just
    `unable to parse manifest` and contained only an internal stack trace.
    In 2.5 we made major improvements there, including a much more fine-grained error output that
    helps you debug your Foxx apps. The error message printed is now much closer to its source and
    should help you track it down.

    Also we added the default handlers for unhandled errors in Foxx apps:

    * You will get a nice internal error page whenever your Foxx app is called but was not installed
      due to any error
    * You will get a proper error message when having an uncaught error appears in any app route

    In production mode the messages above will NOT contain any information about your Foxx internals
    and are safe to be exposed to third party users.
    In development mode the messages above will contain the stacktrace (if available), making it easier for
    your in-house devs to track down errors in the application.

* added `console` object to Foxx apps. All Foxx apps now have a console object implementing
  the familiar Console API in their global scope, which can be used to log diagnostic
  messages to the database.

* added `org/arangodb/request` module, which provides a simple API for making HTTP requests
  to external services.

* added optimizer rule `propagate-constant-attributes`

  This rule will look inside `FILTER` conditions for constant value equality comparisons,
  and insert the constant values in other places in `FILTER`s. For example, the rule will
  insert `42` instead of `i.value` in the second `FILTER` of the following query:

      FOR i IN c1 FOR j IN c2 FILTER i.value == 42 FILTER j.value == i.value RETURN 1

* added `filtered` value to AQL query execution statistics

  This value indicates how many documents were filtered by `FilterNode`s in the AQL query.
  Note that `IndexRangeNode`s can also filter documents by selecting only the required ranges
  from the index. The `filtered` value will not include the work done by `IndexRangeNode`s,
  but only the work performed by `FilterNode`s.

* added support for sparse hash and skiplist indexes

  Hash and skiplist indexes can optionally be made sparse. Sparse indexes exclude documents
  in which at least one of the index attributes is either not set or has a value of `null`.

  As such documents are excluded from sparse indexes, they may contain fewer documents than
  their non-sparse counterparts. This enables faster indexing and can lead to reduced memory
  usage in case the indexed attribute does occur only in some, but not all documents of the
  collection. Sparse indexes will also reduce the number of collisions in non-unique hash
  indexes in case non-existing or optional attributes are indexed.

  In order to create a sparse index, an object with the attribute `sparse` can be added to
  the index creation commands:

      db.collection.ensureHashIndex(attributeName, { sparse: true });
      db.collection.ensureHashIndex(attributeName1, attributeName2, { sparse: true });
      db.collection.ensureUniqueConstraint(attributeName, { sparse: true });
      db.collection.ensureUniqueConstraint(attributeName1, attributeName2, { sparse: true });

      db.collection.ensureSkiplist(attributeName, { sparse: true });
      db.collection.ensureSkiplist(attributeName1, attributeName2, { sparse: true });
      db.collection.ensureUniqueSkiplist(attributeName, { sparse: true });
      db.collection.ensureUniqueSkiplist(attributeName1, attributeName2, { sparse: true });

  Note that in place of the above specialized index creation commands, it is recommended to use
  the more general index creation command `ensureIndex`:

  ```js
  db.collection.ensureIndex({ type: "hash", sparse: true, unique: true, fields: [ attributeName ] });
  db.collection.ensureIndex({ type: "skiplist", sparse: false, unique: false, fields: [ "a", "b" ] });
  ```

  When not explicitly set, the `sparse` attribute defaults to `false` for new indexes.

  This causes a change in behavior when creating a unique hash index without specifying the
  sparse flag: in 2.4, unique hash indexes were implicitly sparse, always excluding `null` values.
  There was no option to control this behavior, and sparsity was neither supported for non-unique
  hash indexes nor skiplists in 2.4. This implicit sparsity of unique hash indexes was considered
  an inconsistency, and therefore the behavior was cleaned up in 2.5. As of 2.5, indexes will
  only be created sparse if sparsity is explicitly requested. Existing unique hash indexes from 2.4
  or before will automatically be migrated so they are still sparse after the upgrade to 2.5.

  Geo indexes are implicitly sparse, meaning documents without the indexed location attribute or
  containing invalid location coordinate values will be excluded from the index automatically. This
  is also a change when compared to pre-2.5 behavior, when documents with missing or invalid
  coordinate values may have caused errors on insertion when the geo index' `unique` flag was set
  and its `ignoreNull` flag was not.

  This was confusing and has been rectified in 2.5. The method `ensureGeoConstaint()` now does the
  same as `ensureGeoIndex()`. Furthermore, the attributes `constraint`, `unique`, `ignoreNull` and
  `sparse` flags are now completely ignored when creating geo indexes.

  The same is true for fulltext indexes. There is no need to specify non-uniqueness or sparsity for
  geo or fulltext indexes. They will always be non-unique and sparse.

  As sparse indexes may exclude some documents, they cannot be used for every type of query.
  Sparse hash indexes cannot be used to find documents for which at least one of the indexed
  attributes has a value of `null`. For example, the following AQL query cannot use a sparse
  index, even if one was created on attribute `attr`:

      FOR doc In collection
        FILTER doc.attr == null
        RETURN doc

  If the lookup value is non-constant, a sparse index may or may not be used, depending on
  the other types of conditions in the query. If the optimizer can safely determine that
  the lookup value cannot be `null`, a sparse index may be used. When uncertain, the optimizer
  will not make use of a sparse index in a query in order to produce correct results.

  For example, the following queries cannot use a sparse index on `attr` because the optimizer
  will not know beforehand whether the comparison values for `doc.attr` will include `null`:

      FOR doc In collection
        FILTER doc.attr == SOME_FUNCTION(...)
        RETURN doc

      FOR other IN otherCollection
        FOR doc In collection
          FILTER doc.attr == other.attr
          RETURN doc

  Sparse skiplist indexes can be used for sorting if the optimizer can safely detect that the
  index range does not include `null` for any of the index attributes.

* inspection of AQL data-modification queries will now detect if the data-modification part
  of the query can run in lockstep with the data retrieval part of the query, or if the data
  retrieval part must be executed before the data modification can start.

  Executing the two in lockstep allows using much smaller buffers for intermediate results
  and starts the actual data-modification operations much earlier than if the two phases
  were executed separately.

* Allow dynamic attribute names in AQL object literals

  This allows using arbitrary expressions to construct attribute names in object
  literals specified in AQL queries. To disambiguate expressions and other unquoted
  attribute names, dynamic attribute names need to be enclosed in brackets (`[` and `]`).
  Example:

      FOR i IN 1..100
        RETURN { [ CONCAT('value-of-', i) ] : i }

* make AQL optimizer rule "use-index-for-sort" remove sort also in case a non-sorted
  index (e.g. a hash index) is used for only equality lookups and all sort attributes
  are covered by the index.

  Example that does not require an extra sort (needs hash index on `value`):

      FOR doc IN collection FILTER doc.value == 1 SORT doc.value RETURN doc

  Another example that does not require an extra sort (with hash index on `value1`, `value2`):

      FOR doc IN collection FILTER doc.value1 == 1 && doc.value2 == 2 SORT doc.value1, doc.value2 RETURN doc

* make AQL optimizer rule "use-index-for-sort" remove sort also in case the sort criteria
  excludes the left-most index attributes, but the left-most index attributes are used
  by the index for equality-only lookups.

  Example that can use the index for sorting (needs skiplist index on `value1`, `value2`):

      FOR doc IN collection FILTER doc.value1 == 1 SORT doc.value2 RETURN doc

* added selectivity estimates for primary index, edge index, and hash index

  The selectivity estimates are returned by the `GET /_api/index` REST API method
  in a sub-attribute `selectivityEstimate` for each index that supports it. This
  attribute will be omitted for indexes that do not provide selectivity estimates.
  If provided, the selectivity estimate will be a numeric value between 0 and 1.

  Selectivity estimates will also be reported in the result of `collection.getIndexes()`
  for all indexes that support this. If no selectivity estimate can be determined for
  an index, the attribute `selectivityEstimate` will be omitted here, too.

  The web interface also shows selectivity estimates for each index that supports this.

  Currently the following index types can provide selectivity estimates:
  - primary index
  - edge index
  - hash index (unique and non-unique)

  No selectivity estimates will be provided when running in cluster mode.

* fixed issue #1226: arangod log issues

* added additional logger if arangod is started in foreground mode on a tty

* added AQL optimizer rule "move-calculations-down"

* use exclusive native SRWLocks on Windows instead of native mutexes

* added AQL functions `MD5`, `SHA1`, and `RANDOM_TOKEN`.

* reduced number of string allocations when parsing certain AQL queries

  parsing numbers (integers or doubles) does not require a string allocation
  per number anymore

* RequestContext#bodyParam now accepts arbitrary joi schemas and rejects invalid (but well-formed) request bodies.

* enforce that AQL user functions are wrapped inside JavaScript function () declarations

  AQL user functions were always expected to be wrapped inside a JavaScript function, but previously
  this was not enforced when registering a user function. Enforcing the AQL user functions to be contained
  inside functions prevents functions from doing some unexpected things that may have led to undefined
  behavior.

* Windows service uninstalling: only remove service if it points to the currently running binary,
  or --force was specified.

* Windows (debug only): print stacktraces on crash and run minidump

* Windows (cygwin): if you run arangosh in a cygwin shell or via ssh we will detect this and use
  the appropriate output functions.

* Windows: improve process management

* fix IPv6 reverse ip lookups - so far we only did IPv4 addresses.

* improve join documentation, add outer join example

* run jslint for unit tests too, to prevent "memory leaks" by global js objects with native code.

* fix error logging for exceptions - we wouldn't log the exception message itself so far.

* improve error reporting in the http client (Windows & *nix)

* improve error reports in cluster

* Standard errors can now contain custom messages.


v2.4.7 (XXXX-XX-XX)
-------------------

* fixed issue #1282: Geo WITHIN_RECTANGLE for nested lat/lng


v2.4.6 (2015-03-18)
-------------------

* added option `--database.ignore-logfile-errors`

  This option controls how collection datafiles with a CRC mismatch are treated.

  If set to `false`, CRC mismatch errors in collection datafiles will lead
  to a collection not being loaded at all. If a collection needs to be loaded
  during WAL recovery, the WAL recovery will also abort (if not forced with
  `--wal.ignore-recovery-errors true`). Setting this flag to `false` protects
  users from unintentionally using a collection with corrupted datafiles, from
  which only a subset of the original data can be recovered.

  If set to `true`, CRC mismatch errors in collection datafiles will lead to
  the datafile being partially loaded. All data up to until the mismatch will
  be loaded. This will enable users to continue with a collection datafiles
  that are corrupted, but will result in only a partial load of the data.
  The WAL recovery will still abort when encountering a collection with a
  corrupted datafile, at least if `--wal.ignore-recovery-errors` is not set to
  `true`.

  The default value is *true*, so for collections with corrupted datafiles
  there might be partial data loads once the WAL recovery has finished. If
  the WAL recovery will need to load a collection with a corrupted datafile,
  it will still stop when using the default values.

* INCOMPATIBLE CHANGE:

  make the arangod server refuse to start if during startup it finds a non-readable
  `parameter.json` file for a database or a collection.

  Stopping the startup process in this case requires manual intervention (fixing
  the unreadable files), but prevents follow-up errors due to ignored databases or
  collections from happening.

* datafiles and `parameter.json` files written by arangod are now created with read and write
  privileges for the arangod process user, and with read and write privileges for the arangod
  process group.

  Previously, these files were created with user read and write permissions only.

* INCOMPATIBLE CHANGE:

  abort WAL recovery if one of the collection's datafiles cannot be opened

* INCOMPATIBLE CHANGE:

  never try to raise the privileges after dropping them, this can lead to a race condition while
  running the recovery

  If you require to run ArangoDB on a port lower than 1024, you must run ArangoDB as root.

* fixed inefficiencies in `remove` methods of general-graph module

* added option `--database.slow-query-threshold` for controlling the default AQL slow query
  threshold value on server start


v2.4.5 (2015-03-16)
-------------------

* added elapsed time to HTTP request logging output (`--log.requests-file`)

* added AQL current and slow query tracking, killing of AQL queries

  This change enables retrieving the list of currently running AQL queries inside the selected database.
  AQL queries with an execution time beyond a certain threshold can be moved to a "slow query" facility
  and retrieved from there. Queries can also be killed by specifying the query id.

  This change adds the following HTTP REST APIs:

  - `GET /_api/query/current`: for retrieving the list of currently running queries
  - `GET /_api/query/slow`: for retrieving the list of slow queries
  - `DELETE /_api/query/slow`: for clearing the list of slow queries
  - `GET /_api/query/properties`: for retrieving the properties for query tracking
  - `PUT /_api/query/properties`: for adjusting the properties for query tracking
  - `DELETE /_api/query/<id>`: for killing an AQL query

  The following JavaScript APIs have been added:

  - require("org/arangodb/aql/queries").current();
  - require("org/arangodb/aql/queries").slow();
  - require("org/arangodb/aql/queries").clearSlow();
  - require("org/arangodb/aql/queries").properties();
  - require("org/arangodb/aql/queries").kill();

* fixed issue #1265: arangod crashed with SIGSEGV

* fixed issue #1241: Wildcards in examples

* fixed comment parsing in Foxx controllers


v2.4.4 (2015-02-24)
-------------------

* fixed the generation template for foxx apps. It now does not create deprecated functions anymore

* add custom visitor functionality for `GRAPH_NEIGHBORS` function, too

* increased default value of traversal option *maxIterations* to 100 times of its previous
  default value


v2.4.3 (2015-02-06)
-------------------

* fix multi-threading with openssl when running under Windows

* fix timeout on socket operations when running under Windows

* Fixed an error in Foxx routing which caused some apps that worked in 2.4.1 to fail with status 500: `undefined is not a function` errors in 2.4.2
  This error was occurring due to seldom internal rerouting introduced by the malformed application handler.


v2.4.2 (2015-01-30)
-------------------

* added custom visitor functionality for AQL traversals

  This allows more complex result processing in traversals triggered by AQL. A few examples
  are shown in [this article](http://jsteemann.github.io/blog/2015/01/28/using-custom-visitors-in-aql-graph-traversals/).

* improved number of results estimated for nodes of type EnumerateListNode and SubqueryNode
  in AQL explain output

* added AQL explain helper to explain arbitrary AQL queries

  The helper function prints the query execution plan and the indexes to be used in the
  query. It can be invoked from the ArangoShell or the web interface as follows:

      require("org/arangodb/aql/explainer").explain(query);

* enable use of indexes for certain AQL conditions with non-equality predicates, in
  case the condition(s) also refer to indexed attributes

  The following queries will now be able to use indexes:

      FILTER a.indexed == ... && a.indexed != ...
      FILTER a.indexed == ... && a.nonIndexed != ...
      FILTER a.indexed == ... && ! (a.indexed == ...)
      FILTER a.indexed == ... && ! (a.nonIndexed == ...)
      FILTER a.indexed == ... && ! (a.indexed != ...)
      FILTER a.indexed == ... && ! (a.nonIndexed != ...)
      FILTER (a.indexed == ... && a.nonIndexed == ...) || (a.indexed == ... && a.nonIndexed == ...)
      FILTER (a.indexed == ... && a.nonIndexed != ...) || (a.indexed == ... && a.nonIndexed != ...)

* Fixed spuriously occurring "collection not found" errors when running queries on local
  collections on a cluster DB server

* Fixed upload of Foxx applications to the server for apps exceeding approx. 1 MB zipped.

* Malformed Foxx applications will now return a more useful error when any route is requested.

  In Production a Foxx app mounted on /app will display an html page on /app/* stating a 503 Service temporarily not available.
  It will not state any information about your Application.
  Before it was a 404 Not Found without any information and not distinguishable from a correct not found on your route.

  In Development Mode the html page also contains information about the error occurred.

* Unhandled errors thrown in Foxx routes are now handled by the Foxx framework itself.

  In Production the route will return a status 500 with a body {error: "Error statement"}.
  In Development the route will return a status 500 with a body {error: "Error statement", stack: "..."}

  Before, it was status 500 with a plain text stack including ArangoDB internal routing information.

* The Applications tab in web interface will now request development apps more often.
  So if you have a fixed a syntax error in your app it should always be visible after reload.


v2.4.1 (2015-01-19)
-------------------

* improved WAL recovery output

* fixed certain OR optimizations in AQL optimizer

* better diagnostics for arangoimp

* fixed invalid result of HTTP REST API method `/_admin/foxx/rescan`

* fixed possible segmentation fault when passing a Buffer object into a V8 function
  as a parameter

* updated AQB module to 1.8.0.


v2.4.0 (2015-01-13)
-------------------

* updated AQB module to 1.7.0.

* fixed V8 integration-related crashes

* make `fs.move(src, dest)` also fail when both `src` and `dest` are
  existing directories. This ensures the same behavior of the move operation
  on different platforms.

* fixed AQL insert operation for multi-shard collections in cluster

* added optional return value for AQL data-modification queries.
  This allows returning the documents inserted, removed or updated with the query, e.g.

      FOR doc IN docs REMOVE doc._key IN docs LET removed = OLD RETURN removed
      FOR doc IN docs INSERT { } IN docs LET inserted = NEW RETURN inserted
      FOR doc IN docs UPDATE doc._key WITH { } IN docs LET previous = OLD RETURN previous
      FOR doc IN docs UPDATE doc._key WITH { } IN docs LET updated = NEW RETURN updated

  The variables `OLD` and `NEW` are automatically available when a `REMOVE`, `INSERT`,
  `UPDATE` or `REPLACE` statement is immediately followed by a `LET` statement.
  Note that the `LET` and `RETURN` statements in data-modification queries are not as
  flexible as the general versions of `LET` and `RETURN`. When returning documents from
  data-modification operations, only a single variable can be assigned using `LET`, and
  the assignment can only be either `OLD` or `NEW`, but not an arbitrary expression. The
  `RETURN` statement also allows using the just-created variable only, and no arbitrary
  expressions.


v2.4.0-beta1 (2014-12-26)
--------------------------

* fixed superstates in FoxxGenerator

* fixed issue #1065: Aardvark: added creation of documents and edges with _key property

* fixed issue #1198: Aardvark: current AQL editor query is now cached

* Upgraded V8 version from 3.16.14 to 3.29.59

  The built-in version of V8 has been upgraded from 3.16.14 to 3.29.59.
  This activates several ES6 (also dubbed *Harmony* or *ES.next*) features in
  ArangoDB, both in the ArangoShell and the ArangoDB server. They can be
  used for scripting and in server-side actions such as Foxx routes, traversals
  etc.

  The following ES6 features are available in ArangoDB 2.4 by default:

  * iterators
  * the `of` operator
  * symbols
  * predefined collections types (Map, Set etc.)
  * typed arrays

  Many other ES6 features are disabled by default, but can be made available by
  starting arangod or arangosh with the appropriate options:

  * arrow functions
  * proxies
  * generators
  * String, Array, and Number enhancements
  * constants
  * enhanced object and numeric literals

  To activate all these ES6 features in arangod or arangosh, start it with
  the following options:

      arangosh --javascript.v8-options="--harmony --harmony_generators"

  More details on the available ES6 features can be found in
  [this blog](https://jsteemann.github.io/blog/2014/12/19/using-es6-features-in-arangodb/).

* Added Foxx generator for building Hypermedia APIs

  A more detailed description is [here](https://www.arangodb.com/2014/12/08/building-hypermedia-apis-foxxgenerator)

* New `Applications` tab in web interface:

  The `applications` tab got a complete redesign.
  It will now only show applications that are currently running on ArangoDB.
  For a selected application, a new detailed view has been created.
  This view provides a better overview of the app:
  * author
  * license
  * version
  * contributors
  * download links
  * API documentation

  To install a new application, a new dialog is now available.
  It provides the features already available in the console application `foxx-manager` plus some more:
  * install an application from Github
  * install an application from a zip file
  * install an application from ArangoDB's application store
  * create a new application from scratch: this feature uses a generator to
    create a Foxx application with pre-defined CRUD methods for a given list
    of collections. The generated Foxx app can either be downloaded as a zip file or
    be installed on the server. Starting with a new Foxx app has never been easier.

* fixed issue #1102: Aardvark: Layout bug in documents overview

  The documents overview was entirely destroyed in some situations on Firefox.
  We replaced the plugin we used there.

* fixed issue #1168: Aardvark: pagination buttons jumping

* fixed issue #1161: Aardvark: Click on Import JSON imports previously uploaded file

* removed configure options `--enable-all-in-one-v8`, `--enable-all-in-one-icu`,
  and `--enable-all-in-one-libev`.

* global internal rename to fix naming incompatibilities with JSON:

  Internal functions with names containing `array` have been renamed to `object`,
  internal functions with names containing `list` have been renamed to `array`.
  The renaming was mainly done in the C++ parts. The documentation has also been
  adjusted so that the correct JSON type names are used in most places.

  The change also led to the addition of a few function aliases in AQL:

  * `TO_LIST` now is an alias of the new `TO_ARRAY`
  * `IS_LIST` now is an alias of the new `IS_ARRAY`
  * `IS_DOCUMENT` now is an alias of the new `IS_OBJECT`

  The changed also renamed the option `mergeArrays` to `mergeObjects` for AQL
  data-modification query options and HTTP document modification API

* AQL: added optimizer rule "remove-filter-covered-by-index"

  This rule removes FilterNodes and CalculationNodes from an execution plan if the
  filter is already covered by a previous IndexRangeNode. Removing the CalculationNode
  and the FilterNode will speed up query execution because the query requires less
  computation.

* AQL: added optimizer rule "remove-sort-rand"

  This rule removes a `SORT RAND()` expression from a query and moves the random
  iteration into the appropriate `EnumerateCollectionNode`. This is more efficient
  than individually enumerating and then sorting randomly.

* AQL: range optimizations for IN and OR

  This change enables usage of indexes for several additional cases. Filters containing
  the `IN` operator can now make use of indexes, and multiple OR- or AND-combined filter
  conditions can now also use indexes if the filters are accessing the same indexed
  attribute.

  Here are a few examples of queries that can now use indexes but couldn't before:

    FOR doc IN collection
      FILTER doc.indexedAttribute == 1 || doc.indexedAttribute > 99
      RETURN doc

    FOR doc IN collection
      FILTER doc.indexedAttribute IN [ 3, 42 ] || doc.indexedAttribute > 99
      RETURN doc

    FOR doc IN collection
      FILTER (doc.indexedAttribute > 2 && doc.indexedAttribute < 10) ||
             (doc.indexedAttribute > 23 && doc.indexedAttribute < 42)
      RETURN doc

* fixed issue #500: AQL parentheses issue

  This change allows passing subqueries as AQL function parameters without using
  duplicate brackets (e.g. `FUNC(query)` instead of `FUNC((query))`

* added optional `COUNT` clause to AQL `COLLECT`

  This allows more efficient group count calculation queries, e.g.

      FOR doc IN collection
        COLLECT age = doc.age WITH COUNT INTO length
        RETURN { age: age, count: length }

  A count-only query is also possible:

      FOR doc IN collection
        COLLECT WITH COUNT INTO length
        RETURN length

* fixed missing makeDirectory when fetching a Foxx application from a zip file

* fixed issue #1134: Change the default endpoint to localhost

  This change will modify the IP address ArangoDB listens on to 127.0.0.1 by default.
  This will make new ArangoDB installations unaccessible from clients other than
  localhost unless changed. This is a security feature.

  To make ArangoDB accessible from any client, change the server's configuration
  (`--server.endpoint`) to either `tcp://0.0.0.0:8529` or the server's publicly
  visible IP address.

* deprecated `Repository#modelPrototype`. Use `Repository#model` instead.

* IMPORTANT CHANGE: by default, system collections are included in replication and all
  replication API return values. This will lead to user accounts and credentials
  data being replicated from master to slave servers. This may overwrite
  slave-specific database users.

  If this is undesired, the `_users` collection can be excluded from replication
  easily by setting the `includeSystem` attribute to `false` in the following commands:

  * replication.sync({ includeSystem: false });
  * replication.applier.properties({ includeSystem: false });

  This will exclude all system collections (including `_aqlfunctions`, `_graphs` etc.)
  from the initial synchronization and the continuous replication.

  If this is also undesired, it is also possible to specify a list of collections to
  exclude from the initial synchronization and the continuous replication using the
  `restrictCollections` attribute, e.g.:

      replication.applier.properties({
        includeSystem: true,
        restrictType: "exclude",
        restrictCollections: [ "_users", "_graphs", "foo" ]
      });

  The HTTP API methods for fetching the replication inventory and for dumping collections
  also support the `includeSystem` control flag via a URL parameter.

* removed DEPRECATED replication methods:
  * `replication.logger.start()`
  * `replication.logger.stop()`
  * `replication.logger.properties()`
  * HTTP PUT `/_api/replication/logger-start`
  * HTTP PUT `/_api/replication/logger-stop`
  * HTTP GET `/_api/replication/logger-config`
  * HTTP PUT `/_api/replication/logger-config`

* fixed issue #1174, which was due to locking problems in distributed
  AQL execution

* improved cluster locking for AQL avoiding deadlocks

* use DistributeNode for modifying queries with REPLACE and UPDATE, if
  possible


v2.3.6 (2015-XX-XX)
-------------------

* fixed AQL subquery optimization that produced wrong result when multiple subqueries
  directly followed each other and and a directly following `LET` statement did refer
  to any but the first subquery.


v2.3.5 (2015-01-16)
-------------------

* fixed intermittent 404 errors in Foxx apps after mounting or unmounting apps

* fixed issue #1200: Expansion operator results in "Cannot call method 'forEach' of null"

* fixed issue #1199: Cannot unlink root node of plan


v2.3.4 (2014-12-23)
-------------------

* fixed cerberus path for MyArangoDB


v2.3.3 (2014-12-17)
-------------------

* fixed error handling in instantiation of distributed AQL queries, this
  also fixes a bug in cluster startup with many servers

* issue #1185: parse non-fractional JSON numbers with exponent (e.g. `4e-261`)

* issue #1159: allow --server.request-timeout and --server.connect-timeout of 0


v2.3.2 (2014-12-09)
-------------------

* fixed issue #1177: Fix bug in the user app's storage

* fixed issue #1173: AQL Editor "Save current query" resets user password

* fixed missing makeDirectory when fetching a Foxx application from a zip file

* put in warning about default changed: fixed issue #1134: Change the default endpoint to localhost

* fixed issue #1163: invalid fullCount value returned from AQL

* fixed range operator precedence

* limit default maximum number of plans created by AQL optimizer to 256 (from 1024)

* make AQL optimizer not generate an extra plan if an index can be used, but modify
  existing plans in place

* fixed AQL cursor ttl (time-to-live) issue

  Any user-specified cursor ttl value was not honored since 2.3.0.

* fixed segfault in AQL query hash index setup with unknown shapes

* fixed memleaks

* added AQL optimizer rule for removing `INTO` from a `COLLECT` statement if not needed

* fixed issue #1131

  This change provides the `KEEP` clause for `COLLECT ... INTO`. The `KEEP` clause
  allows controlling which variables will be kept in the variable created by `INTO`.

* fixed issue #1147, must protect dispatcher ID for etcd

v2.3.1 (2014-11-28)
-------------------

* recreate password if missing during upgrade

* fixed issue #1126

* fixed non-working subquery index optimizations

* do not restrict summary of Foxx applications to 60 characters

* fixed display of "required" path parameters in Foxx application documentation

* added more optimizations of constants values in AQL FILTER conditions

* fixed invalid or-to-in optimization for FILTERs containing comparisons
  with boolean values

* fixed replication of `_graphs` collection

* added AQL list functions `PUSH`, `POP`, `UNSHIFT`, `SHIFT`, `REMOVE_VALUES`,
  `REMOVE_VALUE`, `REMOVE_NTH` and `APPEND`

* added AQL functions `CALL` and `APPLY` to dynamically call other functions

* fixed AQL optimizer cost estimation for LIMIT node

* prevent Foxx queues from permanently writing to the journal even when
  server is idle

* fixed AQL COLLECT statement with INTO clause, which copied more variables
  than v2.2 and thus lead to too much memory consumption.
  This deals with #1107.

* fixed AQL COLLECT statement, this concerned every COLLECT statement,
  only the first group had access to the values of the variables before
  the COLLECT statement. This deals with #1127.

* fixed some AQL internals, where sometimes too many items were
  fetched from upstream in the presence of a LIMIT clause. This should
  generally improve performance.


v2.3.0 (2014-11-18)
-------------------

* fixed syslog flags. `--log.syslog` is deprecated and setting it has no effect,
  `--log.facility` now works as described. Application name has been changed from
  `triagens` to `arangod`. It can be changed using `--log.application`. The syslog
  will only contain the actual log message. The datetime prefix is omitted.

* fixed deflate in SimpleHttpClient

* fixed issue #1104: edgeExamples broken or changed

* fixed issue #1103: Error while importing user queries

* fixed issue #1100: AQL: HAS() fails on doc[attribute_name]

* fixed issue #1098: runtime error when creating graph vertex

* hide system applications in **Applications** tab by default

  Display of system applications can be toggled by using the *system applications*
  toggle in the UI.

* added HTTP REST API for managing tasks (`/_api/tasks`)

* allow passing character lists as optional parameter to AQL functions `TRIM`,
  `LTRIM` and `RTRIM`

  These functions now support trimming using custom character lists. If no character
  lists are specified, all whitespace characters will be removed as previously:

      TRIM("  foobar\t \r\n ")         // "foobar"
      TRIM(";foo;bar;baz, ", "; ")     // "foo;bar;baz"

* added AQL string functions `LTRIM`, `RTRIM`, `FIND_FIRST`, `FIND_LAST`, `SPLIT`,
  `SUBSTITUTE`

* added AQL functions `ZIP`, `VALUES` and `PERCENTILE`

* made AQL functions `CONCAT` and `CONCAT_SEPARATOR` work with list arguments

* dynamically create extra dispatcher threads if required

* fixed issue #1097: schemas in the API docs no longer show required properties as optional


v2.3.0-beta2 (2014-11-08)
-------------------------

* front-end: new icons for uploading and downloading JSON documents into a collection

* front-end: fixed documents pagination css display error

* front-end: fixed flickering of the progress view

* front-end: fixed missing event for documents filter function

* front-end: jsoneditor: added CMD+Return (Mac) CTRL+Return (Linux/Win) shortkey for
  saving a document

* front-end: added information tooltip for uploading json documents.

* front-end: added database management view to the collapsed navigation menu

* front-end: added collection truncation feature

* fixed issue #1086: arangoimp: Odd errors if arguments are not given properly

* performance improvements for AQL queries that use JavaScript-based expressions
  internally

* added AQL geo functions `WITHIN_RECTANGLE` and `IS_IN_POLYGON`

* fixed non-working query results download in AQL editor of web interface

* removed debug print message in AQL editor query export routine

* fixed issue #1075: Aardvark: user name required even if auth is off #1075

  The fix for this prefills the username input field with the current user's
  account name if any and `root` (the default username) otherwise. Additionally,
  the tooltip text has been slightly adjusted.

* fixed issue #1069: Add 'raw' link to swagger ui so that the raw swagger
  json can easily be retrieved

  This adds a link to the Swagger API docs to an application's detail view in
  the **Applications** tab of the web interface. The link produces the Swagger
  JSON directly. If authentication is turned on, the link requires authentication,
  too.

* documentation updates


v2.3.0-beta1 (2014-11-01)
-------------------------

* added dedicated `NOT IN` operator for AQL

  Previously, a `NOT IN` was only achievable by writing a negated `IN` condition:

      FOR i IN ... FILTER ! (i IN [ 23, 42 ]) ...

  This can now alternatively be expressed more intuitively as follows:

      FOR i IN ... FILTER i NOT IN [ 23, 42 ] ...

* added alternative logical operator syntax for AQL

  Previously, the logical operators in AQL could only be written as:
  - `&&`: logical and
  - `||`: logical or
  - `!`: negation

  ArangoDB 2.3 introduces the alternative variants for these operators:
  - `AND`: logical and
  - `OR`: logical or
  - `NOT`: negation

  The new syntax is just an alternative to the old syntax, allowing easier
  migration from SQL. The old syntax is still fully supported and will be.

* improved output of `ArangoStatement.parse()` and POST `/_api/query`

  If an AQL query can be parsed without problems, The return value of
  `ArangoStatement.parse()` now contains an attribute `ast` with the abstract
  syntax tree of the query (before optimizations). Though this is an internal
  representation of the query and is subject to change, it can be used to inspect
  how ArangoDB interprets a given query.

* improved `ArangoStatement.explain()` and POST `/_api/explain`

  The commands for explaining AQL queries have been improved.

* added command-line option `--javascript.v8-contexts` to control the number of
  V8 contexts created in arangod.

  Previously, the number of V8 contexts was equal to the number of server threads
  (as specified by option `--server.threads`).

  However, it may be sensible to create different amounts of threads and V8
  contexts. If the option is not specified, the number of V8 contexts created
  will be equal to the number of server threads. Thus no change in configuration
  is required to keep the old behavior.

  If you are using the default config files or merge them with your local config
  files, please review if the default number of server threads is okay in your
  environment. Additionally you should verify that the number of V8 contexts
  created (as specified in option `--javascript.v8-contexts`) is okay.

* the number of server.threads specified is now the minimum of threads
  started. There are situation in which threads are waiting for results of
  distributed database servers. In this case the number of threads is
  dynamically increased.

* removed index type "bitarray"

  Bitarray indexes were only half-way documented and integrated in previous versions
  of ArangoDB so their benefit was limited. The support for bitarray indexes has
  thus been removed in ArangoDB 2.3. It is not possible to create indexes of type
  "bitarray" with ArangoDB 2.3.

  When a collection is opened that contains a bitarray index definition created
  with a previous version of ArangoDB, ArangoDB will ignore it and log the following
  warning:

      index type 'bitarray' is not supported in this version of ArangoDB and is ignored

  Future versions of ArangoDB may automatically remove such index definitions so the
  warnings will eventually disappear.

* removed internal "_admin/modules/flush" in order to fix requireApp

* added basic support for handling binary data in Foxx

  Requests with binary payload can be processed in Foxx applications by
  using the new method `res.rawBodyBuffer()`. This will return the unparsed request
  body as a Buffer object.

  There is now also the method `req.requestParts()` available in Foxx to retrieve
  the individual components of a multipart HTTP request.

  Buffer objects can now be used when setting the response body of any Foxx action.
  Additionally, `res.send()` has been added as a convenience method for returning
  strings, JSON objects or buffers from a Foxx action:

      res.send("<p>some HTML</p>");
      res.send({ success: true });
      res.send(new Buffer("some binary data"));

  The convenience method `res.sendFile()` can now be used to easily return the
  contents of a file from a Foxx action:

      res.sendFile(applicationContext.foxxFilename("image.png"));

  `fs.write` now accepts not only strings but also Buffer objects as second parameter:

      fs.write(filename, "some data");
      fs.write(filename, new Buffer("some binary data"));

  `fs.readBuffer` can be used to return the contents of a file in a Buffer object.

* improved performance of insertion into non-unique hash indexes significantly in case
  many duplicate keys are used in the index

* issue #1042: set time zone in log output

  the command-line option `--log.use-local-time` was added to print dates and times in
  the server-local timezone instead of UTC

* command-line options that require a boolean value now validate the
  value given on the command-line

  This prevents issues if no value is specified for an option that
  requires a boolean value. For example, the following command-line would
  have caused trouble in 2.2, because `--server.endpoint` would have been
  used as the value for the `--server.disable-authentication` options
  (which requires a boolean value):

      arangod --server.disable-authentication --server.endpoint tcp://127.0.0.1:8529 data

  In 2.3, running this command will fail with an error and requires to
  be modified to:

      arangod --server.disable-authentication true --server.endpoint tcp://127.0.0.1:8529 data

* improved performance of CSV import in arangoimp

* fixed issue #1027: Stack traces are off-by-one

* fixed issue #1026: Modules loaded in different files within the same app
  should refer to the same module

* fixed issue #1025: Traversal not as expected in undirected graph

* added a _relation function in the general-graph module.

  This deprecated _directedRelation and _undirectedRelation.
  ArangoDB does not offer any constraints for undirected edges
  which caused some confusion of users how undirected relations
  have to be handled. Relation now only supports directed relations
  and the user can actively simulate undirected relations.

* changed return value of Foxx.applicationContext#collectionName:

  Previously, the function could return invalid collection names because
  invalid characters were not replaced in the application name prefix, only
  in the collection name passed.

  Now, the function replaces invalid characters also in the application name
  prefix, which might to slightly different results for application names that
  contained any characters outside the ranges [a-z], [A-Z] and [0-9].

* prevent XSS in AQL editor and logs view

* integrated tutorial into ArangoShell and web interface

* added option `--backslash-escape` for arangoimp when running CSV file imports

* front-end: added download feature for (filtered) documents

* front-end: added download feature for the results of a user query

* front-end: added function to move documents to another collection

* front-end: added sort-by attribute to the documents filter

* front-end: added sorting feature to database, graph management and user management view.

* issue #989: front-end: Databases view not refreshing after deleting a database

* issue #991: front-end: Database search broken

* front-end: added infobox which shows more information about a document (_id, _rev, _key) or
  an edge (_id, _rev, _key, _from, _to). The from and to attributes are clickable and redirect
  to their document location.

* front-end: added edit-mode for deleting multiple documents at the same time.

* front-end: added delete button to the detailed document/edge view.

* front-end: added visual feedback for saving documents/edges inside the editor (error/success).

* front-end: added auto-focusing for the first input field in a modal.

* front-end: added validation for user input in a modal.

* front-end: user defined queries are now stored inside the database and are bound to the current
  user, instead of using the local storage functionality of the browsers. The outcome of this is
  that user defined queries are now independently usable from any device. Also queries can now be
  edited through the standard document editor of the front-end through the _users collection.

* front-end: added import and export functionality for user defined queries.

* front-end: added new keywords and functions to the aql-editor theme

* front-end: applied tile-style to the graph view

* front-end: now using the new graph api including multi-collection support

* front-end: foxx apps are now deletable

* front-end: foxx apps are now installable and updateable through github, if github is their
  origin.

* front-end: added foxx app version control. Multiple versions of a single foxx app are now
  installable and easy to manage and are also arranged in groups.

* front-end: the user-set filter of a collection is now stored until the user navigates to
  another collection.

* front-end: fetching and filtering of documents, statistics, and query operations are now
  handled with asynchronous ajax calls.

* front-end: added progress indicator if the front-end is waiting for a server operation.

* front-end: fixed wrong count of documents in the documents view of a collection.

* front-end: fixed unexpected styling of the manage db view and navigation.

* front-end: fixed wrong handling of select fields in a modal view.

* front-end: fixed wrong positioning of some tooltips.

* automatically call `toJSON` function of JavaScript objects (if present)
  when serializing them into database documents. This change allows
  storing JavaScript date objects in the database in a sensible manner.


v2.2.7 (2014-11-19)
-------------------

* fixed issue #998: Incorrect application URL for non-system Foxx apps

* fixed issue #1079: AQL editor: keyword WITH in UPDATE query is not highlighted

* fix memory leak in cluster nodes

* fixed registration of AQL user-defined functions in Web UI (JS shell)

* fixed error display in Web UI for certain errors
  (now error message is printed instead of 'undefined')

* fixed issue #1059: bug in js module console

* fixed issue #1056: "fs": zip functions fail with passwords

* fixed issue #1063: Docs: measuring unit of --wal.logfile-size?

* fixed issue #1062: Docs: typo in 14.2 Example data


v2.2.6 (2014-10-20)
-------------------

* fixed issue #972: Compilation Issue

* fixed issue #743: temporary directories are now unique and one can read
  off the tool that created them, if empty, they are removed atexit

* Highly improved performance of all AQL GRAPH_* functions.

* Orphan collections in general graphs can now be found via GRAPH_VERTICES
  if either "any" or no direction is defined

* Fixed documentation for AQL function GRAPH_NEIGHBORS.
  The option "vertexCollectionRestriction" is meant to filter the target
  vertices only, and should not filter the path.

* Fixed a bug in GRAPH_NEIGHBORS which enforced only empty results
  under certain conditions


v2.2.5 (2014-10-09)
-------------------

* fixed issue #961: allow non-JSON values in undocument request bodies

* fixed issue 1028: libicu is now statically linked

* fixed cached lookups of collections on the server, which may have caused spurious
  problems after collection rename operations


v2.2.4 (2014-10-01)
-------------------

* fixed accessing `_from` and `_to` attributes in `collection.byExample` and
  `collection.firstExample`

  These internal attributes were not handled properly in the mentioned functions, so
  searching for them did not always produce documents

* fixed issue #1030: arangoimp 2.2.3 crashing, not logging on large Windows CSV file

* fixed issue #1025: Traversal not as expected in undirected graph

* fixed issue #1020

  This requires re-introducing the startup option `--database.force-sync-properties`.

  This option can again be used to force fsyncs of collection, index and database properties
  stored as JSON strings on disk in files named `parameter.json`. Syncing these files after
  a write may be necessary if the underlying storage does not sync file contents by itself
  in a "sensible" amount of time after a file has been written and closed.

  The default value is `true` so collection, index and database properties will always be
  synced to disk immediately. This affects creating, renaming and dropping collections as
  well as creating and dropping databases and indexes. Each of these operations will perform
  an additional fsync on the `parameter.json` file if the option is set to `true`.

  It might be sensible to set this option to `false` for workloads that create and drop a
  lot of collections (e.g. test runs).

  Document operations such as creating, updating and dropping documents are not affected
  by this option.

* fixed issue #1016: AQL editor bug

* fixed issue #1014: WITHIN function returns wrong distance

* fixed AQL shortest path calculation in function `GRAPH_SHORTEST_PATH` to return
  complete vertex objects instead of just vertex ids

* allow changing of attributes of documents stored in server-side JavaScript variables

  Previously, the following did not work:

      var doc = db.collection.document(key);
      doc._key = "abc"; // overwriting internal attributes not supported
      doc.value = 123;  // overwriting existing attributes not supported

  Now, modifying documents stored in server-side variables (e.g. `doc` in the above case)
  is supported. Modifying the variables will not update the documents in the database,
  but will modify the JavaScript object (which can be written back to the database using
  `db.collection.update` or `db.collection.replace`)

* fixed issue #997: arangoimp apparently doesn't support files >2gig on Windows

  large file support (requires using `_stat64` instead of `stat`) is now supported on
  Windows


v2.2.3 (2014-09-02)
-------------------

* added `around` for Foxx controller

* added `type` option for HTTP API `GET /_api/document?collection=...`

  This allows controlling the type of results to be returned. By default, paths to
  documents will be returned, e.g.

      [
        `/_api/document/test/mykey1`,
        `/_api/document/test/mykey2`,
        ...
      ]

  To return a list of document ids instead of paths, the `type` URL parameter can be
  set to `id`:

      [
        `test/mykey1`,
        `test/mykey2`,
        ...
      ]

  To return a list of document keys only, the `type` URL parameter can be set to `key`:

      [
        `mykey1`,
        `mykey2`,
        ...
      ]


* properly capitalize HTTP response header field names in case the `x-arango-async`
  HTTP header was used in a request.

* fixed several documentation issues

* speedup for several general-graph functions, AQL functions starting with `GRAPH_`
  and traversals


v2.2.2 (2014-08-08)
-------------------

* allow storing non-reserved attribute names starting with an underscore

  Previous versions of ArangoDB parsed away all attribute names that started with an
  underscore (e.g. `_test', '_foo', `_bar`) on all levels of a document (root level
  and sub-attribute levels). While this behavior was documented, it was unintuitive and
  prevented storing documents inside other documents, e.g.:

      {
        "_key" : "foo",
        "_type" : "mydoc",
        "references" : [
          {
            "_key" : "something",
            "_rev" : "...",
            "value" : 1
          },
          {
            "_key" : "something else",
            "_rev" : "...",
            "value" : 2
          }
        ]
      }

  In the above example, previous versions of ArangoDB removed all attributes and
  sub-attributes that started with underscores, meaning the embedded documents would lose
  some of their attributes. 2.2.2 should preserve such attributes, and will also allow
  storing user-defined attribute names on the top-level even if they start with underscores
  (such as `_type` in the above example).

* fix conversion of JavaScript String, Number and Boolean objects to JSON.

  Objects created in JavaScript using `new Number(...)`, `new String(...)`, or
  `new Boolean(...)` were not converted to JSON correctly.

* fixed a race condition on task registration (i.e. `require("org/arangodb/tasks").register()`)

  this race condition led to undefined behavior when a just-created task with no offset and
  no period was instantly executed and deleted by the task scheduler, before the `register`
  function returned to the caller.

* changed run-tests.sh to execute all suitable tests.

* switch to new version of gyp

* fixed upgrade button


v2.2.1 (2014-07-24)
-------------------

* fixed hanging write-ahead log recovery for certain cases that involved dropping
  databases

* fixed issue with --check-version: when creating a new database the check failed

* issue #947 Foxx applicationContext missing some properties

* fixed issue with --check-version: when creating a new database the check failed

* added startup option `--wal.suppress-shape-information`

  Setting this option to `true` will reduce memory and disk space usage and require
  less CPU time when modifying documents or edges. It should therefore be turned on
  for standalone ArangoDB servers. However, for servers that are used as replication
  masters, setting this option to `true` will effectively disable the usage of the
  write-ahead log for replication, so it should be set to `false` for any replication
  master servers.

  The default value for this option is `false`.

* added optional `ttl` attribute to specify result cursor expiration for HTTP API method
  `POST /_api/cursor`

  The `ttl` attribute can be used to prevent cursor results from timing out too early.

* issue #947: Foxx applicationContext missing some properties

* (reported by Christian Neubauer):

  The problem was that in Google's V8, signed and unsigned chars are not always declared cleanly.
  so we need to force v8 to compile with forced signed chars which is done by the Flag:
    -fsigned-char
  at least it is enough to follow the instructions of compiling arango on rasperry
  and add "CFLAGS='-fsigned-char'" to the make command of V8 and remove the armv7=0

* Fixed a bug with the replication client. In the case of single document
  transactions the collection was not write locked.


v2.2.0 (2014-07-10)
-------------------

* The replication methods `logger.start`, `logger.stop` and `logger.properties` are
  no-ops in ArangoDB 2.2 as there is no separate replication logger anymore. Data changes
  are logged into the write-ahead log in ArangoDB 2.2, and not separately by the
  replication logger. The replication logger object is still there in ArangoDB 2.2 to
  ensure backwards-compatibility, however, logging cannot be started, stopped or
  configured anymore. Using any of these methods will do nothing.

  This also affects the following HTTP API methods:
  - `PUT /_api/replication/logger-start`
  - `PUT /_api/replication/logger-stop`
  - `GET /_api/replication/logger-config`
  - `PUT /_api/replication/logger-config`

  Using any of these methods is discouraged from now on as they will be removed in
  future versions of ArangoDB.

* INCOMPATIBLE CHANGE: replication of transactions has changed. Previously, transactions
  were logged on a master in one big block and shipped to a slave in one block, too.
  Now transactions will be logged and replicated as separate entries, allowing transactions
  to be bigger and also ensure replication progress.

  This change also affects the behavior of the `stop` method of the replication applier.
  If the replication applier is now stopped manually using the `stop` method and later
  restarted using the `start` method, any transactions that were unfinished at the
  point of stopping will be aborted on a slave, even if they later commit on the master.

  In ArangoDB 2.2, stopping the replication applier manually should be avoided unless the
  goal is to stop replication permanently or to do a full resync with the master anyway.
  If the replication applier still must be stopped, it should be made sure that the
  slave has fetched and applied all pending operations from a master, and that no
  extra transactions are started on the master before the `stop` command on the slave
  is executed.

  Replication of transactions in ArangoDB 2.2 might also lock the involved collections on
  the slave while a transaction is either committed or aborted on the master and the
  change has been replicated to the slave. This change in behavior may be important for
  slave servers that are used for read-scaling. In order to avoid long lasting collection
  locks on the slave, transactions should be kept small.

  The `_replication` system collection is not used anymore in ArangoDB 2.2 and its usage is
  discouraged.

* INCOMPATIBLE CHANGE: the figures reported by the `collection.figures` method
  now only reflect documents and data contained in the journals and datafiles of
  collections. Documents or deletions contained only in the write-ahead log will
  not influence collection figures until the write-ahead log garbage collection
  kicks in. The figures for a collection might therefore underreport the total
  resource usage of a collection.

  Additionally, the attributes `lastTick` and `uncollectedLogfileEntries` have been
  added to the result of the `figures` operation and the HTTP API method
  `PUT /_api/collection/figures`

* added `insert` method as an alias for `save`. Documents can now be inserted into
  a collection using either method:

      db.test.save({ foo: "bar" });
      db.test.insert({ foo: "bar" });

* added support for data-modification AQL queries

* added AQL keywords `INSERT`, `UPDATE`, `REPLACE` and `REMOVE` (and `WITH`) to
  support data-modification AQL queries.

  Unquoted usage of these keywords for attribute names in AQL queries will likely
  fail in ArangoDB 2.2. If any such attribute name needs to be used in a query, it
  should be enclosed in backticks to indicate the usage of a literal attribute
  name.

  For example, the following query will fail in ArangoDB 2.2 with a parse error:

      FOR i IN foo RETURN i.remove

  and needs to be rewritten like this:

      FOR i IN foo RETURN i.`remove`

* disallow storing of JavaScript objects that contain JavaScript native objects
  of type `Date`, `Function`, `RegExp` or `External`, e.g.

      db.test.save({ foo: /bar/ });
      db.test.save({ foo: new Date() });

  will now print

      Error: <data> cannot be converted into JSON shape: could not shape document

  Previously, objects of these types were silently converted into an empty object
  (i.e. `{ }`).

  To store such objects in a collection, explicitly convert them into strings
  like this:

      db.test.save({ foo: String(/bar/) });
      db.test.save({ foo: String(new Date()) });

* The replication methods `logger.start`, `logger.stop` and `logger.properties` are
  no-ops in ArangoDB 2.2 as there is no separate replication logger anymore. Data changes
  are logged into the write-ahead log in ArangoDB 2.2, and not separately by the
  replication logger. The replication logger object is still there in ArangoDB 2.2 to
  ensure backwards-compatibility, however, logging cannot be started, stopped or
  configured anymore. Using any of these methods will do nothing.

  This also affects the following HTTP API methods:
  - `PUT /_api/replication/logger-start`
  - `PUT /_api/replication/logger-stop`
  - `GET /_api/replication/logger-config`
  - `PUT /_api/replication/logger-config`

  Using any of these methods is discouraged from now on as they will be removed in
  future versions of ArangoDB.

* INCOMPATIBLE CHANGE: replication of transactions has changed. Previously, transactions
  were logged on a master in one big block and shipped to a slave in one block, too.
  Now transactions will be logged and replicated as separate entries, allowing transactions
  to be bigger and also ensure replication progress.

  This change also affects the behavior of the `stop` method of the replication applier.
  If the replication applier is now stopped manually using the `stop` method and later
  restarted using the `start` method, any transactions that were unfinished at the
  point of stopping will be aborted on a slave, even if they later commit on the master.

  In ArangoDB 2.2, stopping the replication applier manually should be avoided unless the
  goal is to stop replication permanently or to do a full resync with the master anyway.
  If the replication applier still must be stopped, it should be made sure that the
  slave has fetched and applied all pending operations from a master, and that no
  extra transactions are started on the master before the `stop` command on the slave
  is executed.

  Replication of transactions in ArangoDB 2.2 might also lock the involved collections on
  the slave while a transaction is either committed or aborted on the master and the
  change has been replicated to the slave. This change in behavior may be important for
  slave servers that are used for read-scaling. In order to avoid long lasting collection
  locks on the slave, transactions should be kept small.

  The `_replication` system collection is not used anymore in ArangoDB 2.2 and its usage is
  discouraged.

* INCOMPATIBLE CHANGE: the figures reported by the `collection.figures` method
  now only reflect documents and data contained in the journals and datafiles of
  collections. Documents or deletions contained only in the write-ahead log will
  not influence collection figures until the write-ahead log garbage collection
  kicks in. The figures for a collection might therefore underreport the total
  resource usage of a collection.

  Additionally, the attributes `lastTick` and `uncollectedLogfileEntries` have been
  added to the result of the `figures` operation and the HTTP API method
  `PUT /_api/collection/figures`

* added `insert` method as an alias for `save`. Documents can now be inserted into
  a collection using either method:

      db.test.save({ foo: "bar" });
      db.test.insert({ foo: "bar" });

* added support for data-modification AQL queries

* added AQL keywords `INSERT`, `UPDATE`, `REPLACE` and `REMOVE` (and `WITH`) to
  support data-modification AQL queries.

  Unquoted usage of these keywords for attribute names in AQL queries will likely
  fail in ArangoDB 2.2. If any such attribute name needs to be used in a query, it
  should be enclosed in backticks to indicate the usage of a literal attribute
  name.

  For example, the following query will fail in ArangoDB 2.2 with a parse error:

      FOR i IN foo RETURN i.remove

  and needs to be rewritten like this:

      FOR i IN foo RETURN i.`remove`

* disallow storing of JavaScript objects that contain JavaScript native objects
  of type `Date`, `Function`, `RegExp` or `External`, e.g.

      db.test.save({ foo: /bar/ });
      db.test.save({ foo: new Date() });

  will now print

      Error: <data> cannot be converted into JSON shape: could not shape document

  Previously, objects of these types were silently converted into an empty object
  (i.e. `{ }`).

  To store such objects in a collection, explicitly convert them into strings
  like this:

      db.test.save({ foo: String(/bar/) });
      db.test.save({ foo: String(new Date()) });

* honor startup option `--server.disable-statistics` when deciding whether or not
  to start periodic statistics collection jobs

  Previously, the statistics collection jobs were started even if the server was
  started with the `--server.disable-statistics` flag being set to `true`

* removed startup option `--random.no-seed`

  This option had no effect in previous versions of ArangoDB and was thus removed.

* removed startup option `--database.remove-on-drop`

  This option was used for debugging only.

* removed startup option `--database.force-sync-properties`

  This option is now superfluous as collection properties are now stored in the
  write-ahead log.

* introduced write-ahead log

  All write operations in an ArangoDB server instance are automatically logged
  to the server's write-ahead log. The write-ahead log is a set of append-only
  logfiles, and it is used in case of a crash recovery and for replication.
  Data from the write-ahead log will eventually be moved into the journals or
  datafiles of collections, allowing the server to remove older write-ahead log
  logfiles. Figures of collections will be updated when data are moved from the
  write-ahead log into the journals or datafiles of collections.

  Cross-collection transactions in ArangoDB should benefit considerably by this
  change, as less writes than in previous versions are required to ensure the data
  of multiple collections are atomically and durably committed. All data-modifying
  operations inside transactions (insert, update, remove) will write their
  operations into the write-ahead log directly, making transactions with multiple
  operations also require less physical memory than in previous versions of ArangoDB,
  that required all transaction data to fit into RAM.

  The `_trx` system collection is not used anymore in ArangoDB 2.2 and its usage is
  discouraged.

  The data in the write-ahead log can also be used in the replication context.
  The `_replication` collection that was used in previous versions of ArangoDB to
  store all changes on the server is not used anymore in ArangoDB 2.2. Instead,
  slaves can read from a master's write-ahead log to get informed about most
  recent changes. This removes the need to store data-modifying operations in
  both the actual place and the `_replication` collection.

* removed startup option `--server.disable-replication-logger`

  This option is superfluous in ArangoDB 2.2. There is no dedicated replication
  logger in ArangoDB 2.2. There is now always the write-ahead log, and it is also
  used as the server's replication log. Specifying the startup option
  `--server.disable-replication-logger` will do nothing in ArangoDB 2.2, but the
  option should not be used anymore as it might be removed in a future version.

* changed behavior of replication logger

  There is no dedicated replication logger in ArangoDB 2.2 as there is the
  write-ahead log now. The existing APIs for starting and stopping the replication
  logger still exist in ArangoDB 2.2 for downwards-compatibility, but calling
  the start or stop operations are no-ops in ArangoDB 2.2. When querying the
  replication logger status via the API, the server will always report that the
  replication logger is running. Configuring the replication logger is a no-op
  in ArangoDB 2.2, too. Changing the replication logger configuration has no
  effect. Instead, the write-ahead log configuration can be changed.

* removed MRuby integration for arangod

  ArangoDB had an experimental MRuby integration in some of the publish builds.
  This wasn't continuously developed, and so it has been removed in ArangoDB 2.2.

  This change has led to the following startup options being superfluous:

  - `--ruby.gc-interval`
  - `--ruby.action-directory`
  - `--ruby.modules-path`
  - `--ruby.startup-directory`

  Specifying these startup options will do nothing in ArangoDB 2.2, but the
  options should be avoided from now on as they might be removed in future versions.

* reclaim index memory when last document in collection is deleted

  Previously, deleting documents from a collection did not lead to index sizes being
  reduced. Instead, the already allocated index memory was re-used when a collection
  was refilled.

  Now, index memory for primary indexes and hash indexes is reclaimed instantly when
  the last document from a collection is removed.

* inlined and optimized functions in hash indexes

* added AQL TRANSLATE function

  This function can be used to perform lookups from static lists, e.g.

      LET countryNames = { US: "United States", UK: "United Kingdom", FR: "France" }
      RETURN TRANSLATE("FR", countryNames)

* fixed datafile debugger

* fixed check-version for empty directory

* moved try/catch block to the top of routing chain

* added mountedApp function for foxx-manager

* fixed issue #883: arango 2.1 - when starting multi-machine cluster, UI web
  does not change to cluster overview

* fixed dfdb: should not start any other V8 threads

* cleanup of version-check, added module org/arangodb/database-version,
  added --check-version option

* fixed issue #881: [2.1.0] Bombarded (every 10 sec or so) with
  "WARNING format string is corrupt" when in non-system DB Dashboard

* specialized primary index implementation to allow faster hash table
  rebuilding and reduce lookups in datafiles for the actual value of `_key`.

* issue #862: added `--overwrite` option to arangoimp

* removed number of property lookups for documents during AQL queries that
  access documents

* prevent buffering of long print results in arangosh's and arangod's print
  command

  this change will emit buffered intermediate print results and discard the
  output buffer to quickly deliver print results to the user, and to prevent
  constructing very large buffers for large results

* removed sorting of attribute names for use in a collection's shaper

  sorting attribute names was done on document insert to keep attributes
  of a collection in sorted order for faster comparisons. The sort order
  of attributes was only used in one particular and unlikely case, so it
  was removed. Collections with many different attribute names should
  benefit from this change by faster inserts and slightly less memory usage.

* fixed a bug in arangodump which got the collection name in _from and _to
  attributes of edges wrong (all were "_unknown")

* fixed a bug in arangorestore which did not recognize wrong _from and _to
  attributes of edges

* improved error detection and reporting in arangorestore


v2.1.1 (2014-06-06)
-------------------

* fixed dfdb: should not start any other V8 threads

* signature for collection functions was modified

  The basic change was the substitution of the input parameter of the
  function by an generic options object which can contain multiple
  option parameter of the function.
  Following functions were modified
  remove
  removeBySample
  replace
  replaceBySample
  update
  updateBySample

  Old signature is yet supported but it will be removed in future versions

v2.1.0 (2014-05-29)
-------------------

* implemented upgrade procedure for clusters

* fixed communication issue with agency which prevented reconnect
  after an agent failure

* fixed cluster dashboard in the case that one but not all servers
  in the cluster are down

* fixed a bug with coordinators creating local database objects
  in the wrong order (_system needs to be done first)

* improved cluster dashboard


v2.1.0-rc2 (2014-05-25)
-----------------------

* fixed issue #864: Inconsistent behavior of AQL REVERSE(list) function


v2.1.0-rc1 (XXXX-XX-XX)
-----------------------

* added server-side periodic task management functions:

  - require("org/arangodb/tasks").register(): registers a periodic task
  - require("org/arangodb/tasks").unregister(): unregisters and removes a
    periodic task
  - require("org/arangodb/tasks").get(): retrieves a specific tasks or all
    existing tasks

  the previous undocumented function `internal.definePeriodic` is now
  deprecated and will be removed in a future release.

* decrease the size of some seldom used system collections on creation.

  This will make these collections use less disk space and mapped memory.

* added AQL date functions

* added AQL FLATTEN() list function

* added index memory statistics to `db.<collection>.figures()` function

  The `figures` function will now return a sub-document `indexes`, which lists
  the number of indexes in the `count` sub-attribute, and the total memory
  usage of the indexes in bytes in the `size` sub-attribute.

* added AQL CURRENT_DATABASE() function

  This function returns the current database's name.

* added AQL CURRENT_USER() function

  This function returns the current user from an AQL query. The current user is the
  username that was specified in the `Authorization` HTTP header of the request. If
  authentication is turned off or the query was executed outside a request context,
  the function will return `null`.

* fixed issue #796: Searching with newline chars broken?

  fixed slightly different handling of backslash escape characters in a few
  AQL functions. Now handling of escape sequences should be consistent, and
  searching for newline characters should work the same everywhere

* added OpenSSL version check for configure

  It will report all OpenSSL versions < 1.0.1g as being too old.
  `configure` will only complain about an outdated OpenSSL version but not stop.

* require C++ compiler support (requires g++ 4.8, clang++ 3.4 or Visual Studio 13)

* less string copying returning JSONified documents from ArangoDB, e.g. via
  HTTP GET `/_api/document/<collection>/<document>`

* issue #798: Lower case http headers from arango

  This change allows returning capitalized HTTP headers, e.g.
  `Content-Length` instead of `content-length`.
  The HTTP spec says that headers are case-insensitive, but
  in fact several clients rely on a specific case in response
  headers.
  This change will capitalize HTTP headers if the `X-Arango-Version`
  request header is sent by the client and contains a value of at
  least `20100` (for version 2.1). The default value for the
  compatibility can also be set at server start, using the
  `--server.default-api-compatibility` option.

* simplified usage of `db._createStatement()`

  Previously, the function could not be called with a query string parameter as
  follows:

      db._createStatement(queryString);

  Calling it as above resulted in an error because the function expected an
  object as its parameter. From now on, it's possible to call the function with
  just the query string.

* make ArangoDB not send back a `WWW-Authenticate` header to a client in case the
  client sends the `X-Omit-WWW-Authenticate` HTTP header.

  This is done to prevent browsers from showing their built-in HTTP authentication
  dialog for AJAX requests that require authentication.
  ArangoDB will still return an HTTP 401 (Unauthorized) if the request doesn't
  contain valid credentials, but it will omit the `WWW-Authenticate` header,
  allowing clients to bypass the browser's authentication dialog.

* added REST API method HTTP GET `/_api/job/job-id` to query the status of an
  async job without potentially fetching it from the list of done jobs

* fixed non-intuitive behavior in jobs API: previously, querying the status
  of an async job via the API HTTP PUT `/_api/job/job-id` removed a currently
  executing async job from the list of queryable jobs on the server.
  Now, when querying the result of an async job that is still executing,
  the job is kept in the list of queryable jobs so its result can be fetched
  by a subsequent request.

* use a new data structure for the edge index of an edge collection. This
  improves the performance for the creation of the edge index and in
  particular speeds up removal of edges in graphs. Note however that
  this change might change the order in which edges starting at
  or ending in a vertex are returned. However, this order was never
  guaranteed anyway and it is not sensible to guarantee any particular
  order.

* provide a size hint to edge and hash indexes when initially filling them
  this will lead to less re-allocations when populating these indexes

  this may speed up building indexes when opening an existing collection

* don't requeue identical context methods in V8 threads in case a method is
  already registered

* removed arangod command line option `--database.remove-on-compacted`

* export the sort attribute for graph traversals to the HTTP interface

* add support for arangodump/arangorestore for clusters


v2.0.8 (XXXX-XX-XX)
-------------------

* fixed too-busy iteration over skiplists

  Even when a skiplist query was restricted by a limit clause, the skiplist
  index was queried without the limit. this led to slower-than-necessary
  execution times.

* fixed timeout overflows on 32 bit systems

  this bug has led to problems when select was called with a high timeout
  value (2000+ seconds) on 32bit systems that don't have a forgiving select
  implementation. when the call was made on these systems, select failed
  so no data would be read or sent over the connection

  this might have affected some cluster-internal operations.

* fixed ETCD issues on 32 bit systems

  ETCD was non-functional on 32 bit systems at all. The first call to the
  watch API crashed it. This was because atomic operations worked on data
  structures that were not properly aligned on 32 bit systems.

* fixed issue #848: db.someEdgeCollection.inEdge does not return correct
  value when called the 2nd time after a .save to the edge collection


v2.0.7 (2014-05-05)
-------------------

* issue #839: Foxx Manager missing "unfetch"

* fixed a race condition at startup

  this fixes undefined behavior in case the logger was involved directly at
  startup, before the logger initialization code was called. This should have
  occurred only for code that was executed before the invocation of main(),
  e.g. during ctor calls of statically defined objects.


v2.0.6 (2014-04-22)
-------------------

* fixed issue #835: arangosh doesn't show correct database name



v2.0.5 (2014-04-21)
-------------------

* Fixed a caching problem in IE JS Shell

* added cancelation for async jobs

* upgraded to new gyp for V8

* new Windows installer


v2.0.4 (2014-04-14)
-------------------

* fixed cluster authentication front-end issues for Firefox and IE, there are
  still problems with Chrome


v2.0.3 (2014-04-14)
-------------------

* fixed AQL optimizer bug

* fixed front-end issues

* added password change dialog


v2.0.2 (2014-04-06)
-------------------

* during cluster startup, do not log (somewhat expected) connection errors with
  log level error, but with log level info

* fixed dashboard modals

* fixed connection check for cluster planning front end: firefox does
  not support async:false

* document how to persist a cluster plan in order to relaunch an existing
  cluster later


v2.0.1 (2014-03-31)
-------------------

* make ArangoDB not send back a `WWW-Authenticate` header to a client in case the
  client sends the `X-Omit-WWW-Authenticate` HTTP header.

  This is done to prevent browsers from showing their built-in HTTP authentication
  dialog for AJAX requests that require authentication.
  ArangoDB will still return an HTTP 401 (Unauthorized) if the request doesn't
  contain valid credentials, but it will omit the `WWW-Authenticate` header,
  allowing clients to bypass the browser's authentication dialog.

* fixed isses in arango-dfdb:

  the dfdb was not able to unload certain system collections, so these couldn't be
  inspected with the dfdb sometimes. Additionally, it did not truncate corrupt
  markers from datafiles under some circumstances

* added `changePassword` attribute for users

* fixed non-working "save" button in collection edit view of web interface
  clicking the save button did nothing. one had to press enter in one of the input
  fields to send modified form data

* fixed V8 compile error on MacOS X

* prevent `body length: -9223372036854775808` being logged in development mode for
  some Foxx HTTP responses

* fixed several bugs in web interface dashboard

* fixed issue #783: coffee script not working in manifest file

* fixed issue #783: coffee script not working in manifest file

* fixed issue #781: Cant save current query from AQL editor ui

* bumped version in `X-Arango-Version` compatibility header sent by arangosh and other
  client tools from `1.5` to `2.0`.

* fixed startup options for arango-dfdb, added details option for arango-dfdb

* fixed display of missing error messages and codes in arangosh

* when creating a collection via the web interface, the collection type was always
  "document", regardless of the user's choice


v2.0.0 (2014-03-10)
-------------------

* first 2.0 release


v2.0.0-rc2 (2014-03-07)
-----------------------

* fixed cluster authorization


v2.0.0-rc1 (2014-02-28)
-----------------------

* added sharding :-)

* added collection._dbName attribute to query the name of the database from a collection

  more detailed documentation on the sharding and cluster features can be found in the user
  manual, section **Sharding**

* INCOMPATIBLE CHANGE: using complex values in AQL filter conditions with operators other
  than equality (e.g. >=, >, <=, <) will disable usage of skiplist indexes for filter
  evaluation.

  For example, the following queries will be affected by change:

      FOR doc IN docs FILTER doc.value < { foo: "bar" } RETURN doc
      FOR doc IN docs FILTER doc.value >= [ 1, 2, 3 ] RETURN doc

  The following queries will not be affected by the change:

      FOR doc IN docs FILTER doc.value == 1 RETURN doc
      FOR doc IN docs FILTER doc.value == "foo" RETURN doc
      FOR doc IN docs FILTER doc.value == [ 1, 2, 3 ] RETURN doc
      FOR doc IN docs FILTER doc.value == { foo: "bar" } RETURN doc

* INCOMPATIBLE CHANGE: removed undocumented method `collection.saveOrReplace`

  this feature was never advertised nor documented nor tested.

* INCOMPATIBLE CHANGE: removed undocumented REST API method `/_api/simple/BY-EXAMPLE-HASH`

  this feature was never advertised nor documented nor tested.

* added explicit startup parameter `--server.reuse-address`

  This flag can be used to control whether sockets should be acquired with the SO_REUSEADDR
  flag.

  Regardless of this setting, sockets on Windows are always acquired using the
  SO_EXCLUSIVEADDRUSE flag.

* removed undocumented REST API method GET `/_admin/database-name`

* added user validation API at POST `/_api/user/<username>`

* slightly improved users management API in `/_api/user`:

  Previously, when creating a new user via HTTP POST, the username needed to be
  passed in an attribute `username`. When users were returned via this API,
  the usernames were returned in an attribute named `user`. This was slightly
  confusing and was changed in 2.0 as follows:

  - when adding a user via HTTP POST, the username can be specified in an attribute
  `user`. If this attribute is not used, the API will look into the attribute `username`
  as before and use that value.
  - when users are returned via HTTP GET, the usernames are still returned in an
    attribute `user`.

  This change should be fully downwards-compatible with the previous version of the API.

* added AQL SLICE function to extract slices from lists

* made module loader more node compatible

* the startup option `--javascript.package-path` for arangosh is now deprecated and does
  nothing. Using it will not cause an error, but the option is ignored.

* added coffee script support

* Several UI improvements.

* Exchanged icons in the graphviewer toolbar

* always start networking and HTTP listeners when starting the server (even in
  console mode)

* allow vertex and edge filtering with user-defined functions in TRAVERSAL,
  TRAVERSAL_TREE and SHORTEST_PATH AQL functions:

      // using user-defined AQL functions for edge and vertex filtering
      RETURN TRAVERSAL(friends, friendrelations, "friends/john", "outbound", {
        followEdges: "myfunctions::checkedge",
        filterVertices: "myfunctions::checkvertex"
      })

      // using the following custom filter functions
      var aqlfunctions = require("org/arangodb/aql/functions");
      aqlfunctions.register("myfunctions::checkedge", function (config, vertex, edge, path) {
        return (edge.type !== 'dislikes'); // don't follow these edges
      }, false);

      aqlfunctions.register("myfunctions::checkvertex", function (config, vertex, path) {
        if (vertex.isDeleted || ! vertex.isActive) {
          return [ "prune", "exclude" ]; // exclude these and don't follow them
        }
        return [ ]; // include everything else
      }, false);

* fail if invalid `strategy`, `order` or `itemOrder` attribute values
  are passed to the AQL TRAVERSAL function. Omitting these attributes
  is not considered an error, but specifying an invalid value for any
  of these attributes will make an AQL query fail.

* issue #751: Create database through API should return HTTP status code 201

  By default, the server now returns HTTP 201 (created) when creating a new
  database successfully. To keep compatibility with older ArangoDB versions, the
  startup parameter `--server.default-api-compatibility` can be set to a value
  of `10400` to indicate API compatibility with ArangoDB 1.4. The compatibility
  can also be enforced by setting the `X-Arango-Version` HTTP header in a
  client request to this API on a per-request basis.

* allow direct access from the `db` object to collections whose names start
  with an underscore (e.g. db._users).

  Previously, access to such collections via the `db` object was possible from
  arangosh, but not from arangod (and thus Foxx and actions). The only way
  to access such collections from these places was via the `db._collection(<name>)`
  workaround.

* allow `\n` (as well as `\r\n`) as line terminator in batch requests sent to
  `/_api/batch` HTTP API.

* use `--data-binary` instead of `--data` parameter in generated cURL examples

* issue #703: Also show path of logfile for fm.config()

* issue #675: Dropping a collection used in "graph" module breaks the graph

* added "static" Graph.drop() method for graphs API

* fixed issue #695: arangosh server.password error

* use pretty-printing in `--console` mode by default

* simplified ArangoDB startup options

  Some startup options are now superfluous or their usage is simplified. The
  following options have been changed:

  * `--javascript.modules-path`: this option has been removed. The modules paths
    are determined by arangod and arangosh automatically based on the value of
    `--javascript.startup-directory`.

    If the option is set on startup, it is ignored so startup will not abort with
    an error `unrecognized option`.

  * `--javascript.action-directory`: this option has been removed. The actions
    directory is determined by arangod automatically based on the value of
    `--javascript.startup-directory`.

    If the option is set on startup, it is ignored so startup will not abort with
    an error `unrecognized option`.

  * `--javascript.package-path`: this option is still available but it is not
    required anymore to set the standard package paths (e.g. `js/npm`). arangod
    will automatically use this standard package path regardless of whether it
    was specified via the options.

    It is possible to use this option to add additional package paths to the
    standard value.

  Configuration files included with arangod are adjusted accordingly.

* layout of the graphs tab adapted to better fit with the other tabs

* database selection is moved to the bottom right corner of the web interface

* removed priority queue index type

  this feature was never advertised nor documented nor tested.

* display internal attributes in document source view of web interface

* removed separate shape collections

  When upgrading to ArangoDB 2.0, existing collections will be converted to include
  shapes and attribute markers in the datafiles instead of using separate files for
  shapes.

  When a collection is converted, existing shapes from the SHAPES directory will
  be written to a new datafile in the collection directory, and the SHAPES directory
  will be removed afterwards.

  This saves up to 2 MB of memory and disk space for each collection
  (savings are higher, the less different shapes there are in a collection).
  Additionally, one less file descriptor per opened collection will be used.

  When creating a new collection, the amount of sync calls may be reduced. The same
  may be true for documents with yet-unknown shapes. This may help performance
  in these cases.

* added AQL functions `NTH` and `POSITION`

* added signal handler for arangosh to save last command in more cases

* added extra prompt placeholders for arangosh:
  - `%e`: current endpoint
  - `%u`: current user

* added arangosh option `--javascript.gc-interval` to control amount of
  garbage collection performed by arangosh

* fixed issue #651: Allow addEdge() to take vertex ids in the JS library

* removed command-line option `--log.format`

  In previous versions, this option did not have an effect for most log messages, so
  it got removed.

* removed C++ logger implementation

  Logging inside ArangoDB is now done using the LOG_XXX() macros. The LOGGER_XXX()
  macros are gone.

* added collection status "loading"


v1.4.16 (XXXX-XX-XX)
--------------------

* fixed too eager datafile deletion

  this issue could have caused a crash when the compaction had marked datafiles as obsolete
  and they were removed while "old" temporary query results still pointed to the old datafile
  positions

* fixed issue #826: Replication fails when a collection's configuration changes


v1.4.15 (2014-04-19)
--------------------

* bugfix for AQL query optimizer

  the following type of query was too eagerly optimized, leading to errors in code-generation:

      LET a = (FOR i IN [] RETURN i) LET b = (FOR i IN [] RETURN i) RETURN 1

  the problem occurred when both lists in the subqueries were empty. In this case invalid code
  was generated and the query couldn't be executed.


v1.4.14 (2014-04-05)
--------------------

* fixed race conditions during shape / attribute insertion

  A race condition could have led to spurious `cannot find attribute #xx` or
  `cannot find shape #xx` (where xx is a number) warning messages being logged
  by the server. This happened when a new attribute was inserted and at the same
  time was queried by another thread.

  Also fixed a race condition that may have occurred when a thread tried to
  access the shapes / attributes hash tables while they were resized. In this
  cases, the shape / attribute may have been hashed to a wrong slot.

* fixed a memory barrier / cpu synchronization problem with libev, affecting
  Windows with Visual Studio 2013 (probably earlier versions are affected, too)

  The issue is described in detail here:
  http://lists.schmorp.de/pipermail/libev/2014q1/002318.html


v1.4.13 (2014-03-14)
--------------------

* added diagnostic output for Foxx application upload

* allow dump & restore from ArangoDB 1.4 with an ArangoDB 2.0 server

* allow startup options `temp-path` and `default-language` to be specified from the arangod
  configuration file and not only from the command line

* fixed too eager compaction

  The compaction will now wait for several seconds before trying to re-compact the same
  collection. Additionally, some other limits have been introduced for the compaction.


v1.4.12 (2014-03-05)
--------------------

* fixed display bug in web interface which caused the following problems:
  - documents were displayed in web interface as being empty
  - document attributes view displayed many attributes with content "undefined"
  - document source view displayed many attributes with name "TYPEOF" and value "undefined"
  - an alert popping up in the browser with message "Datatables warning..."

* re-introduced old-style read-write locks to supports Windows versions older than
  Windows 2008R2 and Windows 7. This should re-enable support for Windows Vista and
  Windows 2008.


v1.4.11 (2014-02-27)
--------------------

* added SHORTEST_PATH AQL function

  this calculates the shortest paths between two vertices, using the Dijkstra
  algorithm, employing a min-heap

  By default, ArangoDB does not know the distance between any two vertices and
  will use a default distance of 1. A custom distance function can be registered
  as an AQL user function to make the distance calculation use any document
  attributes or custom logic:

      RETURN SHORTEST_PATH(cities, motorways, "cities/CGN", "cities/MUC", "outbound", {
        paths: true,
        distance: "myfunctions::citydistance"
      })

      // using the following custom distance function
      var aqlfunctions = require("org/arangodb/aql/functions");
      aqlfunctions.register("myfunctions::distance", function (config, vertex1, vertex2, edge) {
        return Math.sqrt(Math.pow(vertex1.x - vertex2.x) + Math.pow(vertex1.y - vertex2.y));
      }, false);

* fixed bug in Graph.pathTo function

* fixed small memleak in AQL optimizer

* fixed access to potentially uninitialized variable when collection had a cap constraint


v1.4.10 (2014-02-21)
--------------------

* fixed graph constructor to allow graph with some parameter to be used

* added node.js "events" and "stream"

* updated npm packages

* added loading of .json file

* Fixed http return code in graph api with waitForSync parameter.

* Fixed documentation in graph, simple and index api.

* removed 2 tests due to change in ruby library.

* issue #756: set access-control-expose-headers on CORS response

  the following headers are now whitelisted by ArangoDB in CORS responses:
  - etag
  - content-encoding
  - content-length
  - location
  - server
  - x-arango-errors
  - x-arango-async-id


v1.4.9 (2014-02-07)
-------------------

* return a document's current etag in response header for HTTP HEAD requests on
  documents that return an HTTP 412 (precondition failed) error. This allows
  retrieving the document's current revision easily.

* added AQL function `SKIPLIST` to directly access skiplist indexes from AQL

  This is a shortcut method to use a skiplist index for retrieving specific documents in
  indexed order. The function capability is rather limited, but it may be used
  for several cases to speed up queries. The documents are returned in index order if
  only one condition is used.

      /* return all documents with mycollection.created > 12345678 */
      FOR doc IN SKIPLIST(mycollection, { created: [[ '>', 12345678 ]] })
        RETURN doc

      /* return first document with mycollection.created > 12345678 */
      FOR doc IN SKIPLIST(mycollection, { created: [[ '>', 12345678 ]] }, 0, 1)
        RETURN doc

      /* return all documents with mycollection.created between 12345678 and 123456790 */
      FOR doc IN SKIPLIST(mycollection, { created: [[ '>', 12345678 ], [ '<=', 123456790 ]] })
        RETURN doc

      /* return all documents with mycollection.a equal 1 and .b equal 2 */
      FOR doc IN SKIPLIST(mycollection, { a: [[ '==', 1 ]], b: [[ '==', 2 ]] })
        RETURN doc

  The function requires a skiplist index with the exact same attributes to
  be present on the specified collection. All attributes present in the skiplist
  index must be specified in the conditions specified for the `SKIPLIST` function.
  Attribute declaration order is important, too: attributes must be specified in the
  same order in the condition as they have been declared in the skiplist index.

* added command-line option `--server.disable-authentication-unix-sockets`

  with this option, authentication can be disabled for all requests coming
  in via UNIX domain sockets, enabling clients located on the same host as
  the ArangoDB server to connect without authentication.
  Other connections (e.g. TCP/IP) are not affected by this option.

  The default value for this option is `false`.
  Note: this option is only supported on platforms that support Unix domain
  sockets.

* call global arangod instance destructor on shutdown

* issue #755: TRAVERSAL does not use strategy, order and itemOrder options

  these options were not honored when configuring a traversal via the AQL
  TRAVERSAL function. Now, these options are used if specified.

* allow vertex and edge filtering with user-defined functions in TRAVERSAL,
  TRAVERSAL_TREE and SHORTEST_PATH AQL functions:

      // using user-defined AQL functions for edge and vertex filtering
      RETURN TRAVERSAL(friends, friendrelations, "friends/john", "outbound", {
        followEdges: "myfunctions::checkedge",
        filterVertices: "myfunctions::checkvertex"
      })

      // using the following custom filter functions
      var aqlfunctions = require("org/arangodb/aql/functions");
      aqlfunctions.register("myfunctions::checkedge", function (config, vertex, edge, path) {
        return (edge.type !== 'dislikes'); // don't follow these edges
      }, false);

      aqlfunctions.register("myfunctions::checkvertex", function (config, vertex, path) {
        if (vertex.isDeleted || ! vertex.isActive) {
          return [ "prune", "exclude" ]; // exclude these and don't follow them
        }
        return [ ]; // include everything else
      }, false);

* issue #748: add vertex filtering to AQL's TRAVERSAL[_TREE]() function


v1.4.8 (2014-01-31)
-------------------

* install foxx apps in the web interface

* fixed a segfault in the import API


v1.4.7 (2014-01-23)
-------------------

* issue #744: Add usage example arangoimp from Command line

* issue #738: added __dirname, __filename pseudo-globals. Fixes #733. (@by pluma)

* mount all Foxx applications in system apps directory on startup


v1.4.6 (2014-01-20)
-------------------

* issue #736: AQL function to parse collection and key from document handle

* added fm.rescan() method for Foxx-Manager

* fixed issue #734: foxx cookie and route problem

* added method `fm.configJson` for arangosh

* include `startupPath` in result of API `/_api/foxx/config`


v1.4.5 (2014-01-15)
-------------------

* fixed issue #726: Alternate Windows Install Method

* fixed issue #716: dpkg -P doesn't remove everything

* fixed bugs in description of HTTP API `_api/index`

* fixed issue #732: Rest API GET revision number

* added missing documentation for several methods in HTTP API `/_api/edge/...`

* fixed typos in description of HTTP API `_api/document`

* defer evaluation of AQL subqueries and logical operators (lazy evaluation)

* Updated font in WebFrontend, it now contains a version that renders properly on Windows

* generally allow function return values as call parameters to AQL functions

* fixed potential deadlock in global context method execution

* added override file "arangod.conf.local" (and co)


v1.4.4 (2013-12-24)
-------------------

* uid and gid are now set in the scripts, there is no longer a separate config file for
  arangod when started from a script

* foxx-manager is now an alias for arangosh

* arango-dfdb is now an alias for arangod, moved from bin to sbin

* changed from readline to linenoise for Windows

* added --install-service and --uninstall-service for Windows

* removed --daemon and --supervisor for Windows

* arangosh and arangod now uses the config-file which maps the binary name, i. e. if you
  rename arangosh to foxx-manager it will use the config file foxx-manager.conf

* fixed lock file for Windows

* fixed issue #711, #687: foxx-manager throws internal errors

* added `--server.ssl-protocol` option for client tools
  this allows connecting from arangosh, arangoimp, arangoimp etc. to an ArangoDB
  server that uses a non-default value for `--server.ssl-protocol`. The default
  value for the SSL protocol is 4 (TLSv1). If the server is configured to use a
  different protocol, it was not possible to connect to it with the client tools.

* added more detailed request statistics

  This adds the number of async-executed HTTP requests plus the number of HTTP
  requests per individual HTTP method type.

* added `--force` option for arangorestore
  this option allows continuing a restore operation even if the server reports errors
  in the middle of the restore operation

* better error reporting for arangorestore
  in case the server returned an HTTP error, arangorestore previously reported this
  error as `internal error` without any details only. Now server-side errors are
  reported by arangorestore with the server's error message

* include more system collections in dumps produced by arangodump
  previously some system collections were intentionally excluded from dumps, even if the
  dump was run with `--include-system-collections`. for example, the collections `_aal`,
  `_modules`, `_routing`, and `_users` were excluded. This makes sense in a replication
  context but not always in a dump context.
  When specifying `--include-system-collections`, arangodump will now include the above-
  mentioned collections in the dump, too. Some other system collections are still excluded
  even when the dump is run with `--include-system-collections`, for example `_replication`
  and `_trx`.

* fixed issue #701: ArangoStatement undefined in arangosh

* fixed typos in configuration files


v1.4.3 (2013-11-25)
-------------------

* fixed a segfault in the AQL optimizer, occurring when a constant non-list value was
  used on the right-hand side of an IN operator that had a collection attribute on the
  left-hand side

* issue #662:

  Fixed access violation errors (crashes) in the Windows version, occurring under some
  circumstances when accessing databases with multiple clients in parallel

* fixed issue #681: Problem with ArchLinux PKGBUILD configuration


v1.4.2 (2013-11-20)
-------------------

* fixed issue #669: Tiny documentation update

* ported Windows version to use native Windows API SRWLocks (slim read-write locks)
  and condition variables instead of homemade versions

  MSDN states the following about the compatibility of SRWLocks and Condition Variables:

      Minimum supported client:
      Windows Server 2008 [desktop apps | Windows Store apps]

      Minimum supported server:
      Windows Vista [desktop apps | Windows Store apps]

* fixed issue #662: ArangoDB on Windows hanging

  This fixes a deadlock issue that occurred on Windows when documents were written to
  a collection at the same time when some other thread tried to drop the collection.

* fixed file-based logging in Windows

  the logger complained on startup if the specified log file already existed

* fixed startup of server in daemon mode (`--daemon` startup option)

* fixed a segfault in the AQL optimizer

* issue #671: Method graph.measurement does not exist

* changed Windows condition variable implementation to use Windows native
  condition variables

  This is an attempt to fix spurious Windows hangs as described in issue #662.

* added documentation for JavaScript traversals

* added --code-page command-line option for Windows version of arangosh

* fixed a problem when creating edges via the web interface.

  The problem only occurred if a collection was created with type "document
  collection" via the web interface, and afterwards was dropped and re-created
  with type "edge collection". If the web interface page was not reloaded,
  the old collection type (document) was cached, making the subsequent creation
  of edges into the (seeming-to-be-document) collection fail.

  The fix is to not cache the collection type in the web interface. Users of
  an older version of the web interface can reload the collections page if they
  are affected.

* fixed a caching problem in arangosh: if a collection was created using the web
  interface, and then removed via arangosh, arangosh did not actually drop the
  collection due to caching.

  Because the `drop` operation was not carried out, this caused misleading error
  messages when trying to re-create the collection (e.g. `cannot create collection:
  duplicate name`).

* fixed ALT-introduced characters for arangosh console input on Windows

  The Windows readline port was not able to handle characters that are built
  using CTRL or ALT keys. Regular characters entered using the CTRL or ALT keys
  were silently swallowed and not passed to the terminal input handler.

  This did not seem to cause problems for the US keyboard layout, but was a
  severe issue for keyboard layouts that require the ALT (or ALT-GR) key to
  construct characters. For example, entering the character `{` with a German
  keyboard layout requires pressing ALT-GR + 9.

* fixed issue #665: Hash/skiplist combo madness bit my ass

  this fixes a problem with missing/non-deterministic rollbacks of inserts in
  case of a unique constraint violation into a collection with multiple secondary
  indexes (with at least one of them unique)

* fixed issue #664: ArangoDB installer on Windows requires drive c:

* partly fixed issue #662: ArangoDB on Windows hanging

  This fixes dropping databases on Windows. In previous 1.4 versions on Windows,
  one shape collection file was not unloaded and removed when dropping a database,
  leaving one directory and one shape collection file in the otherwise-dropped
  database directory.

* fixed issue #660: updated documentation on indexes


v1.4.1 (2013-11-08)
-------------------

* performance improvements for skip-list deletes


v1.4.1-rc1 (2013-11-07)
-----------------------

* fixed issue #635: Web-Interface should have a "Databases" Menu for Management

* fixed issue #624: Web-Interface is missing a Database selector

* fixed segfault in bitarray query

* fixed issue #656: Cannot create unique index through web interface

* fixed issue #654: bitarray index makes server down

* fixed issue #653: Slow query

* fixed issue #650: Randomness of any() should be improved

* made AQL `DOCUMENT()` function polymorphic and work with just one parameter.

  This allows using the `DOCUMENT` function like this:

      DOCUMENT('users/john')
      DOCUMENT([ 'users/john', 'users/amy' ])

  in addition to the existing use cases:

      DOCUMENT(users, 'users/john')
      DOCUMENT(users, 'john')
      DOCUMENT(users, [ 'users/john' ])
      DOCUMENT(users, [ 'users/john', 'users/amy' ])
      DOCUMENT(users, [ 'john', 'amy' ])

* simplified usage of ArangoDB batch API

  It is not necessary anymore to send the batch boundary in the HTTP `Content-Type`
  header. Previously, the batch API expected the client to send a Content-Type header
  of`multipart/form-data; boundary=<some boundary value>`. This is still supported in
  ArangoDB 2.0, but clients can now also omit this header. If the header is not
  present in a client request, ArangoDB will ignore the request content type and
  read the MIME boundary from the beginning of the request body.

  This also allows using the batch API with the Swagger "Try it out" feature (which is
  not too good at sending a different or even dynamic content-type request header).

* added API method GET `/_api/database/user`

  This returns the list of databases a specific user can see without changing the
  username/passwd.

* issue #424: Documentation about IDs needs to be upgraded


v1.4.0 (2013-10-29)
-------------------

* fixed issue #648: /batch API is missing from Web Interface API Documentation (Swagger)

* fixed issue #647: Icon tooltips missing

* fixed issue #646: index creation in web interface

* fixed issue #645: Allow jumping from edge to linked vertices

* merged PR for issue #643: Some minor corrections and a link to "Downloads"

* fixed issue #642: Completion of error handling

* fixed issue #639: compiling v1.4 on maverick produces warnings on -Wstrict-null-sentinel

* fixed issue #634: Web interface bug: Escape does not always propagate

* fixed issue #620: added startup option `--server.default-api-compatibility`

  This adds the following changes to the ArangoDB server and clients:
  - the server provides a new startup option `--server.default-api-compatibility`.
    This option can be used to determine the compatibility of (some) server API
    return values. The value for this parameter is a server version number,
    calculated as follows: `10000 * major + 100 * minor` (e.g. `10400` for ArangoDB
    1.3). The default value is `10400` (1.4), the minimum allowed value is `10300`
    (1.3).

    When setting this option to a value lower than the current server version,
    the server might respond with old-style results to "old" clients, increasing
    compatibility with "old" (non-up-to-date) clients.

  - the server will on each incoming request check for an HTTP header
    `x-arango-version`. Clients can optionally set this header to the API
    version number they support. For example, if a client sends the HTTP header
    `x-arango-version: 10300`, the server will pick this up and might send ArangoDB
    1.3-style responses in some situations.

    Setting either the startup parameter or using the HTTP header (or both) allows
    running "old" clients with newer versions of ArangoDB, without having to adjust
    the clients too much.

  - the `location` headers returned by the server for the APIs `/_api/document/...`
    and `/_api/collection/...` will have different values depending on the used API
    version. If the API compatibility is `10300`, the `location` headers returned
    will look like this:

        location: /_api/document/....

    whereas when an API compatibility of `10400` or higher is used, the `location`
    headers will look like this:

        location: /_db/<database name>/_api/document/...

  Please note that even in the presence of this, old API versions still may not
  be supported forever by the server.

* fixed issue #643: Some minor corrections and a link to "Downloads" by @frankmayer

* started issue #642: Completion of error handling

* fixed issue #639: compiling v1.4 on maverick produces warnings on
  -Wstrict-null-sentinel

* fixed issue #621: Standard Config needs to be fixed

* added function to manage indexes (web interface)

* improved server shutdown time by signaling shutdown to applicationserver,
  logging, cleanup and compactor threads

* added foxx-manager `replace` command

* added foxx-manager `installed` command (a more intuitive alias for `list`)

* fixed issue #617: Swagger API is missing '/_api/version'

* fixed issue #615: Swagger API: Some commands have no parameter entry forms

* fixed issue #614: API : Typo in : Request URL /_api/database/current

* fixed issue #609: Graph viz tool - different background color

* fixed issue #608: arangosh config files - eventually missing in the manual

* fixed issue #607: Admin interface: no core documentation

* fixed issue #603: Aardvark Foxx App Manager

* fixed a bug in type-mapping between AQL user functions and the AQL layer

  The bug caused errors like the following when working with collection documents
  in an AQL user function:

      TypeError: Cannot assign to read only property '_id' of #<ShapedJson>

* create less system collections when creating a new database

  This is achieved by deferring collection creation until the collections are actually
  needed by ArangoDB. The following collections are affected by the change:
  - `_fishbowl`
  - `_structures`


v1.4.0-beta2 (2013-10-14)
-------------------------

* fixed compaction on Windows

  The compaction on Windows did not ftruncate the cleaned datafiles to a smaller size.
  This has been fixed so not only the content of the files is cleaned but also files
  are re-created with potentially smaller sizes.

* only the following system collections will be excluded from replication from now on:
  - `_replication`
  - `_trx`
  - `_users`
  - `_aal`
  - `_fishbowl`
  - `_modules`
  - `_routing`

  Especially the following system collections will now be included in replication:
  - `_aqlfunctions`
  - `_graphs`

  In previous versions of ArangoDB, all system collections were excluded from the
  replication.

  The change also caused a change in the replication logger and applier:
  in previous versions of ArangoDB, only a collection's id was logged for an operation.
  This has not caused problems for non-system collections but for system collections
  there ids might differ. In addition to a collection id ArangoDB will now also log the
  name of a collection for each replication event.

  The replication applier will now look for the collection name attribute in logged
  events preferably.

* added database selection to arango-dfdb

* provide foxx-manager, arangodump, and arangorestore in Windows build

* ArangoDB 1.4 will refuse to start if option `--javascript.app-path` is not set.

* added startup option `--server.allow-method-override`

  This option can be set to allow overriding the HTTP request method in a request using
  one of the following custom headers:

  - x-http-method-override
  - x-http-method
  - x-method-override

  This allows bypassing proxies and tools that would otherwise just let certain types of
  requests pass. Enabling this option may impose a security risk, so it should only be
  used in very controlled environments.

  The default value for this option is `false` (no method overriding allowed).

* added "details" URL parameter for bulk import API

  Setting the `details` URL parameter to `true` in a call to POST `/_api/import` will make
  the import return details about non-imported documents in the `details` attribute. If
  `details` is `false` or omitted, no `details` attribute will be present in the response.
  This is the same behavior that previous ArangoDB versions exposed.

* added "complete" option for bulk import API

  Setting the `complete` URL parameter to `true` in a call to POST `/_api/import` will make
  the import completely fail if at least one of documents cannot be imported successfully.

  It defaults to `false`, which will make ArangoDB continue importing the other documents
  from the import even if some documents cannot be imported. This is the same behavior that
  previous ArangoDB versions exposed.

* added missing swagger documentation for `/_api/log`

* calling `/_api/logs` (or `/_admin/logs`) is only permitted from the `_system` database now.

  Calling this API method for/from other database will result in an HTTP 400.

' ported fix from https://github.com/novus/nvd3/commit/0894152def263b8dee60192f75f66700cea532cc

  This prevents JavaScript errors from occurring in Chrome when in the admin interface,
  section "Dashboard".

* show current database name in web interface (bottom right corner)

* added missing documentation for /_api/import in swagger API docs

* allow specification of database name for replication sync command replication applier

  This allows syncing from a master database with a different name than the slave database.

* issue #601: Show DB in prompt

  arangosh now displays the database name as part of the prompt by default.

  Can change the prompt by using the `--prompt` option, e.g.

      > arangosh --prompt "my db is named \"%d\"> "


v1.4.0-beta1 (2013-10-01)
-------------------------

* make the Foxx manager use per-database app directories

  Each database now has its own subdirectory for Foxx applications. Each database
  can thus use different Foxx applications if required. A Foxx app for a specific
  database resides in `<app-path>/databases/<database-name>/<app-name>`.

  System apps are shared between all databases. They reside in `<app-path>/system/<app-name>`.

* only trigger an engine reset in development mode for URLs starting with `/dev/`

  This prevents ArangoDB from reloading all Foxx applications when it is not
  actually necessary.

* changed error code from 10 (bad parameter) to 1232 (invalid key generator) for
  errors that are due to an invalid key generator specification when creating a new
  collection

* automatic detection of content-type / mime-type for Foxx assets based on filenames,
  added possibility to override auto detection

* added endpoint management API at `/_api/endpoint`

* changed HTTP return code of PUT `/_api/cursor` from 400 to 404 in case a
  non-existing cursor is referred to

* issue #360: added support for asynchronous requests

  Incoming HTTP requests with the headers `x-arango-async: true` or
  `x-arango-async: store` will be answered by the server instantly with a generic
  HTTP 202 (Accepted) response.

  The actual requests will be queued and processed by the server asynchronously,
  allowing the client to continue sending other requests without waiting for the
  server to process the actually requested operation.

  The exact point in time when a queued request is executed is undefined. If an
  error occurs during execution of an asynchronous request, the client will not
  be notified by the server.

  The maximum size of the asynchronous task queue can be controlled using the new
  option `--scheduler.maximal-queue-size`. If the queue contains this many number of
  tasks and a new asynchronous request comes in, the server will reject it with an
  HTTP 500 (internal server error) response.

  Results of incoming requests marked with header `x-arango-async: true` will be
  discarded by the server immediately. Clients have no way of accessing the result
  of such asynchronously executed request. This is just _fire and forget_.

  To later retrieve the result of an asynchronously executed request, clients can
  mark a request with the header `x-arango-async: keep`. This makes the server
  store the result of the request in memory until explicitly fetched by a client
  via the `/_api/job` API. The `/_api/job` API also provides methods for basic
  inspection of which pending or already finished requests there are on the server,
  plus ways for garbage collecting unneeded results.

* Added new option `--scheduler.maximal-queue-size`.

* issue #590: Manifest Lint

* added data dump and restore tools, arangodump and arangorestore.

  arangodump can be used to create a logical dump of an ArangoDB database, or
  just dedicated collections. It can be used to dump both a collection's structure
  (properties and indexes) and data (documents).

  arangorestore can be used to restore data from a dump created with arangodump.
  arangorestore currently does not re-create any indexes, and doesn't yet handle
  referenced documents in edges properly when doing just partial restores.
  This will be fixed until 1.4 stable.

* introduced `--server.database` option for arangosh, arangoimp, and arangob.

  The option allows these client tools to use a certain database for their actions.
  In arangosh, the current database can be switched at any time using the command

      db._useDatabase(<name>);

  When no database is specified, all client tools will assume they should use the
  default database `_system`. This is done for downwards-compatibility reasons.

* added basic multi database support (alpha)

  New databases can be created using the REST API POST `/_api/database` and the
  shell command `db._createDatabase(<name>)`.

  The default database in ArangoDB is called `_system`. This database is always
  present and cannot be deleted by the user. When an older version of ArangoDB is
  upgraded to 1.4, the previously only database will automatically become the
  `_system` database.

  New databases can be created with the above commands, and can be deleted with the
  REST API DELETE `/_api/database/<name>` or the shell command `db._dropDatabase(<name>);`.

  Deleting databases is still unstable in ArangoDB 1.4 alpha and might crash the
  server. This will be fixed until 1.4 stable.

  To access a specific database via the HTTP REST API, the `/_db/<name>/` prefix
  can be used in all URLs. ArangoDB will check if an incoming request starts with
  this prefix, and will automatically pick the database name from it. If the prefix
  is not there, ArangoDB will assume the request is made for the default database
  (`_system`). This is done for downwards-compatibility reasons.

  That means, the following URL pathnames are logically identical:

      /_api/document/mycollection/1234
      /_db/_system/document/mycollection/1234

  To access a different database (e.g. `test`), the URL pathname would look like this:

      /_db/test/document/mycollection/1234

  New databases can also be created and existing databases can only be dropped from
  within the default database (`_system`). It is not possible to drop the `_system`
  database itself.

  Cross-database operations are unintended and unsupported. The intention of the
  multi-database feature is to have the possibility to have a few databases managed
  by ArangoDB in parallel, but to only access one database at a time from a connection
  or a request.

  When accessing the web interface via the URL pathname `/_admin/html/` or `/_admin/aardvark`,
  the web interface for the default database (`_system`) will be displayed.
  To access the web interface for a different database, the database name can be
  put into the URLs as a prefix, e.g. `/_db/test/_admin/html` or
  `/_db/test/_admin/aardvark`.

  All internal request handlers and also all user-defined request handlers and actions
  (including Foxx) will only get to see the unprefixed URL pathnames (i.e. excluding
  any database name prefix). This is to ensure downwards-compatibility.

  To access the name of the requested database from any action (including Foxx), use
  use `req.database`.

  For example, when calling the URL `/myapp/myaction`, the content of `req.database`
  will be `_system` (the default database because no database got specified) and the
  content of `req.url` will be `/myapp/myaction`.

  When calling the URL `/_db/test/myapp/myaction`, the content of `req.database` will be
  `test`, and the content of `req.url` will still be `/myapp/myaction`.

* Foxx now excludes files starting with . (dot) when bundling assets

  This mitigates problems with editor swap files etc.

* made the web interface a Foxx application

  This change caused the files for the web interface to be moved from `html/admin` to
  `js/apps/aardvark` in the file system.

  The base URL for the admin interface changed from `_admin/html/index.html` to
  `_admin/aardvark/index.html`.

  The "old" redirection to `_admin/html/index.html` will now produce a 404 error.

  When starting ArangoDB with the `--upgrade` option, this will automatically be remedied
  by putting in a redirection from `/` to `/_admin/aardvark/index.html`, and from
  `/_admin/html/index.html` to `/_admin/aardvark/index.html`.

  This also obsoletes the following configuration (command-line) options:
  - `--server.admin-directory`
  - `--server.disable-admin-interface`

  when using these now obsolete options when the server is started, no error is produced
  for downwards-compatibility.

* changed User-Agent value sent by arangoimp, arangosh, and arangod from "VOC-Agent" to
  "ArangoDB"

* changed journal file creation behavior as follows:

  Previously, a journal file for a collection was always created when a collection was
  created. When a journal filled up and became full, the current journal was made a
  datafile, and a new (empty) journal was created automatically. There weren't many
  intended situations when a collection did not have at least one journal.

  This is changed now as follows:
  - when a collection is created, no journal file will be created automatically
  - when there is a write into a collection without a journal, the journal will be
    created lazily
  - when there is a write into a collection with a full journal, a new journal will
    be created automatically

  From the end user perspective, nothing should have changed, except that there is now
  less disk usage for empty collections. Disk usage of infrequently updated collections
  might also be reduced significantly by running the `rotate()` method of a collection,
  and not writing into a collection subsequently.

* added method `collection.rotate()`

  This allows premature rotation of a collection's current journal file into a (read-only)
  datafile. The purpose of using `rotate()` is to prematurely allow compaction (which is
  performed on datafiles only) on data, even if the journal was not filled up completely.

  Using `rotate()` may make sense in the following scenario:

      c = db._create("test");
      for (i = 0; i < 1000; ++i) {
        c.save(...); // insert lots of data here
      }

      ...
      c.truncate(); // collection is now empty
      // only data in datafiles will be compacted by following compaction runs
      // all data in the current journal would not be compacted

      // calling rotate will make the current journal a datafile, and thus make it
      // eligible for compaction
      c.rotate();

  Using `rotate()` may also be useful when data in a collection is known to not change
  in the immediate future. After having completed all write operations on a collection,
  performing a `rotate()` will reduce the size of the current journal to the actually
  required size (remember that journals are pre-allocated with a specific size) before
  making the journal a datafile. Thus `rotate()` may cause disk space savings, even if
  the datafiles does not qualify for compaction after rotation.

  Note: rotating the journal is asynchronous, so that the actual rotation may be executed
  after `rotate()` returns to the caller.

* changed compaction to merge small datafiles together (up to 3 datafiles are merged in
  a compaction run)

  In the regular case, this should leave less small datafiles stay around on disk and allow
  using less file descriptors in total.

* added AQL MINUS function

* added AQL UNION_DISTINCT function (more efficient than combination of `UNIQUE(UNION())`)

* updated mruby to 2013-08-22

* issue #587: Add db._create() in help for startup arangosh

* issue #586: Share a link on installation instructions in the User Manual

* issue #585: Bison 2.4 missing on Mac for custom build

* issue #584: Web interface images broken in devel

* issue #583: Small documentation update

* issue #581: Parameter binding for attributes

* issue #580: Small improvements (by @guidoreina)

* issue #577: Missing documentation for collection figures in implementor manual

* issue #576: Get disk usage for collections and graphs

  This extends the result of the REST API for /_api/collection/figures with
  the attributes `compactors.count`, `compactors.fileSize`, `shapefiles.count`,
  and `shapefiles.fileSize`.

* issue #575: installing devel version on mac (low prio)

* issue #574: Documentation (POST /_admin/routing/reload)

* issue #558: HTTP cursors, allow count to ignore LIMIT


v1.4.0-alpha1 (2013-08-02)
--------------------------

* added replication. check online manual for details.

* added server startup options `--server.disable-replication-logger` and
  `--server.disable-replication-applier`

* removed action deployment tool, this now handled with Foxx and its manager or
  by kaerus node utility

* fixed a server crash when using byExample / firstExample inside a transaction
  and the collection contained a usable hash/skiplist index for the example

* defineHttp now only expects a single context

* added collection detail dialog (web interface)

  Shows collection properties, figures (datafiles, journals, attributes, etc.)
  and indexes.

* added documents filter (web interface)

  Allows searching for documents based on attribute values. One or many filter
  conditions can be defined, using comparison operators such as '==', '<=', etc.

* improved AQL editor (web interface)

  Editor supports keyboard shortcuts (Submit, Undo, Redo, Select).
  Editor allows saving and reusing of user-defined queries.
  Added example queries to AQL editor.
  Added comment button.

* added document import (web interface)

  Allows upload of JSON-data from files. Files must have an extension of .json.

* added dashboard (web interface)

  Shows the status of replication and multiple system charts, e.g.
  Virtual Memory Size, Request Time, HTTP Connections etc.

* added API method `/_api/graph` to query all graphs with all properties.

* added example queries in web interface AQL editor

* added arango.reconnect(<host>) method for arangosh to dynamically switch server or
  user name

* added AQL range operator `..`

  The `..` operator can be used to easily iterate over a sequence of numeric
  values. It will produce a list of values in the defined range, with both bounding
  values included.

  Example:

      2010..2013

  will produce the following result:

      [ 2010, 2011, 2012, 2013 ]

* added AQL RANGE function

* added collection.first(count) and collection.last(count) document access functions

  These functions allow accessing the first or last n documents in a collection. The order
  is determined by document insertion/update time.

* added AQL INTERSECTION function

* INCOMPATIBLE CHANGE: changed AQL user function namespace resolution operator from `:` to `::`

  AQL user-defined functions were introduced in ArangoDB 1.3, and the namespace resolution
  operator for them was the single colon (`:`). A function call looked like this:

      RETURN mygroup:myfunc()

  The single colon caused an ambiguity in the AQL grammar, making it indistinguishable from
  named attributes or the ternary operator in some cases, e.g.

      { mygroup:myfunc ? mygroup:myfunc }

  The change of the namespace resolution operator from `:` to `::` fixes this ambiguity.

  Existing user functions in the database will be automatically fixed when starting ArangoDB
  1.4 with the `--upgrade` option. However, queries using user-defined functions need to be
  adjusted on the client side to use the new operator.

* allow multiple AQL LET declarations separated by comma, e.g.
  LET a = 1, b = 2, c = 3

* more useful AQL error messages

  The error position (line/column) is more clearly indicated for parse errors.
  Additionally, if a query references a collection that cannot be found, the error
  message will give a hint on the collection name

* changed return value for AQL `DOCUMENT` function in case document is not found

  Previously, when the AQL `DOCUMENT` function was called with the id of a document and
  the document could not be found, it returned `undefined`. This value is not part of the
  JSON type system and this has caused some problems.
  Starting with ArangoDB 1.4, the `DOCUMENT` function will return `null` if the document
  looked for cannot be found.

  In case the function is called with a list of documents, it will continue to return all
  found documents, and will not return `null` for non-found documents. This has not changed.

* added single line comments for AQL

  Single line comments can be started with a double forward slash: `//`.
  They end at the end of the line, or the end of the query string, whichever is first.

* fixed documentation issues #567, #568, #571.

* added collection.checksum(<withData>) method to calculate CRC checksums for
  collections

  This can be used to
  - check if data in a collection has changed
  - compare the contents of two collections on different ArangoDB instances

* issue #565: add description line to aal.listAvailable()

* fixed several out-of-memory situations when double freeing or invalid memory
  accesses could happen

* less msyncing during the creation of collections

  This is achieved by not syncing the initial (standard) markers in shapes collections.
  After all standard markers are written, the shapes collection will get synced.

* renamed command-line option `--log.filter` to `--log.source-filter` to avoid
  misunderstandings

* introduced new command-line option `--log.content-filter` to optionally restrict
  logging to just specific log messages (containing the filter string, case-sensitive).

  For example, to filter on just log entries which contain `ArangoDB`, use:

      --log.content-filter "ArangoDB"

* added optional command-line option `--log.requests-file` to log incoming HTTP
  requests to a file.

  When used, all HTTP requests will be logged to the specified file, containing the
  client IP address, HTTP method, requests URL, HTTP response code, and size of the
  response body.

* added a signal handler for SIGUSR1 signal:

  when ArangoDB receives this signal, it will respond all further incoming requests
  with an HTTP 503 (Service Unavailable) error. This will be the case until another
  SIGUSR1 signal is caught. This will make ArangoDB start serving requests regularly
  again. Note: this is not implemented on Windows.

* limited maximum request URI length to 16384 bytes:

  Incoming requests with longer request URIs will be responded to with an HTTP
  414 (Request-URI Too Long) error.

* require version 1.0 or 1.1 in HTTP version signature of requests sent by clients:

  Clients sending requests with a non-HTTP 1.0 or non-HTTP 1.1 version number will
  be served with an HTTP 505 (HTTP Version Not Supported) error.

* updated manual on indexes:

  using system attributes such as `_id`, `_key`, `_from`, `_to`, `_rev` in indexes is
  disallowed and will be rejected by the server. This was the case since ArangoDB 1.3,
  but was not properly documented.

* issue #563: can aal become a default object?

  aal is now a prefab object in arangosh

* prevent certain system collections from being renamed, dropped, or even unloaded.

  Which restrictions there are for which system collections may vary from release to
  release, but users should in general not try to modify system collections directly
  anyway.

  Note: there are no such restrictions for user-created collections.

* issue #559: added Foxx documentation to user manual

* added server startup option `--server.authenticate-system-only`. This option can be
  used to restrict the need for HTTP authentication to internal functionality and APIs,
  such as `/_api/*` and `/_admin/*`.
  Setting this option to `true` will thus force authentication for the ArangoDB APIs
  and the web interface, but allow unauthenticated requests for other URLs (including
  user defined actions and Foxx applications).
  The default value of this option is `false`, meaning that if authentication is turned
  on, authentication is still required for *all* incoming requests. Only by setting the
  option to `true` this restriction is lifted and authentication becomes required for
  URLs starting with `/_` only.

  Please note that authentication still needs to be enabled regularly by setting the
  `--server.disable-authentication` parameter to `false`. Otherwise no authentication
  will be required for any URLs as before.

* protect collections against unloading when there are still document barriers around.

* extended cap constraints to optionally limit the active data size in a collection to
  a specific number of bytes.

  The arguments for creating a cap constraint are now:
  `collection.ensureCapConstraint(<count>, <byteSize>);`

  It is supported to specify just a count as in ArangoDB 1.3 and before, to specify
  just a fileSize, or both. The first met constraint will trigger the automated
  document removal.

* added `db._exists(doc)` and `collection.exists(doc)` for easy document existence checks

* added API `/_api/current-database` to retrieve information about the database the
  client is currently connected to (note: the API `/_api/current-database` has been
  removed in the meantime. The functionality is accessible via `/_api/database/current`
  now).

* ensure a proper order of tick values in datafiles/journals/compactors.
  any new files written will have the _tick values of their markers in order. for
  older files, there are edge cases at the beginning and end of the datafiles when
  _tick values are not properly in order.

* prevent caching of static pages in PathHandler.
  whenever a static page is requested that is served by the general PathHandler, the
  server will respond to HTTP GET requests with a "Cache-Control: max-age=86400" header.

* added "doCompact" attribute when creating collections and to collection.properties().
  The attribute controls whether collection datafiles are compacted.

* changed the HTTP return code from 400 to 404 for some cases when there is a referral
  to a non-existing collection or document.

* introduced error code 1909 `too many iterations` that is thrown when graph traversals
  hit the `maxIterations` threshold.

* optionally limit traversals to a certain number of iterations
  the limitation can be achieved via the traversal API by setting the `maxIterations`
  attribute, and also via the AQL `TRAVERSAL` and `TRAVERSAL_TREE` functions by setting
  the same attribute. If traversals are not limited by the end user, a server-defined
  limit for `maxIterations` may be used to prevent server-side traversals from running
  endlessly.

* added graph traversal API at `/_api/traversal`

* added "API" link in web interface, pointing to REST API generated with Swagger

* moved "About" link in web interface into "links" menu

* allow incremental access to the documents in a collection from out of AQL
  this allows reading documents from a collection chunks when a full collection scan
  is required. memory usage might be must lower in this case and queries might finish
  earlier if there is an additional LIMIT statement

* changed AQL COLLECT to use a stable sort, so any previous SORT order is preserved

* issue #547: Javascript error in the web interface

* issue #550: Make AQL graph functions support key in addition to id

* issue #526: Unable to escape when an errorneous command is entered into the js shell

* issue #523: Graph and vertex methods for the javascript api

* issue #517: Foxx: Route parameters with capital letters fail

* issue #512: Binded Parameters for LIMIT


v1.3.3 (2013-08-01)
-------------------

* issue #570: updateFishbowl() fails once

* updated and fixed generated examples

* issue #559: added Foxx documentation to user manual

* added missing error reporting for errors that happened during import of edges


v1.3.2 (2013-06-21)
-------------------

* fixed memleak in internal.download()

* made the shape-collection journal size adaptive:
  if too big shapes come in, a shape journal will be created with a big-enough size
  automatically. the maximum size of a shape journal is still restricted, but to a
  very big value that should never be reached in practice.

* fixed a segfault that occurred when inserting documents with a shape size bigger
  than the default shape journal size (2MB)

* fixed a locking issue in collection.truncate()

* fixed value overflow in accumulated filesizes reported by collection.figures()

* issue #545: AQL FILTER unnecessary (?) loop

* issue #549: wrong return code with --daemon


v1.3.1 (2013-05-24)
-------------------

* removed currently unused _ids collection

* fixed usage of --temp-path in aranogd and arangosh

* issue #540: suppress return of temporary internal variables in AQL

* issue #530: ReferenceError: ArangoError is not a constructor

* issue #535: Problem with AQL user functions javascript API

* set --javascript.app-path for test execution to prevent startup error

* issue #532: Graph _edgesCache returns invalid data?

* issue #531: Arangod errors

* issue #529: Really weird transaction issue

* fixed usage of --temp-path in aranogd and arangosh


v1.3.0 (2013-05-10)
-------------------

* fixed problem on restart ("datafile-xxx is not sealed") when server was killed
  during a compaction run

* fixed leak when using cursors with very small batchSize

* issue #508: `unregistergroup` function not mentioned in http interface docs

* issue #507: GET /_api/aqlfunction returns code inside parentheses

* fixed issue #489: Bug in aal.install

* fixed issue 505: statistics not populated on MacOS


v1.3.0-rc1 (2013-04-24)
-----------------------

* updated documentation for 1.3.0

* added node modules and npm packages

* changed compaction to only compact datafiles with more at least 10% of dead
  documents (byte size-wise)

* issue #498: fixed reload of authentication info when using
  `require("org/arangodb/users").reload()`

* issue #495: Passing an empty array to create a document results in a
  "phantom" document

* added more precision for requests statistics figures

* added "sum" attribute for individual statistics results in statistics API
  at /_admin/statistics

* made "limit" an optional parameter in AQL function NEAR().
  limit can now be either omitted completely, or set to 0. If so, an internal
  default value (currently 100) will be applied for the limit.

* issue #481

* added "attributes.count" to output of `collection.figures()`
  this also affects the REST API /_api/collection/<name>/figures

* added IndexedPropertyGetter for ShapedJson objects

* added API for user-defined AQL functions

* issue #475: A better error message for deleting a non-existent graph

* issue #474: Web interface problems with the JS Shell

* added missing documentation for AQL UNION function

* added transaction support.
  This provides ACID transactions for ArangoDB. Transactions can be invoked
  using the `db._executeTransaction()` function, or the `/_api/transaction`
  REST API.

* switched to semantic versioning (at least for alpha & alpha naming)

* added saveOrReplace() for server-side JS

v1.3.alpha1 (2013-04-05)
------------------------

* cleanup of Module, Package, ArangoApp and modules "internal", "fs", "console"

* use Error instead of string in throw to allow stack-trace

* issue #454: error while creation of Collection

* make `collection.count()` not recalculate the number of documents on the fly, but
  use some internal document counters.

* issue #457: invalid string value in web interface

* make datafile id (datafile->_fid) identical to the numeric part of the filename.
  E.g. the datafile `journal-123456.db` will now have a datafile marker with the same
  fid (i.e. `123456`) instead of a different value. This change will only affect
  datafiles that are created with 1.3 and not any older files.
  The intention behind this change is to make datafile debugging easier.

* consistently discard document attributes with reserved names (system attributes)
  but without any known meaning, for example `_test`, `_foo`, ...

  Previously, these attributes were saved with the document regularly in some cases,
  but were discarded in other cases.
  Now these attributes are discarded consistently. "Real" system attributes such as
  `_key`, `_from`, `_to` are not affected and will work as before.

  Additionally, attributes with an empty name (``) are discarded when documents are
  saved.

  Though using reserved or empty attribute names in documents was not really and
  consistently supported in previous versions of ArangoDB, this change might cause
  an incompatibility for clients that rely on this feature.

* added server startup flag `--database.force-sync-properties` to force syncing of
  collection properties on collection creation, deletion and on property update.
  The default value is true to mimic the behavior of previous versions of ArangoDB.
  If set to false, collection properties are written to disk but no call to sync()
  is made.

* added detailed output of server version and components for REST APIs
  `/_admin/version` and `/_api/version`. To retrieve this extended information,
  call the REST APIs with URL parameter `details=true`.

* issue #443: For git-based builds include commit hash in version

* adjust startup log output to be more compact, less verbose

* set the required minimum number of file descriptors to 256.
  On server start, this number is enforced on systems that have rlimit. If the limit
  cannot be enforced, starting the server will fail.
  Note: 256 is considered to be the absolute minimum value. Depending on the use case
  for ArangoDB, a much higher number of file descriptors should be used.

  To avoid checking & potentially changing the number of maximum open files, use the
  startup option `--server.descriptors-minimum 0`

* fixed shapedjson to json conversion for special numeric values (NaN, +inf, -inf).
  Before, "NaN", "inf", or "-inf" were written into the JSONified output, but these
  values are not allowed in JSON. Now, "null" is written to the JSONified output as
  required.

* added AQL functions VARIANCE_POPULATION(), VARIANCE_SAMPLE(), STDDEV_POPULATION(),
  STDDEV_SAMPLE(), AVERAGE(), MEDIAN() to calculate statistical values for lists

* added AQL SQRT() function

* added AQL TRIM(), LEFT() and RIGHT() string functions

* fixed issue #436: GET /_api/document on edge

* make AQL REVERSE() and LENGTH() functions work on strings, too

* disabled DOT generation in `make doxygen`. this speeds up docs generation

* renamed startup option `--dispatcher.report-intervall` to `--dispatcher.report-interval`

* renamed startup option `--scheduler.report-intervall` to `--scheduler.report-interval`

* slightly changed output of REST API method /_admin/log.
  Previously, the log messages returned also contained the date and log level, now
  they will only contain the log message, and no date and log level information.
  This information can be re-created by API users from the `timestamp` and `level`
  attributes of the result.

* removed configure option `--enable-zone-debug`
  memory zone debugging is now automatically turned on when compiling with ArangoDB
  `--enable-maintainer-mode`

* removed configure option `--enable-arangob`
  arangob is now always included in the build


v1.2.3 (XXXX-XX-XX)
-------------------

* added optional parameter `edgexamples` for AQL function EDGES() and NEIGHBORS()

* added AQL function NEIGHBORS()

* added freebsd support

* fixed firstExample() query with `_id` and `_key` attributes

* issue triAGENS/ArangoDB-PHP#55: AQL optimizer may have mis-optimized duplicate
  filter statements with limit


v1.2.2 (2013-03-26)
-------------------

* fixed save of objects with common sub-objects

* issue #459: fulltext internal memory allocation didn't scale well
  This fix improves loading times for collections with fulltext indexes that have
  lots of equal words indexed.

* issue #212: auto-increment support

  The feature can be used by creating a collection with the extra `keyOptions`
  attribute as follows:

      db._create("mycollection", { keyOptions: { type: "autoincrement", offset: 1, increment: 10, allowUserKeys: true } });

  The `type` attribute will make sure the keys will be auto-generated if no
  `_key` attribute is specified for a document.

  The `allowUserKeys` attribute determines whether users might still supply own
  `_key` values with documents or if this is considered an error.

  The `increment` value determines the actual increment value, whereas the `offset`
  value can be used to seed to value sequence with a specific starting value.
  This will be useful later in a multi-master setup, when multiple servers can use
  different auto-increment seed values and thus generate non-conflicting auto-increment values.

  The default values currently are:

  - `allowUserKeys`: `true`
  - `offset`: `0`
  - `increment`: `1`

  The only other available key generator type currently is `traditional`.
  The `traditional` key generator will auto-generate keys in a fashion as ArangoDB
  always did (some increasing integer value, with a more or less unpredictable
  increment value).

  Note that for the `traditional` key generator there is only the option to disallow
  user-supplied keys and give the server the sole responsibility for key generation.
  This can be achieved by setting the `allowUserKeys` property to `false`.

  This change also introduces the following errors that API implementors may want to check
  the return values for:

  - 1222: `document key unexpected`: will be raised when a document is created with
    a `_key` attribute, but the underlying collection was set up with the `keyOptions`
    attribute `allowUserKeys: false`.

  - 1225: `out of keys`: will be raised when the auto-increment key generator runs
    out of keys. This may happen when the next key to be generated is 2^64 or higher.
    In practice, this will only happen if the values for `increment` or `offset` are
    not set appropriately, or if users are allowed to supply own keys, those keys
    are near the 2^64 threshold, and later the auto-increment feature kicks in and
    generates keys that cross that threshold.

    In practice it should not occur with proper configuration and proper usage of the
    collections.

  This change may also affect the following REST APIs:
  - POST `/_api/collection`: the server does now accept the optional `keyOptions`
    attribute in the second parameter
  - GET `/_api/collection/properties`: will return the `keyOptions` attribute as part
    of the collection's properties. The previous optional attribute `createOptions`
    is now gone.

* fixed `ArangoStatement.explain()` method with bind variables

* fixed misleading "cursor not found" error message in arangosh that occurred when
  `count()` was called for client-side cursors

* fixed handling of empty attribute names, which may have crashed the server under
  certain circumstances before

* fixed usage of invalid pointer in error message output when index description could
  not be opened


v1.2.1 (2013-03-14)
-------------------

* issue #444: please darken light color in arangosh

* issue #442: pls update post install info on osx

* fixed conversion of special double values (NaN, -inf, +inf) when converting from
  shapedjson to JSON

* fixed compaction of markers (location of _key was not updated correctly in memory,
  leading to _keys pointing to undefined memory after datafile rotation)

* fixed edge index key pointers to use document master pointer plus offset instead
  of direct _key address

* fixed case when server could not create any more journal or compactor files.
  Previously a wrong status code may have been returned, and not being able to create
  a new compactor file may have led to an infinite loop with error message
  "could not create compactor".

* fixed value truncation for numeric filename parts when renaming datafiles/journals


v1.2.0 (2013-03-01)
-------------------

* by default statistics are now switch off; in order to enable comment out
  the "disable-statistics = yes" line in "arangod.conf"

* fixed issue #435: csv parser skips data at buffer border

* added server startup option `--server.disable-statistics` to turn off statistics
  gathering without recompilation of ArangoDB.
  This partly addresses issue #432.

* fixed dropping of indexes without collection name, e.g.
  `db.xxx.dropIndex("123456");`
  Dropping an index like this failed with an assertion error.

* fixed issue #426: arangoimp should be able to import edges into edge collections

* fixed issue #425: In case of conflict ArangoDB returns HTTP 400 Bad request
  (with 1207 Error) instead of HTTP 409 Conflict

* fixed too greedy token consumption in AQL for negative values:
  e.g. in the statement `RETURN { a: 1 -2 }` the minus token was consumed as part
  of the value `-2`, and not interpreted as the binary arithmetic operator


v1.2.beta3 (2013-02-22)
-----------------------

* issue #427: ArangoDB Importer Manual has no navigation links (previous|home|next)

* issue #319: Documentation missing for Emergency console and incomplete for datafile debugger.

* issue #370: add documentation for reloadRouting and flushServerModules

* issue #393: added REST API for user management at /_api/user

* issue #393, #128: added simple cryptographic functions for user actions in module "crypto":
  * require("org/arangodb/crypto").md5()
  * require("org/arangodb/crypto").sha256()
  * require("org/arangodb/crypto").rand()

* added replaceByExample() Javascript and REST API method

* added updateByExample() Javascript and REST API method

* added optional "limit" parameter for removeByExample() Javascript and REST API method

* fixed issue #413

* updated bundled V8 version from 3.9.4 to 3.16.14.1
  Note: the Windows version used a more recent version (3.14.0.1) and was not updated.

* fixed issue #404: keep original request url in request object


v1.2.beta2 (2013-02-15)
-----------------------

* fixed issue #405: 1.2 compile warnings

* fixed issue #333: [debian] Group "arangodb" is not used when starting vie init.d script

* added optional parameter 'excludeSystem' to GET /_api/collection
  This parameter can be used to disable returning system collections in the list
  of all collections.

* added AQL functions KEEP() and UNSET()

* fixed issue #348: "HTTP Interface for Administration and Monitoring"
  documentation errors.

* fix stringification of specific positive int64 values. Stringification of int64
  values with the upper 32 bits cleared and the 33rd bit set were broken.

* issue #395:  Collection properties() function should return 'isSystem' for
  Javascript and REST API

* make server stop after upgrade procedure when invoked with `--upgrade option`.
  When started with the `--upgrade` option, the server will perfom
  the upgrade, and then exit with a status code indicating the result of the
  upgrade (0 = success, 1 = failure). To start the server regularly in either
  daemon or console mode, the `--upgrade` option must not be specified.
  This change was introduced to allow init.d scripts check the result of
  the upgrade procedure, even in case an upgrade was successful.
  this was introduced as part of issue #391.

* added AQL function EDGES()

* added more crash-protection when reading corrupted collections at startup

* added documentation for AQL function CONTAINS()

* added AQL function LIKE()

* replaced redundant error return code 1520 (Unable to open collection) with error code
  1203 (Collection not found). These error codes have the same meanings, but one of
  them was returned from AQL queries only, the other got thrown by other parts of
  ArangoDB. Now, error 1203 (Collection not found) is used in AQL too in case a
  non-existing collection is used.

v1.2.beta1 (2013-02-01)
-----------------------

* fixed issue #382: [Documentation error] Maschine... should be Machine...

* unified history file locations for arangod, arangosh, and arangoirb.
  - The readline history for arangod (emergency console) is now stored in file
    $HOME/.arangod. It was stored in $HOME/.arango before.
  - The readline history for arangosh is still stored in $HOME/.arangosh.
  - The readline history for arangoirb is now stored in $HOME/.arangoirb. It was
    stored in $HOME/.arango-mrb before.

* fixed issue #381: _users user should have a unique constraint

* allow negative list indexes in AQL to access elements from the end of a list,
  e.g. ```RETURN values[-1]``` will return the last element of the `values` list.

* collection ids, index ids, cursor ids, and document revision ids created and
  returned by ArangoDB are now returned as strings with numeric content inside.
  This is done to prevent some value overrun/truncation in any part of the
  complete client/server workflow.
  In ArangoDB 1.1 and before, these values were previously returned as
  (potentially very big) integer values. This may cause problems (clipping, overrun,
  precision loss) for clients that do not support big integers natively and store
  such values in IEEE754 doubles internally. This type loses precision after about
  52 bits and is thus not safe to hold an id.
  Javascript and 32 bit-PHP are examples for clients that may cause such problems.
  Therefore, ids are now returned by ArangoDB as strings, with the string
  content being the integer value as before.

  Example for documents ("_rev" attribute):
  - Document returned by ArangoDB 1.1: { "_rev": 1234, ... }
  - Document returned by ArangoDB 1.2: { "_rev": "1234", ... }

  Example for collections ("id" attribute / "_id" property):
  - Collection returned by ArangoDB 1.1: { "id": 9327643, "name": "test", ... }
  - Collection returned by ArangoDB 1.2: { "id": "9327643", "name": "test", ... }

  Example for cursors ("id" attribute):
  - Collection returned by ArangoDB 1.1: { "id": 11734292, "hasMore": true, ... }
  - Collection returned by ArangoDB 1.2: { "id": "11734292", "hasMore": true, ... }

* global variables are not automatically available anymore when starting the
  arangod Javascript emergency console (i.e. ```arangod --console```).

  Especially, the variables `db`, `edges`, and `internal` are not available
  anymore. `db` and `internal` can be made available in 1.2 by
  ```var db = require("org/arangodb").db;``` and
  ```var internal = require("internal");```, respectively.
  The reason for this change is to get rid of global variables in the server
  because this will allow more specific inclusion of functionality.

  For convenience, the global variable `db` is still available by default in
  arangosh. The global variable `edges`, which since ArangoDB 1.1 was kind of
  a redundant wrapper of `db`, has been removed in 1.2 completely.
  Please use `db` instead, and if creating an edge collection, use the explicit
  ```db._createEdgeCollection()``` command.

* issue #374: prevent endless redirects when calling admin interface with
  unexpected URLs

* issue #373: TRAVERSAL() `trackPaths` option does not work. Instead `paths` does work

* issue #358: added support for CORS

* honor optional waitForSync property for document removal, replace, update, and
  save operations in arangosh. The waitForSync parameter for these operations
  was previously honored by the REST API and on the server-side, but not when
  the waitForSync parameter was specified for a document operation in arangosh.

* calls to db.collection.figures() and /_api/collection/<collection>/figures now
  additionally return the number of shapes used in the collection in the
  extra attribute "shapes.count"

* added AQL TRAVERSAL_TREE() function to return a hierarchical result from a traversal

* added AQL TRAVERSAL() function to return the results from a traversal

* added AQL function ATTRIBUTES() to return the attribute names of a document

* removed internal server-side AQL functions from global scope.

  Now the AQL internal functions can only be accessed via the exports of the
  ahuacatl module, which can be included via ```require("org/arangodb/ahuacatl")```.
  It shouldn't be necessary for clients to access this module at all, but
  internal code may use this module.

  The previously global AQL-related server-side functions were moved to the
  internal namespace. This produced the following function name changes on
  the server:

     old name              new name
     ------------------------------------------------------
     AHUACATL_RUN       => require("internal").AQL_QUERY
     AHUACATL_EXPLAIN   => require("internal").AQL_EXPLAIN
     AHUACATL_PARSE     => require("internal").AQL_PARSE

  Again, clients shouldn't have used these functions at all as there is the
  ArangoStatement object to execute AQL queries.

* fixed issue #366: Edges index returns strange description

* added AQL function MATCHES() to check a document against a list of examples

* added documentation and tests for db.collection.removeByExample

* added --progress option for arangoimp. This will show the percentage of the input
  file that has been processed by arangoimp while the import is still running. It can
  be used as a rough indicator of progress for the entire import.

* make the server log documents that cannot be imported via /_api/import into the
  logfile using the warning log level. This may help finding illegal documents in big
  import runs.

* check on server startup whether the database directory and all collection directories
  are writable. if not, the server startup will be aborted. this prevents serious
  problems with collections being non-writable and this being detected at some pointer
  after the server has been started

* allow the following AQL constructs: FUNC(...)[...], FUNC(...).attribute

* fixed issue #361: Bug in Admin Interface. Header disappears when clicking new collection

* Added in-memory only collections

  Added collection creation parameter "isVolatile":
  if set to true, the collection is created as an in-memory only collection,
  meaning that all document data of that collection will reside in memory only,
  and will not be stored permanently to disk.
  This means that all collection data will be lost when the collection is unloaded
  or the server is shut down.
  As this collection type does not have datafile disk overhead for the regular
  document operations, it may be faster than normal disk-backed collections. The
  actual performance gains strongly depend on the underlying OS, filesystem, and
  settings though.
  This collection type should be used for caches only and not for any sensible data
  that cannot be re-created otherwise.
  Some platforms, namely Windows, currently do not support this collection type.
  When creating an in-memory collection on such platform, an error message will be
  returned by ArangoDB telling the user the platform does not support it.

  Note: in-memory collections are an experimental feature. The feature might
  change drastically or even be removed altogether in a future version of ArangoDB.

* fixed issue #353: Please include "pretty print" in Emergency Console

* fixed issue #352: "pretty print" console.log
  This was achieved by adding the dump() function for the "internal" object

* reduced insertion time for edges index
  Inserting into the edges index now avoids costly comparisons in case of a hash
  collision, reducing the prefilling/loading timer for bigger edge collections

* added fulltext queries to AQL via FULLTEXT() function. This allows search
  fulltext indexes from an AQL query to find matching documents

* added fulltext index type. This index type allows indexing words and prefixes of
  words from a specific document attribute. The index can be queries using a
  SimpleQueryFull object, the HTTP REST API at /_api/simple/fulltext, or via AQL

* added collection.revision() method to determine whether a collection has changed.
  The revision method returns a revision string that can be used by client programs
  for equality/inequality comparisons. The value returned by the revision method
  should be treated by clients as an opaque string and clients should not try to
  figure out the sense of the revision id. This is still useful enough to check
  whether data in a collection has changed.

* issue #346: adaptively determine NUMBER_HEADERS_PER_BLOCK

* issue #338: arangosh cursor positioning problems

* issue #326: use limit optimization with filters

* issue #325: use index to avoid sorting

* issue #324: add limit optimization to AQL

* removed arango-password script and added Javascript functionality to add/delete
  users instead. The functionality is contained in module `users` and can be invoked
  as follows from arangosh and arangod:
  * require("users").save("name", "passwd");
  * require("users").replace("name", "newPasswd");
  * require("users").remove("name");
  * require("users").reload();
  These functions are intentionally not offered via the web interface.
  This also addresses issue #313

* changed print output in arangosh and the web interface for JSON objects.
  Previously, printing a JSON object in arangosh resulted in the attribute values
  being printed as proper JSON, but attribute names were printed unquoted and
  unescaped. This was fine for the purpose of arangosh, but lead to invalid
  JSON being produced. Now, arangosh will produce valid JSON that can be used
  to send it back to ArangoDB or use it with arangoimp etc.

* fixed issue #300: allow importing documents via the REST /_api/import API
  from a JSON list, too.
  So far, the API only supported importing from a format that had one JSON object
  on each line. This is sometimes inconvenient, e.g. when the result of an AQL
  query or any other list is to be imported. This list is a JSON list and does not
  necessary have a document per line if pretty-printed.
  arangoimp now supports the JSON list format, too. However, the format requires
  arangoimp and the server to read the entire dataset at once. If the dataset is
  too big (bigger than --max-upload-size) then the import will be rejected. Even if
  increased, the entire list must fit in memory on both the client and the server,
  and this may be more resource-intensive than importing individual lines in chunks.

* removed unused parameter --reuse-ids for arangoimp. This parameter did not have
  any effect in 1.2, was never publicly announced and did evil (TM) things.

* fixed issue #297 (partly): added whitespace between command line and
  command result in arangosh, added shell colors for better usability

* fixed issue #296: system collections not usable from AQL

* fixed issue #295: deadlock on shutdown

* fixed issue #293: AQL queries should exploit edges index

* fixed issue #292: use index when filtering on _key in AQL

* allow user-definable document keys
  users can now define their own document keys by using the _key attribute
  when creating new documents or edges. Once specified, the value of _key is
  immutable.
  The restrictions for user-defined key values are:
  * the key must be at most 254 bytes long
  * it must consist of the letters a-z (lower or upper case), the digits 0-9,
    the underscore (_) or dash (-) characters only
  * any other characters, especially multi-byte sequences, whitespace or
    punctuation characters cannot be used inside key values

  Specifying a document key is optional when creating new documents. If no
  document key is specified, ArangoDB will create a document key itself.
  There are no guarantees about the format and pattern of auto-generated document
  keys other than the above restrictions.
  Clients should therefore treat auto-generated document keys as opaque values.
  Keys can be used to look up and reference documents, e.g.:
  * saving a document: `db.users.save({ "_key": "fred", ... })`
  * looking up a document: `db.users.document("fred")`
  * referencing other documents: `edges.relations.save("users/fred", "users/john", ...)`

  This change is downwards-compatible to ArangoDB 1.1 because in ArangoDB 1.1
  users were not able to define their own keys. If the user does not supply a _key
  attribute when creating a document, ArangoDB 1.2 will still generate a key of
  its own as ArangoDB 1.1 did. However, all documents returned by ArangoDB 1.2 will
  include a _key attribute and clients should be able to handle that (e.g. by
  ignoring it if not needed). Documents returned will still include the _id attribute
  as in ArangoDB 1.1.

* require collection names everywhere where a collection id was allowed in
  ArangoDB 1.1 & 1.0
  This change requires clients to use a collection name in place of a collection id
  at all places the client deals with collections.
  Examples:
  * creating edges: the _from and _to attributes must now contain collection names instead
    of collection ids: `edges.relations.save("test/my-key1", "test/my-key2", ...)`
  * retrieving edges: the returned _from and _to attributes now will contain collection
    names instead of ids, too: _from: `test/fred` instead of `1234/3455`
  * looking up documents: db.users.document("fred") or db._document("users/fred")

  Collection names must be used in REST API calls instead of collection ids, too.
  This change is thus not completely downwards-compatible to ArangoDB 1.1. ArangoDB 1.1
  required users to use collection ids in many places instead of collection names.
  This was unintuitive and caused overhead in cases when just the collection name was
  known on client-side but not its id. This overhead can now be avoided so clients can
  work with the collection names directly. There is no need to work with collection ids
  on the client side anymore.
  This change will likely require adjustments to API calls issued by clients, and also
  requires a change in how clients handle the _id value of returned documents. Previously,
  the _id value of returned documents contained the collection id, a slash separator and
  the document number. Since 1.2, _id will contain the collection name, a slash separator
  and the document key. The same applies to the _from and _to attribute values of edges
  that are returned by ArangoDB.

  Also removed (now unnecessary) location header in responses of the collections REST API.
  The location header was previously returned because it was necessary for clients.
  When clients created a collection, they specified the collection name. The collection
  id was generated on the server, but the client needed to use the server-generated
  collection id for further API calls, e.g. when creating edges etc. Therefore, the
  full collection URL, also containing the collection id, was returned by the server in
  responses to the collection API, in the HTTP location header.
  Returning the location header has become unnecessary in ArangoDB 1.2 because users
  can access collections by name and do not need to care about collection ids.


v1.1.3 (2013-XX-XX)
-------------------

* fix case when an error message was looked up for an error code but no error
  message was found. In this case a NULL ptr was returned and not checked everywhere.
  The place this error popped up was when inserting into a non-unique hash index
  failed with a specific, invalid error code.

* fixed issue #381:  db._collection("_users").getIndexes();

* fixed issue #379: arango-password fatal issue javscript.startup-directory

* fixed issue #372: Command-Line Options for the Authentication and Authorization


v1.1.2 (2013-01-20)
-------------------

* upgraded to mruby 2013-01-20 583983385b81c21f82704b116eab52d606a609f4

* fixed issue #357: Some spelling and grammar errors

* fixed issue #355: fix quotes in pdf manual

* fixed issue #351: Strange arangosh error message for long running query

* fixed randomly hanging connections in arangosh on MacOS

* added "any" query method: this returns a random document from a collection. It
  is also available via REST HTTP at /_api/simple/any.

* added deployment tool

* added getPeerVertex

* small fix for logging of long messages: the last character of log messages longer
  than 256 bytes was not logged.

* fixed truncation of human-readable log messages for web interface: the trailing \0
  byte was not appended for messages longer than 256 bytes

* fixed issue #341: ArangoDB crashes when stressed with Batch jobs
  Contrary to the issue title, this did not have anything to do with batch jobs but
  with too high memory usage. The memory usage of ArangoDB is now reduced for cases
   when there are lots of small collections with few documents each

* started with issue #317: Feature Request (from Google Groups): DATE handling

* backported issue #300: Extend arangoImp to Allow importing resultset-like
  (list of documents) formatted files

* fixed issue #337: "WaitForSync" on new collection does not work on Win/X64

* fixed issue #336: Collections REST API docs

* fixed issue #335: mmap errors due to wrong memory address calculation

* fixed issue #332: arangoimp --use-ids parameter seems to have no impact

* added option '--server.disable-authentication' for arangosh as well. No more passwd
  prompts if not needed

* fixed issue #330: session logging for arangosh

* fixed issue #329: Allow passing script file(s) as parameters for arangosh to run

* fixed issue #328: 1.1 compile warnings

* fixed issue #327: Javascript parse errors in front end


v1.1.1 (2012-12-18)
-------------------

* fixed issue #339: DELETE /_api/cursor/cursor-identifier return incollect errorNum

  The fix for this has led to a signature change of the function actions.resultNotFound().
  The meaning of parameter #3 for This function has changed from the error message string
  to the error code. The error message string is now parameter #4.
  Any client code that uses this function in custom actions must be adjusted.

* fixed issue #321: Problem upgrading arangodb 1.0.4 to 1.1.0 with Homebrew (OSX 10.8.2)

* fixed issue #230: add navigation and search for online documentation

* fixed issue #315: Strange result in PATH

* fixed issue #323: Wrong function returned in error message of AQL CHAR_LENGTH()

* fixed some log errors on startup / shutdown due to pid file handling and changing
  of directories


v1.1.0 (2012-12-05)
-------------------

* WARNING:
  arangod now performs a database version check at startup. It will look for a file
  named "VERSION" in its database directory. If the file is not present, arangod will
  perform an automatic upgrade of the database directory. This should be the normal
  case when upgrading from ArangoDB 1.0 to ArangoDB 1.1.

  If the VERSION file is present but is from an older version of ArangoDB, arangod
  will refuse to start and ask the user to run a manual upgrade first. A manual upgrade
  can be performed by starting arangod with the option `--upgrade`.

  This upgrade procedure shall ensure that users have full control over when they
  perform any updates/upgrades of their data, and can plan backups accordingly. The
  procedure also guarantees that the server is not run without any required system
  collections or with in incompatible data state.

* added AQL function DOCUMENT() to retrieve a document by its _id value

* fixed issue #311: fixed segfault on unload

* fixed issue #309: renamed stub "import" button from web interface

* fixed issue #307: added WaitForSync column in collections list in in web interface

* fixed issue #306: naming in web interface

* fixed issue #304: do not clear AQL query text input when switching tabs in
  web interface

* fixed issue #303: added documentation about usage of var keyword in web interface

* fixed issue #301: PATCH does not work in web interface

# fixed issue #269: fix make distclean & clean

* fixed issue #296: system collections not usable from AQL

* fixed issue #295: deadlock on shutdown

* added collection type label to web interface

* fixed issue #290: the web interface now disallows creating non-edges in edge collections
  when creating collections via the web interface, the collection type must also be
  specified (default is document collection)

* fixed issue #289: tab-completion does not insert any spaces

* fixed issue #282: fix escaping in web interface

* made AQL function NOT_NULL take any number of arguments. Will now return its
  first argument that is not null, or null if all arguments are null. This is downwards
  compatible.

* changed misleading AQL function name NOT_LIST() to FIRST_LIST() and slightly changed
  the behavior. The function will now return its first argument that is a list, or null
  if none of the arguments are lists.
  This is mostly downwards-compatible. The only change to the previous implementation in
  1.1-beta will happen if two arguments were passed and the 1st and 2nd arguments were
  both no lists. In previous 1.1, the 2nd argument was returned as is, but now null
  will be returned.

* add AQL function FIRST_DOCUMENT(), with same behavior as FIRST_LIST(), but working
  with documents instead of lists.

* added UPGRADING help text

* fixed issue #284: fixed Javascript errors when adding edges/vertices without own
  attributes

* fixed issue #283: AQL LENGTH() now works on documents, too

* fixed issue #281: documentation for skip lists shows wrong example

* fixed AQL optimizer bug, related to OR-combined conditions that filtered on the
  same attribute but with different conditions

* fixed issue #277: allow usage of collection names when creating edges
  the fix of this issue also implies validation of collection names / ids passed to
  the REST edge create method. edges with invalid collection ids or names in the
  "from" or "to" values will be rejected and not saved


v1.1.beta2 (2012-11-13)
-----------------------

* fixed arangoirb compilation

* fixed doxygen


v1.1.beta1 (2012-10-24)
-----------------------

* fixed AQL optimizer bug

* WARNING:
  - the user has changed from "arango" to "arangodb", the start script has changed from
    "arangod" to "arangodb", the database directory has changed from "/var/arangodb" to
    "/var/lib/arangodb" to be compliant with various Linux policies

  - In 1.1, we have introduced types for collections: regular documents go into document
    collections, and edges go into edge collections. The prefixing (db.xxx vs. edges.xxx)
    works slightly different in 1.1: edges.xxx can still be used to access collections,
    however, it will not determine the type of existing collections anymore. To create an
    edge collection 1.1, you can use db._createEdgeCollection() or edges._create().
    And there's of course also db._createDocumentCollection().
    db._create() is also still there and will create a document collection by default,
    whereas edges._create() will create an edge collection.

  - the admin web interface that was previously available via the simple URL suffix /
    is now available via a dedicated URL suffix only: /_admin/html
    The reason for this is that routing and URLs are now subject to changes by the end user,
    and only URLs parts prefixed with underscores (e.g. /_admin or /_api) are reserved
    for ArangoDB's internal usage.

* the server now handles requests with invalid Content-Length header values as follows:
  - if Content-Length is negative, the server will respond instantly with HTTP 411
    (length required)

  - if Content-Length is positive but shorter than the supplied body, the server will
    respond with HTTP 400 (bad request)

  - if Content-Length is positive but longer than the supplied body, the server will
    wait for the client to send the missing bytes. The server allows 90 seconds for this
    and will close the connection if the client does not send the remaining data

  - if Content-Length is bigger than the maximum allowed size (512 MB), the server will
    fail with HTTP 413 (request entity too large).

  - if the length of the HTTP headers is greater than the maximum allowed size (1 MB),
    the server will fail with HTTP 431 (request header fields too large)

* issue #265: allow optional base64 encoding/decoding of action response data

* issue #252: create _modules collection using arango-upgrade (note: arango-upgrade was
  finally replaced by the `--upgrade` option for arangod)

* issue #251: allow passing arbitrary options to V8 engine using new command line option:
  --javascript.v8-options. Using this option, the Harmony features or other settings in
  v8 can be enabled if the end user requires them

* issue #248: allow AQL optimizer to pull out completely uncorrelated subqueries to the
  top level, resulting in less repeated evaluation of the subquery

* upgraded to Doxygen 1.8.0

* issue #247: added AQL function MERGE_RECURSIVE

* issue #246: added clear() function in arangosh

* issue #245: Documentation: Central place for naming rules/limits inside ArangoDB

* reduced size of hash index elements by 50 %, allowing more index elements to fit in
  memory

* issue #235: GUI Shell throws Error:ReferenceError: db is not defined

* issue #229: methods marked as "under construction"

* issue #228: remove unfinished APIs (/_admin/config/*)

* having the OpenSSL library installed is now a prerequisite to compiling ArangoDB
  Also removed the --enable-ssl configure option because ssl is always required.

* added AQL functions TO_LIST, NOT_LIST

* issue #224: add optional Content-Id for batch requests

* issue #221: more documentation on AQL explain functionality. Also added
  ArangoStatement.explain() client method

* added db._createStatement() method on server as well (was previously available
  on the client only)

* issue #219: continue in case of "document not found" error in PATHS() function

* issue #213: make waitForSync overridable on specific actions

* changed AQL optimizer to use indexes in more cases. Previously, indexes might
  not have been used when in a reference expression the inner collection was
  specified last. Example: FOR u1 IN users FOR u2 IN users FILTER u1._id == u2._id
  Previously, this only checked whether an index could be used for u2._id (not
  possible). It was not checked whether an index on u1._id could be used (possible).
  Now, for expressions that have references/attribute names on both sides of the
  above as above, indexes are checked for both sides.

* issue #204: extend the CSV import by TSV and by user configurable
  separator character(s)

* issue #180: added support for batch operations

* added startup option --server.backlog-size
  this allows setting the value of the backlog for the listen() system call.
  the default value is 10, the maximum value is platform-dependent

* introduced new configure option "--enable-maintainer-mode" for
  ArangoDB maintainers. this option replaces the previous compile switches
  --with-boost-test, --enable-bison, --enable-flex and --enable-errors-dependency
  the individual configure options have been removed. --enable-maintainer-mode
  turns them all on.

* removed potentially unused configure option --enable-memfail

* fixed issue #197: HTML web interface calls /_admin/user-manager/session

* fixed issue #195: VERSION file in database directory

* fixed issue #193: REST API HEAD request returns a message body on 404

* fixed issue #188: intermittent issues with 1.0.0
  (server-side cursors not cleaned up in all cases, pthreads deadlock issue)

* issue #189: key store should use ISO datetime format bug

* issue #187: run arango-upgrade on server start (note: arango-upgrade was finally
  replaced by the `--upgrade` option for arangod)n

* fixed issue #183: strange unittest error

* fixed issue #182: manual pages

* fixed issue #181: use getaddrinfo

* moved default database directory to "/var/lib/arangodb" in accordance with
  http://www.pathname.com/fhs/pub/fhs-2.3.html

* fixed issue #179: strange text in import manual

* fixed issue #178: test for aragoimp is missing

* fixed issue #177: a misleading error message was returned if unknown variables
  were used in certain positions in an AQL query.

* fixed issue #176: explain how to use AQL from the arangosh

* issue #175: re-added hidden (and deprecated) option --server.http-port. This
  option is only there to be downwards-compatible to Arango 1.0.

* fixed issue #174: missing Documentation for `within`

* fixed issue #170: add db.<coll_name>.all().toArray() to arangosh help screen

* fixed issue #169: missing argument in Simple Queries

* added program arango-upgrade. This program must be run after installing ArangoDB
  and after upgrading from a previous version of ArangoDB. The arango-upgrade script
  will ensure all system collections are created and present in the correct state.
  It will also perform any necessary data updates.
  Note: arango-upgrade was finally replaced by the `--upgrade` option for arangod.

* issue #153: edge collection should be a flag for a collection
  collections now have a type so that the distinction between document and edge
  collections can now be done at runtime using a collection's type value.
  A collection's type can be queried in Javascript using the <collection>.type() method.

  When new collections are created using db._create(), they will be document
  collections by default. When edge._create() is called, an edge collection will be created.
  To explicitly create a collection of a specific/different type, use the methods
  _createDocumentCollection() or _createEdgeCollection(), which are available for
  both the db and the edges object.
  The Javascript objects ArangoEdges and ArangoEdgesCollection have been removed
  completely.
  All internal and test code has been adjusted for this, and client code
  that uses edges.* should also still work because edges is still there and creates
  edge collections when _create() is called.

  INCOMPATIBLE CHANGE: Client code might still need to be changed in the following aspect:
  Previously, collections did not have a type so documents and edges could be inserted
  in the same collection. This is now disallowed. Edges can only be inserted into
  edge collections now. As there were no collection types in 1.0, ArangoDB will perform
  an automatic upgrade when migrating from 1.0 to 1.1.
  The automatic upgrade will check every collection and determine its type as follows:
  - if among the first 50 documents in the collection there are documents with
    attributes "_from" and "_to", the collection is typed as an edge collection
  - if among the first 50 documents in the collection there are no documents with
    attributes "_from" and "_to", the collection is made as a document collection

* issue #150: call V8 garbage collection on server periodically

* issue #110: added support for partial updates

  The REST API for documents now offers an HTTP PATCH method to partially update
  documents. Overwriting/replacing documents is still available via the HTTP PUT method
  as before. The Javascript API in the shell also offers a new update() method in extension to
  the previously existing replace() method.


v1.0.4 (2012-11-12)
-------------------

* issue #275: strange error message in arangosh 1.0.3 at startup


v1.0.3 (2012-11-08)
-------------------

* fixed AQL optimizer bug

* issue #273: fixed segfault in arangosh on HTTP 40x

* issue #265: allow optional base64 encoding/decoding of action response data

* issue #252: _modules collection not created automatically


v1.0.2 (2012-10-22)
-------------------

* repository CentOS-X.Y moved to CentOS-X, same for Debian

* bugfix for rollback from edges

* bugfix for hash indexes

* bugfix for StringBuffer::erase_front

* added autoload for modules

* added AQL function TO_LIST


v1.0.1 (2012-09-30)
-------------------

* draft for issue #165: front-end application howto

* updated mruby to cf8fdea4a6598aa470e698e8cbc9b9b492319d

* fix for issue #190: install doesn't create log directory

* fix for issue #194: potential race condition between creating and dropping collections

* fix for issue #193: REST API HEAD request returns a message body on 404

* fix for issue #188: intermittent issues with 1.0.0

* fix for issue #163: server cannot create collection because of abandoned files

* fix for issue #150: call V8 garbage collection on server periodically


v1.0.0 (2012-08-17)
-------------------

* fix for issue #157: check for readline and ncurses headers, not only libraries


v1.0.beta4 (2012-08-15)
-----------------------

* fix for issue #152: fix memleak for barriers


v1.0.beta3 (2012-08-10)
-----------------------

* fix for issue #151: Memleak, collection data not removed

* fix for issue #149: Inconsistent port for admin interface

* fix for issue #163: server cannot create collection because of abandoned files

* fix for issue #157: check for readline and ncurses headers, not only libraries

* fix for issue #108: db.<collection>.truncate() inefficient

* fix for issue #109: added startup note about cached collection names and how to
  refresh them

* fix for issue #156: fixed memleaks in /_api/import

* fix for issue #59: added tests for /_api/import

* modified return value for calls to /_api/import: now, the attribute "empty" is
  returned as well, stating the number of empty lines in the input. Also changed the
  return value of the error code attribute ("errorNum") from 1100 ("corrupted datafile")
  to 400 ("bad request") in case invalid/unexpected JSON data was sent to the server.
  This error code is more appropriate as no datafile is broken but just input data is
  incorrect.

* fix for issue #152: Memleak for barriers

* fix for issue #151: Memleak, collection data not removed

* value of --database.maximal-journal-size parameter is now validated on startup. If
  value is smaller than the minimum value (currently 1048576), an error is thrown and
  the server will not start. Before this change, the global value of maximal journal
  size was not validated at server start, but only on collection level

* increased sleep value in statistics creation loop from 10 to 500 microseconds. This
  reduces accuracy of statistics values somewhere after the decimal points but saves
  CPU time.

* avoid additional sync() calls when writing partial shape data (attribute name data)
  to disk. sync() will still be called when the shape marker (will be written after
  the attributes) is written to disk

* issue #147: added flag --database.force-sync-shapes to force synching of shape data
  to disk. The default value is true so it is the same behavior as in version 1.0.
  if set to false, shape data is synched to disk if waitForSync for the collection is
  set to true, otherwise, shape data is not synched.

* fix for issue #145: strange issue on Travis: added epsilon for numeric comparison in
  geo index

* fix for issue #136: adjusted message during indexing

* issue #131: added timeout for HTTP keep-alive connections. The default value is 300
  seconds. There is a startup parameter server.keep-alive-timeout to configure the value.
  Setting it to 0 will disable keep-alive entirely on the server.

* fix for issue #137: AQL optimizer should use indexes for ref accesses with
  2 named attributes


v1.0.beta2 (2012-08-03)
-----------------------

* fix for issue #134: improvements for centos RPM

* fixed problem with disable-admin-interface in config file


v1.0.beta1 (2012-07-29)
-----------------------

* fixed issue #118: We need a collection "debugger"

* fixed issue #126: Access-Shaper must be cached

* INCOMPATIBLE CHANGE: renamed parameters "connect-timeout" and "request-timeout"
  for arangosh and arangoimp to "--server.connect-timeout" and "--server.request-timeout"

* INCOMPATIBLE CHANGE: authorization is now required on the server side
  Clients sending requests without HTTP authorization will be rejected with HTTP 401
  To allow backwards compatibility, the server can be started with the option
  "--server.disable-authentication"

* added options "--server.username" and "--server.password" for arangosh and arangoimp
  These parameters must be used to specify the user and password to be used when
  connecting to the server. If no password is given on the command line, arangosh/
  arangoimp will interactively prompt for a password.
  If no user name is specified on the command line, the default user "root" will be
  used.

* added startup option "--server.ssl-cipher-list" to determine which ciphers to
  use in SSL context. also added SSL_OP_CIPHER_SERVER_PREFERENCE to SSL default
  options so ciphers are tried in server and not in client order

* changed default SSL protocol to TLSv1 instead of SSLv2

* changed log-level of SSL-related messages

* added SSL connections if server is compiled with OpenSSL support. Use --help-ssl

* INCOMPATIBLE CHANGE: removed startup option "--server.admin-port".
  The new endpoints feature (see --server.endpoint) allows opening multiple endpoints
  anyway, and the distinction between admin and "other" endpoints can be emulated
  later using privileges.

* INCOMPATIBLE CHANGE: removed startup options "--port", "--server.port", and
  "--server.http-port" for arangod.
  These options have been replaced by the new "--server.endpoint" parameter

* INCOMPATIBLE CHANGE: removed startup option "--server" for arangosh and arangoimp.
  These options have been replaced by the new "--server.endpoint" parameter

* Added "--server.endpoint" option to arangod, arangosh, and arangoimp.
  For arangod, this option allows specifying the bind endpoints for the server
  The server can be bound to one or multiple endpoints at once. For arangosh
  and arangoimp, the option specifies the server endpoint to connect to.
  The following endpoint syntax is currently supported:
  - tcp://host:port or http@tcp://host:port (HTTP over IPv4)
  - tcp://[host]:port or http@tcp://[host]:port (HTTP over IPv6)
  - ssl://host:port or http@tcp://host:port (HTTP over SSL-encrypted IPv4)
  - ssl://[host]:port or http@tcp://[host]:port (HTTP over SSL-encrypted IPv6)
  - unix:///path/to/socket or http@unix:///path/to/socket (HTTP over UNIX socket)

  If no port is specified, the default port of 8529 will be used.

* INCOMPATIBLE CHANGE: removed startup options "--server.require-keep-alive" and
  "--server.secure-require-keep-alive".
  The server will now behave as follows which should be more conforming to the
  HTTP standard:
  * if a client sends a "Connection: close" header, the server will close the
    connection
  * if a client sends a "Connection: keep-alive" header, the server will not
    close the connection
  * if a client does not send any "Connection" header, the server will assume
    "keep-alive" if the request was an HTTP/1.1 request, and "close" if the
    request was an HTTP/1.0 request

* (minimal) internal optimizations for HTTP request parsing and response header
  handling

* fixed Unicode unescaping bugs for \f and surrogate pairs in BasicsC/strings.c

* changed implementation of TRI_BlockCrc32 algorithm to use 8 bytes at a time

* fixed issue #122: arangod doesn't start if <log.file> cannot be created

* fixed issue #121: wrong collection size reported

* fixed issue #98: Unable to change journalSize

* fixed issue #88: fds not closed

* fixed escaping of document data in HTML admin front end

* added HTTP basic authentication, this is always turned on

* added server startup option --server.disable-admin-interface to turn off the
  HTML admin interface

* honor server startup option --database.maximal-journal-size when creating new
  collections without specific journalsize setting. Previously, these
  collections were always created with journal file sizes of 32 MB and the
  --database.maximal-journal-size setting was ignored

* added server startup option --database.wait-for-sync to control the default
  behavior

* renamed "--unit-tests" to "--javascript.unit-tests"


v1.0.alpha3 (2012-06-30)
------------------------

* fixed issue #116: createCollection=create option doesn't work

* fixed issue #115: Compilation issue under OSX 10.7 Lion & 10.8 Mountain Lion
  (homebrew)

* fixed issue #114: image not found

* fixed issue #111: crash during "make unittests"

* fixed issue #104: client.js -> ARANGO_QUIET is not defined


v1.0.alpha2 (2012-06-24)
------------------------

* fixed issue #112: do not accept document with duplicate attribute names

* fixed issue #103: Should we cleanup the directory structure

* fixed issue #100: "count" attribute exists in cursor response with "count:
  false"

* fixed issue #84 explain command

* added new MRuby version (2012-06-02)

* added --log.filter

* cleanup of command line options:
** --startup.directory => --javascript.startup-directory
** --quite => --quiet
** --gc.interval => --javascript.gc-interval
** --startup.modules-path => --javascript.modules-path
** --action.system-directory => --javascript.action-directory
** --javascript.action-threads => removed (is now the same pool as --server.threads)

* various bug-fixes

* support for import

* added option SKIP_RANGES=1 for make unittests

* fixed several range-related assertion failures in the AQL query optimizer

* fixed AQL query optimizations for some edge cases (e.g. nested subqueries with
  invalid constant filter expressions)


v1.0.alpha1 (2012-05-28)
------------------------

Alpha Release of ArangoDB 1.0<|MERGE_RESOLUTION|>--- conflicted
+++ resolved
@@ -1,17 +1,15 @@
 devel
 -----
 
-<<<<<<< HEAD
 * UI: the graph viewer backend now picks one random start vertex of the
   first 1000 documents instead of calling any(). The implementation of
   any is known to scale bad on huge collections with rocksdb.
-=======
+
 * UI: added not found views for documents and collections
 
 * UI: edge collections were wrongly added to from and to vertices select box during graph creation
 
 * fixed issue #3640: limit in subquery
->>>>>>> 879876c7
 
 * UI: the graph viewer now displays updated label values correctly.
   Additionally the included node/edge editor now closes automatically

--- conflicted
+++ resolved
@@ -1,9 +1,8 @@
 devel
 -----
 
-<<<<<<< HEAD
 * fixed issue #3741: attempt to fix terminal color output in Windows 
-=======
+
 * UI: the graph viewer now displays updated label values correctly.
   Additionally the included node/edge editor now closes automatically
 	after a successful node/edge update.
@@ -18,7 +17,6 @@
 
 * added options `--encryption.keyfile` and `--encryption.key-generator` to arangodump
   and arangorestore
->>>>>>> 80ff79d0
 
 * removed `--recycle-ids` option for arangorestore
 

--- conflicted
+++ resolved
@@ -1,10 +1,4 @@
-<<<<<<< HEAD
-v2.6.0 (XXXX-XX-XX)
--------------------
-=======
 v2.5.0-beta2 (2015-02-23)
--------------------------
->>>>>>> 71e81c11
 
 * fixed issue #1230: API: document/col-name/_key and cursor return different floats
 

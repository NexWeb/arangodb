--- conflicted
+++ resolved
@@ -1,15 +1,13 @@
 devel
 -----
 
-<<<<<<< HEAD
-* fixed issue #3741: ix terminal color output in Windows 
-=======
+* fixed issue #3741: fix terminal color output in Windows 
+
 * UI: using default user database api during database creation now
 
 * UI: the graph viewer backend now picks one random start vertex of the
   first 1000 documents instead of calling any(). The implementation of
   any is known to scale bad on huge collections with rocksdb.
->>>>>>> 53c2349d
 
 * UI: added not found views for documents and collections
 

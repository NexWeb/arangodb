arangosh&gt; db.five.save({ name : <span class="hljs-string">"one"</span> });
{ 
<<<<<<< HEAD
  <span class="hljs-string">"_id"</span> : <span class="hljs-string">"five/20767993"</span>, 
  <span class="hljs-string">"_rev"</span> : <span class="hljs-string">"20767993"</span>, 
  <span class="hljs-string">"_key"</span> : <span class="hljs-string">"20767993"</span> 
}
arangosh&gt; db.five.save({ name : <span class="hljs-string">"two"</span> });
{ 
  <span class="hljs-string">"_id"</span> : <span class="hljs-string">"five/20964601"</span>, 
  <span class="hljs-string">"_rev"</span> : <span class="hljs-string">"20964601"</span>, 
  <span class="hljs-string">"_key"</span> : <span class="hljs-string">"20964601"</span> 
}
arangosh&gt; db.five.save({ name : <span class="hljs-string">"three"</span> });
{ 
  <span class="hljs-string">"_id"</span> : <span class="hljs-string">"five/21161209"</span>, 
  <span class="hljs-string">"_rev"</span> : <span class="hljs-string">"21161209"</span>, 
  <span class="hljs-string">"_key"</span> : <span class="hljs-string">"21161209"</span> 
}
arangosh&gt; db.five.save({ name : <span class="hljs-string">"four"</span> });
{ 
  <span class="hljs-string">"_id"</span> : <span class="hljs-string">"five/21357817"</span>, 
  <span class="hljs-string">"_rev"</span> : <span class="hljs-string">"21357817"</span>, 
  <span class="hljs-string">"_key"</span> : <span class="hljs-string">"21357817"</span> 
}
arangosh&gt; db.five.save({ name : <span class="hljs-string">"five"</span> });
{ 
  <span class="hljs-string">"_id"</span> : <span class="hljs-string">"five/21554425"</span>, 
  <span class="hljs-string">"_rev"</span> : <span class="hljs-string">"21554425"</span>, 
  <span class="hljs-string">"_key"</span> : <span class="hljs-string">"21554425"</span> 
=======
  <span class="hljs-string">"_id"</span> : <span class="hljs-string">"five/20750892"</span>, 
  <span class="hljs-string">"_rev"</span> : <span class="hljs-string">"20750892"</span>, 
  <span class="hljs-string">"_key"</span> : <span class="hljs-string">"20750892"</span> 
}
arangosh&gt; db.five.save({ name : <span class="hljs-string">"two"</span> });
{ 
  <span class="hljs-string">"_id"</span> : <span class="hljs-string">"five/20947500"</span>, 
  <span class="hljs-string">"_rev"</span> : <span class="hljs-string">"20947500"</span>, 
  <span class="hljs-string">"_key"</span> : <span class="hljs-string">"20947500"</span> 
}
arangosh&gt; db.five.save({ name : <span class="hljs-string">"three"</span> });
{ 
  <span class="hljs-string">"_id"</span> : <span class="hljs-string">"five/21144108"</span>, 
  <span class="hljs-string">"_rev"</span> : <span class="hljs-string">"21144108"</span>, 
  <span class="hljs-string">"_key"</span> : <span class="hljs-string">"21144108"</span> 
}
arangosh&gt; db.five.save({ name : <span class="hljs-string">"four"</span> });
{ 
  <span class="hljs-string">"_id"</span> : <span class="hljs-string">"five/21340716"</span>, 
  <span class="hljs-string">"_rev"</span> : <span class="hljs-string">"21340716"</span>, 
  <span class="hljs-string">"_key"</span> : <span class="hljs-string">"21340716"</span> 
}
arangosh&gt; db.five.save({ name : <span class="hljs-string">"five"</span> });
{ 
  <span class="hljs-string">"_id"</span> : <span class="hljs-string">"five/21537324"</span>, 
  <span class="hljs-string">"_rev"</span> : <span class="hljs-string">"21537324"</span>, 
  <span class="hljs-string">"_key"</span> : <span class="hljs-string">"21537324"</span> 
>>>>>>> 1b8e6ddf
}
arangosh&gt; db.five.all().limit(<span class="hljs-number">2</span>).toArray();
[ 
  { 
<<<<<<< HEAD
    <span class="hljs-string">"name"</span> : <span class="hljs-string">"two"</span>, 
    <span class="hljs-string">"_id"</span> : <span class="hljs-string">"five/20964601"</span>, 
    <span class="hljs-string">"_rev"</span> : <span class="hljs-string">"20964601"</span>, 
    <span class="hljs-string">"_key"</span> : <span class="hljs-string">"20964601"</span> 
  }, 
  { 
    <span class="hljs-string">"name"</span> : <span class="hljs-string">"one"</span>, 
    <span class="hljs-string">"_id"</span> : <span class="hljs-string">"five/20767993"</span>, 
    <span class="hljs-string">"_rev"</span> : <span class="hljs-string">"20767993"</span>, 
    <span class="hljs-string">"_key"</span> : <span class="hljs-string">"20767993"</span> 
=======
    <span class="hljs-string">"name"</span> : <span class="hljs-string">"one"</span>, 
    <span class="hljs-string">"_id"</span> : <span class="hljs-string">"five/20750892"</span>, 
    <span class="hljs-string">"_rev"</span> : <span class="hljs-string">"20750892"</span>, 
    <span class="hljs-string">"_key"</span> : <span class="hljs-string">"20750892"</span> 
  }, 
  { 
    <span class="hljs-string">"name"</span> : <span class="hljs-string">"three"</span>, 
    <span class="hljs-string">"_id"</span> : <span class="hljs-string">"five/21144108"</span>, 
    <span class="hljs-string">"_rev"</span> : <span class="hljs-string">"21144108"</span>, 
    <span class="hljs-string">"_key"</span> : <span class="hljs-string">"21144108"</span> 
>>>>>>> 1b8e6ddf
  } 
]<|MERGE_RESOLUTION|>--- conflicted
+++ resolved
@@ -1,34 +1,5 @@
 arangosh&gt; db.five.save({ name : <span class="hljs-string">"one"</span> });
 { 
-<<<<<<< HEAD
-  <span class="hljs-string">"_id"</span> : <span class="hljs-string">"five/20767993"</span>, 
-  <span class="hljs-string">"_rev"</span> : <span class="hljs-string">"20767993"</span>, 
-  <span class="hljs-string">"_key"</span> : <span class="hljs-string">"20767993"</span> 
-}
-arangosh&gt; db.five.save({ name : <span class="hljs-string">"two"</span> });
-{ 
-  <span class="hljs-string">"_id"</span> : <span class="hljs-string">"five/20964601"</span>, 
-  <span class="hljs-string">"_rev"</span> : <span class="hljs-string">"20964601"</span>, 
-  <span class="hljs-string">"_key"</span> : <span class="hljs-string">"20964601"</span> 
-}
-arangosh&gt; db.five.save({ name : <span class="hljs-string">"three"</span> });
-{ 
-  <span class="hljs-string">"_id"</span> : <span class="hljs-string">"five/21161209"</span>, 
-  <span class="hljs-string">"_rev"</span> : <span class="hljs-string">"21161209"</span>, 
-  <span class="hljs-string">"_key"</span> : <span class="hljs-string">"21161209"</span> 
-}
-arangosh&gt; db.five.save({ name : <span class="hljs-string">"four"</span> });
-{ 
-  <span class="hljs-string">"_id"</span> : <span class="hljs-string">"five/21357817"</span>, 
-  <span class="hljs-string">"_rev"</span> : <span class="hljs-string">"21357817"</span>, 
-  <span class="hljs-string">"_key"</span> : <span class="hljs-string">"21357817"</span> 
-}
-arangosh&gt; db.five.save({ name : <span class="hljs-string">"five"</span> });
-{ 
-  <span class="hljs-string">"_id"</span> : <span class="hljs-string">"five/21554425"</span>, 
-  <span class="hljs-string">"_rev"</span> : <span class="hljs-string">"21554425"</span>, 
-  <span class="hljs-string">"_key"</span> : <span class="hljs-string">"21554425"</span> 
-=======
   <span class="hljs-string">"_id"</span> : <span class="hljs-string">"five/20750892"</span>, 
   <span class="hljs-string">"_rev"</span> : <span class="hljs-string">"20750892"</span>, 
   <span class="hljs-string">"_key"</span> : <span class="hljs-string">"20750892"</span> 
@@ -56,23 +27,10 @@
   <span class="hljs-string">"_id"</span> : <span class="hljs-string">"five/21537324"</span>, 
   <span class="hljs-string">"_rev"</span> : <span class="hljs-string">"21537324"</span>, 
   <span class="hljs-string">"_key"</span> : <span class="hljs-string">"21537324"</span> 
->>>>>>> 1b8e6ddf
 }
 arangosh&gt; db.five.all().limit(<span class="hljs-number">2</span>).toArray();
 [ 
   { 
-<<<<<<< HEAD
-    <span class="hljs-string">"name"</span> : <span class="hljs-string">"two"</span>, 
-    <span class="hljs-string">"_id"</span> : <span class="hljs-string">"five/20964601"</span>, 
-    <span class="hljs-string">"_rev"</span> : <span class="hljs-string">"20964601"</span>, 
-    <span class="hljs-string">"_key"</span> : <span class="hljs-string">"20964601"</span> 
-  }, 
-  { 
-    <span class="hljs-string">"name"</span> : <span class="hljs-string">"one"</span>, 
-    <span class="hljs-string">"_id"</span> : <span class="hljs-string">"five/20767993"</span>, 
-    <span class="hljs-string">"_rev"</span> : <span class="hljs-string">"20767993"</span>, 
-    <span class="hljs-string">"_key"</span> : <span class="hljs-string">"20767993"</span> 
-=======
     <span class="hljs-string">"name"</span> : <span class="hljs-string">"one"</span>, 
     <span class="hljs-string">"_id"</span> : <span class="hljs-string">"five/20750892"</span>, 
     <span class="hljs-string">"_rev"</span> : <span class="hljs-string">"20750892"</span>, 
@@ -83,6 +41,5 @@
     <span class="hljs-string">"_id"</span> : <span class="hljs-string">"five/21144108"</span>, 
     <span class="hljs-string">"_rev"</span> : <span class="hljs-string">"21144108"</span>, 
     <span class="hljs-string">"_key"</span> : <span class="hljs-string">"21144108"</span> 
->>>>>>> 1b8e6ddf
   } 
 ]
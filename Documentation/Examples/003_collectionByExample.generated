arangosh&gt; db.users.save({ name: <span class="hljs-string">"Gerhard"</span> });
{ 
<<<<<<< HEAD
  <span class="hljs-string">"_id"</span> : <span class="hljs-string">"users/22144249"</span>, 
  <span class="hljs-string">"_rev"</span> : <span class="hljs-string">"22144249"</span>, 
  <span class="hljs-string">"_key"</span> : <span class="hljs-string">"22144249"</span> 
}
arangosh&gt; db.users.save({ name: <span class="hljs-string">"Helmut"</span> });
{ 
  <span class="hljs-string">"_id"</span> : <span class="hljs-string">"users/22406393"</span>, 
  <span class="hljs-string">"_rev"</span> : <span class="hljs-string">"22406393"</span>, 
  <span class="hljs-string">"_key"</span> : <span class="hljs-string">"22406393"</span> 
}
arangosh&gt; db.users.save({ name: <span class="hljs-string">"Angela"</span> });
{ 
  <span class="hljs-string">"_id"</span> : <span class="hljs-string">"users/22603001"</span>, 
  <span class="hljs-string">"_rev"</span> : <span class="hljs-string">"22603001"</span>, 
  <span class="hljs-string">"_key"</span> : <span class="hljs-string">"22603001"</span> 
=======
  <span class="hljs-string">"_id"</span> : <span class="hljs-string">"users/22127148"</span>, 
  <span class="hljs-string">"_rev"</span> : <span class="hljs-string">"22127148"</span>, 
  <span class="hljs-string">"_key"</span> : <span class="hljs-string">"22127148"</span> 
}
arangosh&gt; db.users.save({ name: <span class="hljs-string">"Helmut"</span> });
{ 
  <span class="hljs-string">"_id"</span> : <span class="hljs-string">"users/22389292"</span>, 
  <span class="hljs-string">"_rev"</span> : <span class="hljs-string">"22389292"</span>, 
  <span class="hljs-string">"_key"</span> : <span class="hljs-string">"22389292"</span> 
}
arangosh&gt; db.users.save({ name: <span class="hljs-string">"Angela"</span> });
{ 
  <span class="hljs-string">"_id"</span> : <span class="hljs-string">"users/22585900"</span>, 
  <span class="hljs-string">"_rev"</span> : <span class="hljs-string">"22585900"</span>, 
  <span class="hljs-string">"_key"</span> : <span class="hljs-string">"22585900"</span> 
>>>>>>> 1b8e6ddf
}
arangosh&gt; db.users.all().toArray();
[ 
  { 
<<<<<<< HEAD
    <span class="hljs-string">"name"</span> : <span class="hljs-string">"Gerhard"</span>, 
    <span class="hljs-string">"_id"</span> : <span class="hljs-string">"users/22144249"</span>, 
    <span class="hljs-string">"_rev"</span> : <span class="hljs-string">"22144249"</span>, 
    <span class="hljs-string">"_key"</span> : <span class="hljs-string">"22144249"</span> 
  }, 
  { 
    <span class="hljs-string">"name"</span> : <span class="hljs-string">"Angela"</span>, 
    <span class="hljs-string">"_id"</span> : <span class="hljs-string">"users/22603001"</span>, 
    <span class="hljs-string">"_rev"</span> : <span class="hljs-string">"22603001"</span>, 
    <span class="hljs-string">"_key"</span> : <span class="hljs-string">"22603001"</span> 
  }, 
  { 
    <span class="hljs-string">"name"</span> : <span class="hljs-string">"Helmut"</span>, 
    <span class="hljs-string">"_id"</span> : <span class="hljs-string">"users/22406393"</span>, 
    <span class="hljs-string">"_rev"</span> : <span class="hljs-string">"22406393"</span>, 
    <span class="hljs-string">"_key"</span> : <span class="hljs-string">"22406393"</span> 
=======
    <span class="hljs-string">"name"</span> : <span class="hljs-string">"Angela"</span>, 
    <span class="hljs-string">"_id"</span> : <span class="hljs-string">"users/22585900"</span>, 
    <span class="hljs-string">"_rev"</span> : <span class="hljs-string">"22585900"</span>, 
    <span class="hljs-string">"_key"</span> : <span class="hljs-string">"22585900"</span> 
  }, 
  { 
    <span class="hljs-string">"name"</span> : <span class="hljs-string">"Helmut"</span>, 
    <span class="hljs-string">"_id"</span> : <span class="hljs-string">"users/22389292"</span>, 
    <span class="hljs-string">"_rev"</span> : <span class="hljs-string">"22389292"</span>, 
    <span class="hljs-string">"_key"</span> : <span class="hljs-string">"22389292"</span> 
  }, 
  { 
    <span class="hljs-string">"name"</span> : <span class="hljs-string">"Gerhard"</span>, 
    <span class="hljs-string">"_id"</span> : <span class="hljs-string">"users/22127148"</span>, 
    <span class="hljs-string">"_rev"</span> : <span class="hljs-string">"22127148"</span>, 
    <span class="hljs-string">"_key"</span> : <span class="hljs-string">"22127148"</span> 
>>>>>>> 1b8e6ddf
  } 
]
arangosh&gt; db.users.byExample({ <span class="hljs-string">"_id"</span> : <span class="hljs-string">"users/20"</span> }).toArray();
[ ]
arangosh&gt; db.users.byExample({ <span class="hljs-string">"name"</span> : <span class="hljs-string">"Gerhard"</span> }).toArray();
[ 
  { 
<<<<<<< HEAD
    <span class="hljs-string">"_id"</span> : <span class="hljs-string">"users/22144249"</span>, 
    <span class="hljs-string">"_key"</span> : <span class="hljs-string">"22144249"</span>, 
    <span class="hljs-string">"_rev"</span> : <span class="hljs-string">"22144249"</span>, 
=======
    <span class="hljs-string">"_id"</span> : <span class="hljs-string">"users/22127148"</span>, 
    <span class="hljs-string">"_key"</span> : <span class="hljs-string">"22127148"</span>, 
    <span class="hljs-string">"_rev"</span> : <span class="hljs-string">"22127148"</span>, 
>>>>>>> 1b8e6ddf
    <span class="hljs-string">"name"</span> : <span class="hljs-string">"Gerhard"</span> 
  } 
]
arangosh&gt; db.users.byExample({ <span class="hljs-string">"name"</span> : <span class="hljs-string">"Helmut"</span>, <span class="hljs-string">"_id"</span> : <span class="hljs-string">"users/15"</span> }).toArray();
[ ]<|MERGE_RESOLUTION|>--- conflicted
+++ resolved
@@ -1,22 +1,5 @@
 arangosh&gt; db.users.save({ name: <span class="hljs-string">"Gerhard"</span> });
 { 
-<<<<<<< HEAD
-  <span class="hljs-string">"_id"</span> : <span class="hljs-string">"users/22144249"</span>, 
-  <span class="hljs-string">"_rev"</span> : <span class="hljs-string">"22144249"</span>, 
-  <span class="hljs-string">"_key"</span> : <span class="hljs-string">"22144249"</span> 
-}
-arangosh&gt; db.users.save({ name: <span class="hljs-string">"Helmut"</span> });
-{ 
-  <span class="hljs-string">"_id"</span> : <span class="hljs-string">"users/22406393"</span>, 
-  <span class="hljs-string">"_rev"</span> : <span class="hljs-string">"22406393"</span>, 
-  <span class="hljs-string">"_key"</span> : <span class="hljs-string">"22406393"</span> 
-}
-arangosh&gt; db.users.save({ name: <span class="hljs-string">"Angela"</span> });
-{ 
-  <span class="hljs-string">"_id"</span> : <span class="hljs-string">"users/22603001"</span>, 
-  <span class="hljs-string">"_rev"</span> : <span class="hljs-string">"22603001"</span>, 
-  <span class="hljs-string">"_key"</span> : <span class="hljs-string">"22603001"</span> 
-=======
   <span class="hljs-string">"_id"</span> : <span class="hljs-string">"users/22127148"</span>, 
   <span class="hljs-string">"_rev"</span> : <span class="hljs-string">"22127148"</span>, 
   <span class="hljs-string">"_key"</span> : <span class="hljs-string">"22127148"</span> 
@@ -32,29 +15,10 @@
   <span class="hljs-string">"_id"</span> : <span class="hljs-string">"users/22585900"</span>, 
   <span class="hljs-string">"_rev"</span> : <span class="hljs-string">"22585900"</span>, 
   <span class="hljs-string">"_key"</span> : <span class="hljs-string">"22585900"</span> 
->>>>>>> 1b8e6ddf
 }
 arangosh&gt; db.users.all().toArray();
 [ 
   { 
-<<<<<<< HEAD
-    <span class="hljs-string">"name"</span> : <span class="hljs-string">"Gerhard"</span>, 
-    <span class="hljs-string">"_id"</span> : <span class="hljs-string">"users/22144249"</span>, 
-    <span class="hljs-string">"_rev"</span> : <span class="hljs-string">"22144249"</span>, 
-    <span class="hljs-string">"_key"</span> : <span class="hljs-string">"22144249"</span> 
-  }, 
-  { 
-    <span class="hljs-string">"name"</span> : <span class="hljs-string">"Angela"</span>, 
-    <span class="hljs-string">"_id"</span> : <span class="hljs-string">"users/22603001"</span>, 
-    <span class="hljs-string">"_rev"</span> : <span class="hljs-string">"22603001"</span>, 
-    <span class="hljs-string">"_key"</span> : <span class="hljs-string">"22603001"</span> 
-  }, 
-  { 
-    <span class="hljs-string">"name"</span> : <span class="hljs-string">"Helmut"</span>, 
-    <span class="hljs-string">"_id"</span> : <span class="hljs-string">"users/22406393"</span>, 
-    <span class="hljs-string">"_rev"</span> : <span class="hljs-string">"22406393"</span>, 
-    <span class="hljs-string">"_key"</span> : <span class="hljs-string">"22406393"</span> 
-=======
     <span class="hljs-string">"name"</span> : <span class="hljs-string">"Angela"</span>, 
     <span class="hljs-string">"_id"</span> : <span class="hljs-string">"users/22585900"</span>, 
     <span class="hljs-string">"_rev"</span> : <span class="hljs-string">"22585900"</span>, 
@@ -71,7 +35,6 @@
     <span class="hljs-string">"_id"</span> : <span class="hljs-string">"users/22127148"</span>, 
     <span class="hljs-string">"_rev"</span> : <span class="hljs-string">"22127148"</span>, 
     <span class="hljs-string">"_key"</span> : <span class="hljs-string">"22127148"</span> 
->>>>>>> 1b8e6ddf
   } 
 ]
 arangosh&gt; db.users.byExample({ <span class="hljs-string">"_id"</span> : <span class="hljs-string">"users/20"</span> }).toArray();
@@ -79,15 +42,9 @@
 arangosh&gt; db.users.byExample({ <span class="hljs-string">"name"</span> : <span class="hljs-string">"Gerhard"</span> }).toArray();
 [ 
   { 
-<<<<<<< HEAD
-    <span class="hljs-string">"_id"</span> : <span class="hljs-string">"users/22144249"</span>, 
-    <span class="hljs-string">"_key"</span> : <span class="hljs-string">"22144249"</span>, 
-    <span class="hljs-string">"_rev"</span> : <span class="hljs-string">"22144249"</span>, 
-=======
     <span class="hljs-string">"_id"</span> : <span class="hljs-string">"users/22127148"</span>, 
     <span class="hljs-string">"_key"</span> : <span class="hljs-string">"22127148"</span>, 
     <span class="hljs-string">"_rev"</span> : <span class="hljs-string">"22127148"</span>, 
->>>>>>> 1b8e6ddf
     <span class="hljs-string">"name"</span> : <span class="hljs-string">"Gerhard"</span> 
   } 
 ]

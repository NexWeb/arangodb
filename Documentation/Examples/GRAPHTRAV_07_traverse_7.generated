--- conflicted
+++ resolved
@@ -36,9 +36,7 @@
 Execution plan:
  Id   NodeType          Est.   Comment
   1   SingletonNode        1   * ROOT
-  2   TraversalNode        1     - FOR v  /* vertex */, p  /* paths */ IN 1..3  /* min..maxPathDepth */ OUTBOUND 'circles/A' /* startnode */  GRAPH 'traversalGraph'
-  3   CalculationNode      1     - LET #5 = (p.`edges`[0].`label` == "right_foo")   /* simple expression */
-  4   FilterNode           1     - FILTER #5
+  2   TraversalNode        1     - FOR v  /* vertex */ IN 1..3  /* min..maxPathDepth */ OUTBOUND 'circles/A' /* startnode */  GRAPH 'traversalGraph'
   5   CalculationNode      1     - LET #7 = v.`_key`   /* attribute expression */
   6   ReturnNode           1     - RETURN #7
 
@@ -49,7 +47,7 @@
 
 Traversals on graphs:
  Id   Depth   Vertex collections   Edge collections   Options                                   Filter conditions
-  2   1..3    circles              edges              uniqueVertices: none, uniqueEdges: path   (#3.`label` == "right_foo")
+  2   1..3    circles              edges              uniqueVertices: none, uniqueEdges: path   (p.`edges`[0].`label` == "right_foo")
 
 Optimization rules applied:
  Id   RuleName
@@ -58,10 +56,7 @@
   3   move-calculations-up-2
   4   move-filters-up-2
   5   optimize-traversals
-<<<<<<< HEAD
-=======
   6   remove-filter-covered-by-traversal
   7   remove-unnecessary-calculations-2
   8   remove-redundant-path-var
->>>>>>> a692577f
 

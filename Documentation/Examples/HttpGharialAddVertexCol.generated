--- conflicted
+++ resolved
@@ -6,11 +6,7 @@
 
 HTTP/1.1 201 Created
 content-type: application/json
-<<<<<<< HEAD
-etag: 1572224162
-=======
 etag: 1581567219
->>>>>>> 25aa2a58
 
 { 
   "error" : false, 
@@ -34,10 +30,6 @@
       "otherVertices" 
     ], 
     "_id" : "_graphs/social", 
-<<<<<<< HEAD
-    "_rev" : "1572224162" 
-=======
     "_rev" : "1581567219" 
->>>>>>> 25aa2a58
   } 
 }
--- conflicted
+++ resolved
@@ -6,24 +6,15 @@
 
 HTTP/1.1 202 Accepted
 content-type: application/json
-<<<<<<< HEAD
-etag: 1616198818
-=======
 etag: 1625804019
->>>>>>> 25aa2a58
 
 { 
   "error" : false, 
   "code" : 202, 
   "vertex" : { 
     "_id" : "female/alice", 
-<<<<<<< HEAD
-    "_rev" : "1616198818", 
-    "_oldRev" : "1614036130", 
-=======
     "_rev" : "1625804019", 
     "_oldRev" : "1623641331", 
->>>>>>> 25aa2a58
     "_key" : "alice" 
   } 
 }
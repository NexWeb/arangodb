--- conflicted
+++ resolved
@@ -16,11 +16,7 @@
 
 HTTP/<span class="hljs-number">1.1</span> <span class="hljs-number">200</span> OK
 content-type: application/json
-<<<<<<< HEAD
-etag: <span class="hljs-number">589882617</span>
-=======
 etag: <span class="hljs-number">586850860</span>
->>>>>>> 1b8e6ddf
 
 { 
   <span class="hljs-string">"error"</span> : <span class="hljs-literal">false</span>, 
@@ -44,10 +40,6 @@
     ], 
     <span class="hljs-string">"orphanCollections"</span> : [ ], 
     <span class="hljs-string">"_id"</span> : <span class="hljs-string">"_graphs/social"</span>, 
-<<<<<<< HEAD
-    <span class="hljs-string">"_rev"</span> : <span class="hljs-string">"589882617"</span> 
-=======
     <span class="hljs-string">"_rev"</span> : <span class="hljs-string">"586850860"</span> 
->>>>>>> 1b8e6ddf
   } 
 }
--- conflicted
+++ resolved
@@ -7,11 +7,7 @@
 location: /_db/_system/_api/collection/testCollectionUsers
 
 { 
-<<<<<<< HEAD
-  "id" : "1524841634", 
-=======
   "id" : "1532677363", 
->>>>>>> 25aa2a58
   "name" : "testCollectionUsers", 
   "waitForSync" : false, 
   "isVolatile" : false, 

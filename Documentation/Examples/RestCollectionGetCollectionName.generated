shell> curl --dump - http://localhost:8529/_api/collection/products/properties

HTTP/1.1 200 OK
content-type: application/json; charset=utf-8
location: /_db/_system/_api/collection/products/properties

{ 
<<<<<<< HEAD
  "id" : "1476074722", 
=======
  "id" : "512022440645", 
>>>>>>> 096ad46f
  "name" : "products", 
  "isSystem" : false, 
  "doCompact" : true, 
  "isVolatile" : false, 
  "journalSize" : 33554432, 
  "keyOptions" : { 
    "type" : "traditional", 
    "allowUserKeys" : true 
  }, 
  "waitForSync" : true, 
  "status" : 3, 
  "type" : 2, 
  "error" : false, 
  "code" : 200 
}<|MERGE_RESOLUTION|>--- conflicted
+++ resolved
@@ -5,11 +5,7 @@
 location: /_db/_system/_api/collection/products/properties
 
 { 
-<<<<<<< HEAD
-  "id" : "1476074722", 
-=======
   "id" : "512022440645", 
->>>>>>> 096ad46f
   "name" : "products", 
   "isSystem" : false, 
   "doCompact" : true, 

shell> curl -X POST --data-binary @- --dump - http://localhost:8529/_api/document/products &lt;&lt;EOF
[{"Hello":"Earth"}, {"Hello":"Venus"}, {"Hello":"Mars"}]
EOF

HTTP/<span class="hljs-number">1.1</span> <span class="hljs-number">202</span> Accepted
content-type: application/json; charset=utf<span class="hljs-number">-8</span>

[ 
  { 
<<<<<<< HEAD
    <span class="hljs-string">"_id"</span> : <span class="hljs-string">"products/10217"</span>, 
    <span class="hljs-string">"_key"</span> : <span class="hljs-string">"10217"</span>, 
    <span class="hljs-string">"_rev"</span> : <span class="hljs-string">"10217"</span> 
  }, 
  { 
    <span class="hljs-string">"_id"</span> : <span class="hljs-string">"products/10221"</span>, 
    <span class="hljs-string">"_key"</span> : <span class="hljs-string">"10221"</span>, 
    <span class="hljs-string">"_rev"</span> : <span class="hljs-string">"10221"</span> 
  }, 
  { 
    <span class="hljs-string">"_id"</span> : <span class="hljs-string">"products/10223"</span>, 
    <span class="hljs-string">"_key"</span> : <span class="hljs-string">"10223"</span>, 
    <span class="hljs-string">"_rev"</span> : <span class="hljs-string">"10223"</span> 
=======
    <span class="hljs-string">"_id"</span> : <span class="hljs-string">"products/10334"</span>, 
    <span class="hljs-string">"_key"</span> : <span class="hljs-string">"10334"</span>, 
    <span class="hljs-string">"_rev"</span> : <span class="hljs-string">"10334"</span> 
  }, 
  { 
    <span class="hljs-string">"_id"</span> : <span class="hljs-string">"products/10338"</span>, 
    <span class="hljs-string">"_key"</span> : <span class="hljs-string">"10338"</span>, 
    <span class="hljs-string">"_rev"</span> : <span class="hljs-string">"10338"</span> 
  }, 
  { 
    <span class="hljs-string">"_id"</span> : <span class="hljs-string">"products/10340"</span>, 
    <span class="hljs-string">"_key"</span> : <span class="hljs-string">"10340"</span>, 
    <span class="hljs-string">"_rev"</span> : <span class="hljs-string">"10340"</span> 
>>>>>>> 54d39573
  } 
]<|MERGE_RESOLUTION|>--- conflicted
+++ resolved
@@ -7,21 +7,6 @@
 
 [ 
   { 
-<<<<<<< HEAD
-    <span class="hljs-string">"_id"</span> : <span class="hljs-string">"products/10217"</span>, 
-    <span class="hljs-string">"_key"</span> : <span class="hljs-string">"10217"</span>, 
-    <span class="hljs-string">"_rev"</span> : <span class="hljs-string">"10217"</span> 
-  }, 
-  { 
-    <span class="hljs-string">"_id"</span> : <span class="hljs-string">"products/10221"</span>, 
-    <span class="hljs-string">"_key"</span> : <span class="hljs-string">"10221"</span>, 
-    <span class="hljs-string">"_rev"</span> : <span class="hljs-string">"10221"</span> 
-  }, 
-  { 
-    <span class="hljs-string">"_id"</span> : <span class="hljs-string">"products/10223"</span>, 
-    <span class="hljs-string">"_key"</span> : <span class="hljs-string">"10223"</span>, 
-    <span class="hljs-string">"_rev"</span> : <span class="hljs-string">"10223"</span> 
-=======
     <span class="hljs-string">"_id"</span> : <span class="hljs-string">"products/10334"</span>, 
     <span class="hljs-string">"_key"</span> : <span class="hljs-string">"10334"</span>, 
     <span class="hljs-string">"_rev"</span> : <span class="hljs-string">"10334"</span> 
@@ -35,6 +20,5 @@
     <span class="hljs-string">"_id"</span> : <span class="hljs-string">"products/10340"</span>, 
     <span class="hljs-string">"_key"</span> : <span class="hljs-string">"10340"</span>, 
     <span class="hljs-string">"_rev"</span> : <span class="hljs-string">"10340"</span> 
->>>>>>> 54d39573
   } 
 ]
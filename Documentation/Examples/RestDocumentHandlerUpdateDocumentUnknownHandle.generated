--- conflicted
+++ resolved
@@ -1,8 +1,4 @@
-<<<<<<< HEAD
-shell> curl -X PUT --data-binary @- --dump - http://localhost:8529/_api/document/products/708715457 <<EOF
-=======
 shell&gt; curl -X PUT --data-binary @- --dump - http:<span class="hljs-comment">//localhost:8529/_api/document/products/723979810 &lt;&lt;EOF</span>
->>>>>>> 1a748b46
 {}
 EOF
 
@@ -10,15 +6,8 @@
 content-type: application/json; charset=utf-<span class="hljs-number">8</span>
 
 { 
-<<<<<<< HEAD
-  "error" : true, 
-  "errorMessage" : "document not found", 
-  "code" : 404, 
-  "errorNum" : 1202 
-=======
   <span class="hljs-string">"error"</span> : <span class="hljs-literal">true</span>, 
   <span class="hljs-string">"errorMessage"</span> : <span class="hljs-string">"document not found"</span>, 
   <span class="hljs-string">"code"</span> : <span class="hljs-number">404</span>, 
   <span class="hljs-string">"errorNum"</span> : <span class="hljs-number">1202</span> 
->>>>>>> 1a748b46
 }
--- conflicted
+++ resolved
@@ -8,11 +8,7 @@
     { 
       "_id" : "edges/6", 
       "_key" : "6", 
-<<<<<<< HEAD
-      "_rev" : "1270684898", 
-=======
       "_rev" : "512115174085", 
->>>>>>> 096ad46f
       "_from" : "vertices/2", 
       "_to" : "vertices/1", 
       "$label" : "v2 -> v1" 
@@ -20,11 +16,7 @@
     { 
       "_id" : "edges/7", 
       "_key" : "7", 
-<<<<<<< HEAD
-      "_rev" : "1271209186", 
-=======
       "_rev" : "512115698373", 
->>>>>>> 096ad46f
       "_from" : "vertices/4", 
       "_to" : "vertices/1", 
       "$label" : "v4 -> v1" 

--- conflicted
+++ resolved
@@ -33,11 +33,7 @@
         }, 
         <span class="hljs-string">"indexes"</span> : [ 
           { 
-<<<<<<< HEAD
-            <span class="hljs-string">"id"</span> : <span class="hljs-string">"10690"</span>, 
-=======
             <span class="hljs-string">"id"</span> : <span class="hljs-string">"10703"</span>, 
->>>>>>> c1e90bb4
             <span class="hljs-string">"type"</span> : <span class="hljs-string">"skiplist"</span>, 
             <span class="hljs-string">"fields"</span> : [ 
               <span class="hljs-string">"id"</span> 

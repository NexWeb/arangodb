shell> curl -X POST --data-binary @- --dump - http://localhost:8529/_api/explain <<EOF
{"query":"FOR p IN products LET a = p.id FILTER a == 4 LET name = p.name SORT p.id LIMIT 1 RETURN name"}
EOF

HTTP/1.1 200 OK
content-type: application/json; charset=utf-8

{ 
  "plan" : { 
    "nodes" : [ 
      { 
        "type" : "SingletonNode", 
        "dependencies" : [ ], 
        "id" : 1, 
        "estimatedCost" : 1, 
        "estimatedNrItems" : 1 
      }, 
      { 
        "type" : "IndexRangeNode", 
        "dependencies" : [ 
          1 
        ], 
        "id" : 11, 
        "estimatedCost" : 11, 
        "estimatedNrItems" : 10, 
        "database" : "_system", 
        "collection" : "products", 
        "outVariable" : { 
          "id" : 0, 
          "name" : "p" 
        }, 
        "ranges" : [ 
          [ ] 
        ], 
        "index" : { 
          "type" : "skiplist", 
<<<<<<< HEAD
          "id" : "1279139042", 
=======
          "id" : "512122383045", 
>>>>>>> 096ad46f
          "unique" : false, 
          "sparse" : false, 
          "fields" : [ 
            "id" 
          ] 
        }, 
        "reverse" : false 
      }, 
      { 
        "type" : "CalculationNode", 
        "dependencies" : [ 
          11 
        ], 
        "id" : 3, 
        "estimatedCost" : 21, 
        "estimatedNrItems" : 10, 
        "expression" : { 
          "type" : "attribute access", 
          "name" : "id", 
          "subNodes" : [ 
            { 
              "type" : "reference", 
              "name" : "p", 
              "id" : 0 
            } 
          ] 
        }, 
        "outVariable" : { 
          "id" : 1, 
          "name" : "a" 
        }, 
        "canThrow" : false 
      }, 
      { 
        "type" : "CalculationNode", 
        "dependencies" : [ 
          3 
        ], 
        "id" : 4, 
        "estimatedCost" : 31, 
        "estimatedNrItems" : 10, 
        "expression" : { 
          "type" : "compare ==", 
          "subNodes" : [ 
            { 
              "type" : "reference", 
              "name" : "a", 
              "id" : 1 
            }, 
            { 
              "type" : "value", 
              "value" : 4 
            } 
          ] 
        }, 
        "outVariable" : { 
          "id" : 3, 
          "name" : "3" 
        }, 
        "canThrow" : false 
      }, 
      { 
        "type" : "FilterNode", 
        "dependencies" : [ 
          4 
        ], 
        "id" : 5, 
        "estimatedCost" : 41, 
        "estimatedNrItems" : 10, 
        "inVariable" : { 
          "id" : 3, 
          "name" : "3" 
        } 
      }, 
      { 
        "type" : "LimitNode", 
        "dependencies" : [ 
          5 
        ], 
        "id" : 9, 
        "estimatedCost" : 42, 
        "estimatedNrItems" : 1, 
        "offset" : 0, 
        "limit" : 1, 
        "fullCount" : false 
      }, 
      { 
        "type" : "CalculationNode", 
        "dependencies" : [ 
          9 
        ], 
        "id" : 6, 
        "estimatedCost" : 43, 
        "estimatedNrItems" : 1, 
        "expression" : { 
          "type" : "attribute access", 
          "name" : "name", 
          "subNodes" : [ 
            { 
              "type" : "reference", 
              "name" : "p", 
              "id" : 0 
            } 
          ] 
        }, 
        "outVariable" : { 
          "id" : 2, 
          "name" : "name" 
        }, 
        "canThrow" : false 
      }, 
      { 
        "type" : "ReturnNode", 
        "dependencies" : [ 
          6 
        ], 
        "id" : 10, 
        "estimatedCost" : 44, 
        "estimatedNrItems" : 1, 
        "inVariable" : { 
          "id" : 2, 
          "name" : "name" 
        } 
      } 
    ], 
    "rules" : [ 
      "move-calculations-up", 
      "remove-redundant-calculations", 
      "move-calculations-up-2", 
      "use-index-for-sort", 
      "remove-unnecessary-calculations-2", 
      "move-calculations-down" 
    ], 
    "collections" : [ 
      { 
        "name" : "products", 
        "type" : "read" 
      } 
    ], 
    "variables" : [ 
      { 
        "id" : 4, 
        "name" : "4" 
      }, 
      { 
        "id" : 3, 
        "name" : "3" 
      }, 
      { 
        "id" : 2, 
        "name" : "name" 
      }, 
      { 
        "id" : 1, 
        "name" : "a" 
      }, 
      { 
        "id" : 0, 
        "name" : "p" 
      } 
    ], 
    "estimatedCost" : 44, 
    "estimatedNrItems" : 1 
  }, 
  "warnings" : [ ], 
  "stats" : { 
    "rulesExecuted" : 32, 
    "rulesSkipped" : 0, 
    "plansCreated" : 1 
  }, 
  "error" : false, 
  "code" : 200 
}<|MERGE_RESOLUTION|>--- conflicted
+++ resolved
@@ -34,11 +34,7 @@
         ], 
         "index" : { 
           "type" : "skiplist", 
-<<<<<<< HEAD
-          "id" : "1279139042", 
-=======
           "id" : "512122383045", 
->>>>>>> 096ad46f
           "unique" : false, 
           "sparse" : false, 
           "fields" : [ 

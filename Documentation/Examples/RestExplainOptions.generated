shell> curl -X POST --data-binary @- --dump - http://localhost:8529/_api/explain &lt;&lt;EOF
{ 
  <span class="hljs-string">"query"</span> : <span class="hljs-string">"FOR p IN products LET a = p.id FILTER a == 4 LET name = p.name SORT p.id LIMIT 1 RETURN name"</span>, 
  <span class="hljs-string">"options"</span> : { 
    <span class="hljs-string">"maxNumberOfPlans"</span> : <span class="hljs-number">2</span>, 
    <span class="hljs-string">"allPlans"</span> : <span class="hljs-literal">true</span>, 
    <span class="hljs-string">"optimizer"</span> : { 
      <span class="hljs-string">"rules"</span> : [ 
        <span class="hljs-string">"-all"</span>, 
        <span class="hljs-string">"+use-index-for-sort"</span>, 
        <span class="hljs-string">"+use-index-range"</span> 
      ] 
    } 
  } 
}
EOF

HTTP/<span class="hljs-number">1.1</span> <span class="hljs-number">200</span> OK
content-type: application/json; charset=utf<span class="hljs-number">-8</span>
x-content-type-options: nosniff

{ 
  <span class="hljs-string">"plans"</span> : [ 
    { 
      <span class="hljs-string">"nodes"</span> : [ 
        { 
          <span class="hljs-string">"type"</span> : <span class="hljs-string">"SingletonNode"</span>, 
          <span class="hljs-string">"dependencies"</span> : [ ], 
          <span class="hljs-string">"id"</span> : <span class="hljs-number">1</span>, 
          <span class="hljs-string">"estimatedCost"</span> : <span class="hljs-number">1</span>, 
          <span class="hljs-string">"estimatedNrItems"</span> : <span class="hljs-number">1</span> 
        }, 
        { 
          <span class="hljs-string">"type"</span> : <span class="hljs-string">"IndexNode"</span>, 
          <span class="hljs-string">"dependencies"</span> : [ 
            <span class="hljs-number">1</span> 
          ], 
          <span class="hljs-string">"id"</span> : <span class="hljs-number">11</span>, 
          <span class="hljs-string">"estimatedCost"</span> : <span class="hljs-number">11</span>, 
          <span class="hljs-string">"estimatedNrItems"</span> : <span class="hljs-number">10</span>, 
          <span class="hljs-string">"database"</span> : <span class="hljs-string">"_system"</span>, 
          <span class="hljs-string">"collection"</span> : <span class="hljs-string">"products"</span>, 
          <span class="hljs-string">"satellite"</span> : <span class="hljs-literal">false</span>, 
          <span class="hljs-string">"outVariable"</span> : { 
            <span class="hljs-string">"id"</span> : <span class="hljs-number">0</span>, 
            <span class="hljs-string">"name"</span> : <span class="hljs-string">"p"</span> 
          }, 
          <span class="hljs-string">"indexes"</span> : [ 
            { 
<<<<<<< HEAD
              <span class="hljs-string">"id"</span> : <span class="hljs-string">"10222"</span>, 
=======
              <span class="hljs-string">"id"</span> : <span class="hljs-string">"10178"</span>, 
>>>>>>> a692577f
              <span class="hljs-string">"type"</span> : <span class="hljs-string">"skiplist"</span>, 
              <span class="hljs-string">"fields"</span> : [ 
                <span class="hljs-string">"id"</span> 
              ], 
              <span class="hljs-string">"unique"</span> : <span class="hljs-literal">false</span>, 
              <span class="hljs-string">"sparse"</span> : <span class="hljs-literal">false</span>, 
              <span class="hljs-string">"deduplicate"</span> : <span class="hljs-literal">true</span> 
            } 
          ], 
          <span class="hljs-string">"condition"</span> : { 
          }, 
          <span class="hljs-string">"reverse"</span> : <span class="hljs-literal">false</span> 
        }, 
        { 
          <span class="hljs-string">"type"</span> : <span class="hljs-string">"CalculationNode"</span>, 
          <span class="hljs-string">"dependencies"</span> : [ 
            <span class="hljs-number">11</span> 
          ], 
          <span class="hljs-string">"id"</span> : <span class="hljs-number">3</span>, 
          <span class="hljs-string">"estimatedCost"</span> : <span class="hljs-number">21</span>, 
          <span class="hljs-string">"estimatedNrItems"</span> : <span class="hljs-number">10</span>, 
          <span class="hljs-string">"expression"</span> : { 
            <span class="hljs-string">"type"</span> : <span class="hljs-string">"attribute access"</span>, 
            <span class="hljs-string">"name"</span> : <span class="hljs-string">"id"</span>, 
            <span class="hljs-string">"subNodes"</span> : [ 
              { 
                <span class="hljs-string">"type"</span> : <span class="hljs-string">"reference"</span>, 
                <span class="hljs-string">"name"</span> : <span class="hljs-string">"p"</span>, 
                <span class="hljs-string">"id"</span> : <span class="hljs-number">0</span> 
              } 
            ] 
          }, 
          <span class="hljs-string">"outVariable"</span> : { 
            <span class="hljs-string">"id"</span> : <span class="hljs-number">1</span>, 
            <span class="hljs-string">"name"</span> : <span class="hljs-string">"a"</span> 
          }, 
          <span class="hljs-string">"canThrow"</span> : <span class="hljs-literal">false</span>, 
          <span class="hljs-string">"expressionType"</span> : <span class="hljs-string">"attribute"</span> 
        }, 
        { 
          <span class="hljs-string">"type"</span> : <span class="hljs-string">"CalculationNode"</span>, 
          <span class="hljs-string">"dependencies"</span> : [ 
            <span class="hljs-number">3</span> 
          ], 
          <span class="hljs-string">"id"</span> : <span class="hljs-number">4</span>, 
          <span class="hljs-string">"estimatedCost"</span> : <span class="hljs-number">31</span>, 
          <span class="hljs-string">"estimatedNrItems"</span> : <span class="hljs-number">10</span>, 
          <span class="hljs-string">"expression"</span> : { 
            <span class="hljs-string">"type"</span> : <span class="hljs-string">"compare =="</span>, 
            <span class="hljs-string">"subNodes"</span> : [ 
              { 
                <span class="hljs-string">"type"</span> : <span class="hljs-string">"reference"</span>, 
                <span class="hljs-string">"name"</span> : <span class="hljs-string">"a"</span>, 
                <span class="hljs-string">"id"</span> : <span class="hljs-number">1</span> 
              }, 
              { 
                <span class="hljs-string">"type"</span> : <span class="hljs-string">"value"</span>, 
                <span class="hljs-string">"value"</span> : <span class="hljs-number">4</span> 
              } 
            ] 
          }, 
          <span class="hljs-string">"outVariable"</span> : { 
            <span class="hljs-string">"id"</span> : <span class="hljs-number">4</span>, 
            <span class="hljs-string">"name"</span> : <span class="hljs-string">"3"</span> 
          }, 
          <span class="hljs-string">"canThrow"</span> : <span class="hljs-literal">false</span>, 
          <span class="hljs-string">"expressionType"</span> : <span class="hljs-string">"simple"</span> 
        }, 
        { 
          <span class="hljs-string">"type"</span> : <span class="hljs-string">"FilterNode"</span>, 
          <span class="hljs-string">"dependencies"</span> : [ 
            <span class="hljs-number">4</span> 
          ], 
          <span class="hljs-string">"id"</span> : <span class="hljs-number">5</span>, 
          <span class="hljs-string">"estimatedCost"</span> : <span class="hljs-number">41</span>, 
          <span class="hljs-string">"estimatedNrItems"</span> : <span class="hljs-number">10</span>, 
          <span class="hljs-string">"inVariable"</span> : { 
            <span class="hljs-string">"id"</span> : <span class="hljs-number">4</span>, 
            <span class="hljs-string">"name"</span> : <span class="hljs-string">"3"</span> 
          } 
        }, 
        { 
          <span class="hljs-string">"type"</span> : <span class="hljs-string">"CalculationNode"</span>, 
          <span class="hljs-string">"dependencies"</span> : [ 
            <span class="hljs-number">5</span> 
          ], 
          <span class="hljs-string">"id"</span> : <span class="hljs-number">6</span>, 
          <span class="hljs-string">"estimatedCost"</span> : <span class="hljs-number">51</span>, 
          <span class="hljs-string">"estimatedNrItems"</span> : <span class="hljs-number">10</span>, 
          <span class="hljs-string">"expression"</span> : { 
            <span class="hljs-string">"type"</span> : <span class="hljs-string">"attribute access"</span>, 
            <span class="hljs-string">"name"</span> : <span class="hljs-string">"name"</span>, 
            <span class="hljs-string">"subNodes"</span> : [ 
              { 
                <span class="hljs-string">"type"</span> : <span class="hljs-string">"reference"</span>, 
                <span class="hljs-string">"name"</span> : <span class="hljs-string">"p"</span>, 
                <span class="hljs-string">"id"</span> : <span class="hljs-number">0</span> 
              } 
            ] 
          }, 
          <span class="hljs-string">"outVariable"</span> : { 
            <span class="hljs-string">"id"</span> : <span class="hljs-number">2</span>, 
            <span class="hljs-string">"name"</span> : <span class="hljs-string">"name"</span> 
          }, 
          <span class="hljs-string">"canThrow"</span> : <span class="hljs-literal">false</span>, 
          <span class="hljs-string">"expressionType"</span> : <span class="hljs-string">"attribute"</span> 
        }, 
        { 
          <span class="hljs-string">"type"</span> : <span class="hljs-string">"CalculationNode"</span>, 
          <span class="hljs-string">"dependencies"</span> : [ 
            <span class="hljs-number">6</span> 
          ], 
          <span class="hljs-string">"id"</span> : <span class="hljs-number">7</span>, 
          <span class="hljs-string">"estimatedCost"</span> : <span class="hljs-number">61</span>, 
          <span class="hljs-string">"estimatedNrItems"</span> : <span class="hljs-number">10</span>, 
          <span class="hljs-string">"expression"</span> : { 
            <span class="hljs-string">"type"</span> : <span class="hljs-string">"attribute access"</span>, 
            <span class="hljs-string">"name"</span> : <span class="hljs-string">"id"</span>, 
            <span class="hljs-string">"subNodes"</span> : [ 
              { 
                <span class="hljs-string">"type"</span> : <span class="hljs-string">"reference"</span>, 
                <span class="hljs-string">"name"</span> : <span class="hljs-string">"p"</span>, 
                <span class="hljs-string">"id"</span> : <span class="hljs-number">0</span> 
              } 
            ] 
          }, 
          <span class="hljs-string">"outVariable"</span> : { 
            <span class="hljs-string">"id"</span> : <span class="hljs-number">6</span>, 
            <span class="hljs-string">"name"</span> : <span class="hljs-string">"5"</span> 
          }, 
          <span class="hljs-string">"canThrow"</span> : <span class="hljs-literal">false</span>, 
          <span class="hljs-string">"expressionType"</span> : <span class="hljs-string">"attribute"</span> 
        }, 
        { 
          <span class="hljs-string">"type"</span> : <span class="hljs-string">"LimitNode"</span>, 
          <span class="hljs-string">"dependencies"</span> : [ 
            <span class="hljs-number">7</span> 
          ], 
          <span class="hljs-string">"id"</span> : <span class="hljs-number">9</span>, 
          <span class="hljs-string">"estimatedCost"</span> : <span class="hljs-number">62</span>, 
          <span class="hljs-string">"estimatedNrItems"</span> : <span class="hljs-number">1</span>, 
          <span class="hljs-string">"offset"</span> : <span class="hljs-number">0</span>, 
          <span class="hljs-string">"limit"</span> : <span class="hljs-number">1</span>, 
          <span class="hljs-string">"fullCount"</span> : <span class="hljs-literal">false</span> 
        }, 
        { 
          <span class="hljs-string">"type"</span> : <span class="hljs-string">"ReturnNode"</span>, 
          <span class="hljs-string">"dependencies"</span> : [ 
            <span class="hljs-number">9</span> 
          ], 
          <span class="hljs-string">"id"</span> : <span class="hljs-number">10</span>, 
          <span class="hljs-string">"estimatedCost"</span> : <span class="hljs-number">63</span>, 
          <span class="hljs-string">"estimatedNrItems"</span> : <span class="hljs-number">1</span>, 
          <span class="hljs-string">"inVariable"</span> : { 
            <span class="hljs-string">"id"</span> : <span class="hljs-number">2</span>, 
            <span class="hljs-string">"name"</span> : <span class="hljs-string">"name"</span> 
          } 
        } 
      ], 
      <span class="hljs-string">"rules"</span> : [ 
        <span class="hljs-string">"use-index-for-sort"</span> 
      ], 
      <span class="hljs-string">"collections"</span> : [ 
        { 
          <span class="hljs-string">"name"</span> : <span class="hljs-string">"products"</span>, 
          <span class="hljs-string">"type"</span> : <span class="hljs-string">"read"</span> 
        } 
      ], 
      <span class="hljs-string">"variables"</span> : [ 
        { 
          <span class="hljs-string">"id"</span> : <span class="hljs-number">6</span>, 
          <span class="hljs-string">"name"</span> : <span class="hljs-string">"5"</span> 
        }, 
        { 
          <span class="hljs-string">"id"</span> : <span class="hljs-number">4</span>, 
          <span class="hljs-string">"name"</span> : <span class="hljs-string">"3"</span> 
        }, 
        { 
          <span class="hljs-string">"id"</span> : <span class="hljs-number">2</span>, 
          <span class="hljs-string">"name"</span> : <span class="hljs-string">"name"</span> 
        }, 
        { 
          <span class="hljs-string">"id"</span> : <span class="hljs-number">1</span>, 
          <span class="hljs-string">"name"</span> : <span class="hljs-string">"a"</span> 
        }, 
        { 
          <span class="hljs-string">"id"</span> : <span class="hljs-number">0</span>, 
          <span class="hljs-string">"name"</span> : <span class="hljs-string">"p"</span> 
        } 
      ], 
      <span class="hljs-string">"estimatedCost"</span> : <span class="hljs-number">63</span>, 
      <span class="hljs-string">"estimatedNrItems"</span> : <span class="hljs-number">1</span>, 
      <span class="hljs-string">"initialize"</span> : <span class="hljs-literal">true</span> 
    } 
  ], 
  <span class="hljs-string">"warnings"</span> : [ ], 
  <span class="hljs-string">"stats"</span> : { 
    <span class="hljs-string">"rulesExecuted"</span> : <span class="hljs-number">1</span>, 
    <span class="hljs-string">"rulesSkipped"</span> : <span class="hljs-number">26</span>, 
    <span class="hljs-string">"plansCreated"</span> : <span class="hljs-number">1</span> 
  }, 
  <span class="hljs-string">"error"</span> : <span class="hljs-literal">false</span>, 
  <span class="hljs-string">"code"</span> : <span class="hljs-number">200</span> 
}<|MERGE_RESOLUTION|>--- conflicted
+++ resolved
@@ -47,11 +47,7 @@
           }, 
           <span class="hljs-string">"indexes"</span> : [ 
             { 
-<<<<<<< HEAD
-              <span class="hljs-string">"id"</span> : <span class="hljs-string">"10222"</span>, 
-=======
               <span class="hljs-string">"id"</span> : <span class="hljs-string">"10178"</span>, 
->>>>>>> a692577f
               <span class="hljs-string">"type"</span> : <span class="hljs-string">"skiplist"</span>, 
               <span class="hljs-string">"fields"</span> : [ 
                 <span class="hljs-string">"id"</span> 
@@ -250,7 +246,7 @@
   <span class="hljs-string">"warnings"</span> : [ ], 
   <span class="hljs-string">"stats"</span> : { 
     <span class="hljs-string">"rulesExecuted"</span> : <span class="hljs-number">1</span>, 
-    <span class="hljs-string">"rulesSkipped"</span> : <span class="hljs-number">26</span>, 
+    <span class="hljs-string">"rulesSkipped"</span> : <span class="hljs-number">28</span>, 
     <span class="hljs-string">"plansCreated"</span> : <span class="hljs-number">1</span> 
   }, 
   <span class="hljs-string">"error"</span> : <span class="hljs-literal">false</span>, 

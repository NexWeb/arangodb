shell> curl -X POST --data-binary @- --dump - http://localhost:8529/_api/graph/graph/edges <<EOF
{ 
  "batchSize" : 100 
}
EOF

HTTP/1.1 201 Created
content-type: application/json; charset=utf-8

{ 
  "result" : [ 
    { 
      "_id" : "edges/edge2", 
      "_key" : "edge2", 
<<<<<<< HEAD
      "_rev" : "1383283874", 
=======
      "_rev" : "1403899123", 
>>>>>>> 25aa2a58
      "_from" : "vertices/v1", 
      "_to" : "vertices/v3", 
      "$label" : null, 
      "optional1" : "val1" 
    }, 
    { 
      "_id" : "edges/edge3", 
      "_key" : "edge3", 
<<<<<<< HEAD
      "_rev" : "1383808162", 
=======
      "_rev" : "1404423411", 
>>>>>>> 25aa2a58
      "_from" : "vertices/v2", 
      "_to" : "vertices/v4", 
      "$label" : null, 
      "optional1" : "val1" 
    }, 
    { 
      "_id" : "edges/edge1", 
      "_key" : "edge1", 
<<<<<<< HEAD
      "_rev" : "1382759586", 
=======
      "_rev" : "1403374835", 
>>>>>>> 25aa2a58
      "_from" : "vertices/v1", 
      "_to" : "vertices/v2", 
      "$label" : null, 
      "optional1" : "val1" 
    }, 
    { 
      "_id" : "edges/edge4", 
      "_key" : "edge4", 
<<<<<<< HEAD
      "_rev" : "1384332450", 
=======
      "_rev" : "1404947699", 
>>>>>>> 25aa2a58
      "_from" : "vertices/v1", 
      "_to" : "vertices/v5", 
      "$label" : null, 
      "optional1" : "val1" 
    } 
  ], 
  "hasMore" : false, 
  "extra" : { 
    "stats" : { 
      "writesExecuted" : 0, 
      "writesIgnored" : 0, 
      "scannedFull" : 4, 
      "scannedIndex" : 0, 
      "filtered" : 0 
    }, 
    "warnings" : [ ] 
  }, 
  "error" : false, 
  "code" : 201 
}<|MERGE_RESOLUTION|>--- conflicted
+++ resolved
@@ -12,11 +12,7 @@
     { 
       "_id" : "edges/edge2", 
       "_key" : "edge2", 
-<<<<<<< HEAD
-      "_rev" : "1383283874", 
-=======
       "_rev" : "1403899123", 
->>>>>>> 25aa2a58
       "_from" : "vertices/v1", 
       "_to" : "vertices/v3", 
       "$label" : null, 
@@ -25,11 +21,7 @@
     { 
       "_id" : "edges/edge3", 
       "_key" : "edge3", 
-<<<<<<< HEAD
-      "_rev" : "1383808162", 
-=======
       "_rev" : "1404423411", 
->>>>>>> 25aa2a58
       "_from" : "vertices/v2", 
       "_to" : "vertices/v4", 
       "$label" : null, 
@@ -38,11 +30,7 @@
     { 
       "_id" : "edges/edge1", 
       "_key" : "edge1", 
-<<<<<<< HEAD
-      "_rev" : "1382759586", 
-=======
       "_rev" : "1403374835", 
->>>>>>> 25aa2a58
       "_from" : "vertices/v1", 
       "_to" : "vertices/v2", 
       "$label" : null, 
@@ -51,11 +39,7 @@
     { 
       "_id" : "edges/edge4", 
       "_key" : "edge4", 
-<<<<<<< HEAD
-      "_rev" : "1384332450", 
-=======
       "_rev" : "1404947699", 
->>>>>>> 25aa2a58
       "_from" : "vertices/v1", 
       "_to" : "vertices/v5", 
       "$label" : null, 

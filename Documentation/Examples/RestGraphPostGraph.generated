shell&gt; curl -X POST --data-binary @- --dump - http:<span class="hljs-comment">//localhost:8529/_api/graph/ &lt;&lt;EOF</span>
{ 
  <span class="hljs-string">"_key"</span> : <span class="hljs-string">"graph"</span>, 
  <span class="hljs-string">"vertices"</span> : <span class="hljs-string">"vertices"</span>, 
  <span class="hljs-string">"edges"</span> : <span class="hljs-string">"edges"</span> 
}
EOF

<<<<<<< HEAD
HTTP/1.1 202 Accepted
content-type: application/json; charset=utf-8
etag: 796926913

{ 
  "graph" : { 
    "_id" : "_graphs/graph", 
    "_key" : "graph", 
    "_rev" : "796926913", 
    "edgeDefinitions" : [ 
=======
HTTP/<span class="hljs-number">1.1</span> <span class="hljs-number">202</span> Accepted
content-type: application/json; charset=utf-<span class="hljs-number">8</span>
etag: <span class="hljs-number">812191266</span>

{ 
  <span class="hljs-string">"graph"</span> : { 
    <span class="hljs-string">"_id"</span> : <span class="hljs-string">"_graphs/graph"</span>, 
    <span class="hljs-string">"_key"</span> : <span class="hljs-string">"graph"</span>, 
    <span class="hljs-string">"_rev"</span> : <span class="hljs-string">"812191266"</span>, 
    <span class="hljs-string">"edgeDefinitions"</span> : [ 
>>>>>>> 1a748b46
      { 
        <span class="hljs-string">"collection"</span> : <span class="hljs-string">"edges"</span>, 
        <span class="hljs-string">"from"</span> : [ 
          <span class="hljs-string">"vertices"</span> 
        ], 
        <span class="hljs-string">"to"</span> : [ 
          <span class="hljs-string">"vertices"</span> 
        ] 
      } 
    ] 
  }, 
<<<<<<< HEAD
  "error" : false, 
  "code" : 202 
=======
  <span class="hljs-string">"error"</span> : <span class="hljs-literal">false</span>, 
  <span class="hljs-string">"code"</span> : <span class="hljs-number">202</span> 
>>>>>>> 1a748b46
}<|MERGE_RESOLUTION|>--- conflicted
+++ resolved
@@ -6,18 +6,6 @@
 }
 EOF
 
-<<<<<<< HEAD
-HTTP/1.1 202 Accepted
-content-type: application/json; charset=utf-8
-etag: 796926913
-
-{ 
-  "graph" : { 
-    "_id" : "_graphs/graph", 
-    "_key" : "graph", 
-    "_rev" : "796926913", 
-    "edgeDefinitions" : [ 
-=======
 HTTP/<span class="hljs-number">1.1</span> <span class="hljs-number">202</span> Accepted
 content-type: application/json; charset=utf-<span class="hljs-number">8</span>
 etag: <span class="hljs-number">812191266</span>
@@ -28,7 +16,6 @@
     <span class="hljs-string">"_key"</span> : <span class="hljs-string">"graph"</span>, 
     <span class="hljs-string">"_rev"</span> : <span class="hljs-string">"812191266"</span>, 
     <span class="hljs-string">"edgeDefinitions"</span> : [ 
->>>>>>> 1a748b46
       { 
         <span class="hljs-string">"collection"</span> : <span class="hljs-string">"edges"</span>, 
         <span class="hljs-string">"from"</span> : [ 
@@ -40,11 +27,6 @@
       } 
     ] 
   }, 
-<<<<<<< HEAD
-  "error" : false, 
-  "code" : 202 
-=======
   <span class="hljs-string">"error"</span> : <span class="hljs-literal">false</span>, 
   <span class="hljs-string">"code"</span> : <span class="hljs-number">202</span> 
->>>>>>> 1a748b46
 }
--- conflicted
+++ resolved
@@ -16,11 +16,7 @@
       ] 
     }, 
     { 
-<<<<<<< HEAD
-      "id" : "products/1348803810", 
-=======
       "id" : "products/512207710917", 
->>>>>>> 096ad46f
       "type" : "hash", 
       "unique" : false, 
       "sparse" : false, 
@@ -30,11 +26,7 @@
       ] 
     }, 
     { 
-<<<<<<< HEAD
-      "id" : "products/1349065954", 
-=======
       "id" : "products/512208038597", 
->>>>>>> 096ad46f
       "type" : "skiplist", 
       "unique" : false, 
       "sparse" : true, 
@@ -54,13 +46,8 @@
         "_key" 
       ] 
     }, 
-<<<<<<< HEAD
-    "products/1348803810" : { 
-      "id" : "products/1348803810", 
-=======
     "products/512207710917" : { 
       "id" : "products/512207710917", 
->>>>>>> 096ad46f
       "type" : "hash", 
       "unique" : false, 
       "sparse" : false, 
@@ -69,13 +56,8 @@
         "name" 
       ] 
     }, 
-<<<<<<< HEAD
-    "products/1349065954" : { 
-      "id" : "products/1349065954", 
-=======
     "products/512208038597" : { 
       "id" : "products/512208038597", 
->>>>>>> 096ad46f
       "type" : "skiplist", 
       "unique" : false, 
       "sparse" : true, 

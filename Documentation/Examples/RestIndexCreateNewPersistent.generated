shell> curl -X POST --data-binary @- --dump - http://localhost:8529/_api/index?collection=products &lt;&lt;EOF
{ 
  <span class="hljs-string">"type"</span> : <span class="hljs-string">"persistent"</span>, 
  <span class="hljs-string">"unique"</span> : <span class="hljs-literal">false</span>, 
  <span class="hljs-string">"fields"</span> : [ 
    <span class="hljs-string">"a"</span>, 
    <span class="hljs-string">"b"</span> 
  ] 
}
EOF

HTTP/<span class="hljs-number">1.1</span> <span class="hljs-number">201</span> Created
content-type: application/json; charset=utf<span class="hljs-number">-8</span>
x-content-type-options: nosniff

{ 
  <span class="hljs-string">"deduplicate"</span> : <span class="hljs-literal">true</span>, 
  <span class="hljs-string">"fields"</span> : [ 
    <span class="hljs-string">"a"</span>, 
    <span class="hljs-string">"b"</span> 
  ], 
<<<<<<< HEAD
  <span class="hljs-string">"id"</span> : <span class="hljs-string">"products/10586"</span>, 
=======
  <span class="hljs-string">"id"</span> : <span class="hljs-string">"products/10460"</span>, 
>>>>>>> a692577f
  <span class="hljs-string">"isNewlyCreated"</span> : <span class="hljs-literal">true</span>, 
  <span class="hljs-string">"sparse"</span> : <span class="hljs-literal">false</span>, 
  <span class="hljs-string">"type"</span> : <span class="hljs-string">"persistent"</span>, 
  <span class="hljs-string">"unique"</span> : <span class="hljs-literal">false</span>, 
  <span class="hljs-string">"error"</span> : <span class="hljs-literal">false</span>, 
  <span class="hljs-string">"code"</span> : <span class="hljs-number">201</span> 
}<|MERGE_RESOLUTION|>--- conflicted
+++ resolved
@@ -19,11 +19,7 @@
     <span class="hljs-string">"a"</span>, 
     <span class="hljs-string">"b"</span> 
   ], 
-<<<<<<< HEAD
-  <span class="hljs-string">"id"</span> : <span class="hljs-string">"products/10586"</span>, 
-=======
   <span class="hljs-string">"id"</span> : <span class="hljs-string">"products/10460"</span>, 
->>>>>>> a692577f
   <span class="hljs-string">"isNewlyCreated"</span> : <span class="hljs-literal">true</span>, 
   <span class="hljs-string">"sparse"</span> : <span class="hljs-literal">false</span>, 
   <span class="hljs-string">"type"</span> : <span class="hljs-string">"persistent"</span>, 

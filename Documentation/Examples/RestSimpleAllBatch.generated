--- conflicted
+++ resolved
@@ -11,28 +11,6 @@
   <span class="hljs-string">"code"</span> : <span class="hljs-number">201</span>, 
   <span class="hljs-string">"result"</span> : [ 
     { 
-<<<<<<< HEAD
-      <span class="hljs-string">"_key"</span> : <span class="hljs-string">"10746"</span>, 
-      <span class="hljs-string">"_id"</span> : <span class="hljs-string">"products/10746"</span>, 
-      <span class="hljs-string">"_rev"</span> : <span class="hljs-string">"_VO3vPLq--_"</span>, 
-      <span class="hljs-string">"Hello5"</span> : <span class="hljs-string">"World5"</span> 
-    }, 
-    { 
-      <span class="hljs-string">"_key"</span> : <span class="hljs-string">"10737"</span>, 
-      <span class="hljs-string">"_id"</span> : <span class="hljs-string">"products/10737"</span>, 
-      <span class="hljs-string">"_rev"</span> : <span class="hljs-string">"_VO3vPLm---"</span>, 
-      <span class="hljs-string">"Hello2"</span> : <span class="hljs-string">"World2"</span> 
-    }, 
-    { 
-      <span class="hljs-string">"_key"</span> : <span class="hljs-string">"10740"</span>, 
-      <span class="hljs-string">"_id"</span> : <span class="hljs-string">"products/10740"</span>, 
-      <span class="hljs-string">"_rev"</span> : <span class="hljs-string">"_VO3vPLm--_"</span>, 
-      <span class="hljs-string">"Hello3"</span> : <span class="hljs-string">"World3"</span> 
-    } 
-  ], 
-  <span class="hljs-string">"hasMore"</span> : <span class="hljs-literal">true</span>, 
-  <span class="hljs-string">"id"</span> : <span class="hljs-string">"10749"</span>, 
-=======
       <span class="hljs-string">"_key"</span> : <span class="hljs-string">"10617"</span>, 
       <span class="hljs-string">"_id"</span> : <span class="hljs-string">"products/10617"</span>, 
       <span class="hljs-string">"_rev"</span> : <span class="hljs-string">"_VReqwLG---"</span>, 
@@ -53,7 +31,6 @@
   ], 
   <span class="hljs-string">"hasMore"</span> : <span class="hljs-literal">true</span>, 
   <span class="hljs-string">"id"</span> : <span class="hljs-string">"10633"</span>, 
->>>>>>> a692577f
   <span class="hljs-string">"count"</span> : <span class="hljs-number">5</span>, 
   <span class="hljs-string">"extra"</span> : { 
     <span class="hljs-string">"stats"</span> : { 
@@ -63,11 +40,7 @@
       <span class="hljs-string">"scannedIndex"</span> : <span class="hljs-number">0</span>, 
       <span class="hljs-string">"filtered"</span> : <span class="hljs-number">0</span>, 
       <span class="hljs-string">"httpRequests"</span> : <span class="hljs-number">0</span>, 
-<<<<<<< HEAD
-      <span class="hljs-string">"executionTime"</span> : <span class="hljs-number">0.00019693374633789062</span> 
-=======
       <span class="hljs-string">"executionTime"</span> : <span class="hljs-number">0.00014090538024902344</span> 
->>>>>>> a692577f
     }, 
     <span class="hljs-string">"warnings"</span> : [ ] 
   }, 

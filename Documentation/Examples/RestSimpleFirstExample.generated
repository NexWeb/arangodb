shell> curl -X PUT --data-binary @- --dump - http://localhost:8529/_api/simple/first-example &lt;&lt;EOF
{ 
  <span class="hljs-string">"collection"</span> : <span class="hljs-string">"products"</span>, 
  <span class="hljs-string">"example"</span> : { 
    <span class="hljs-string">"i"</span> : <span class="hljs-number">1</span> 
  } 
}
EOF

HTTP/<span class="hljs-number">1.1</span> <span class="hljs-number">200</span> OK
content-type: application/json; charset=utf<span class="hljs-number">-8</span>

{ 
  <span class="hljs-string">"document"</span> : { 
<<<<<<< HEAD
    <span class="hljs-string">"_key"</span> : <span class="hljs-string">"11245"</span>, 
    <span class="hljs-string">"_id"</span> : <span class="hljs-string">"products/11245"</span>, 
    <span class="hljs-string">"_rev"</span> : <span class="hljs-string">"11245"</span>, 
    <span class="hljs-string">"a"</span> : { 
      <span class="hljs-string">"k"</span> : <span class="hljs-number">2</span>, 
      <span class="hljs-string">"j"</span> : <span class="hljs-number">2</span> 
    }, 
=======
    <span class="hljs-string">"_key"</span> : <span class="hljs-string">"11256"</span>, 
    <span class="hljs-string">"_id"</span> : <span class="hljs-string">"products/11256"</span>, 
    <span class="hljs-string">"_rev"</span> : <span class="hljs-string">"11256"</span>, 
>>>>>>> c1e90bb4
    <span class="hljs-string">"i"</span> : <span class="hljs-number">1</span> 
  }, 
  <span class="hljs-string">"error"</span> : <span class="hljs-literal">false</span>, 
  <span class="hljs-string">"code"</span> : <span class="hljs-number">200</span> 
}<|MERGE_RESOLUTION|>--- conflicted
+++ resolved
@@ -12,19 +12,9 @@
 
 { 
   <span class="hljs-string">"document"</span> : { 
-<<<<<<< HEAD
-    <span class="hljs-string">"_key"</span> : <span class="hljs-string">"11245"</span>, 
-    <span class="hljs-string">"_id"</span> : <span class="hljs-string">"products/11245"</span>, 
-    <span class="hljs-string">"_rev"</span> : <span class="hljs-string">"11245"</span>, 
-    <span class="hljs-string">"a"</span> : { 
-      <span class="hljs-string">"k"</span> : <span class="hljs-number">2</span>, 
-      <span class="hljs-string">"j"</span> : <span class="hljs-number">2</span> 
-    }, 
-=======
     <span class="hljs-string">"_key"</span> : <span class="hljs-string">"11256"</span>, 
     <span class="hljs-string">"_id"</span> : <span class="hljs-string">"products/11256"</span>, 
     <span class="hljs-string">"_rev"</span> : <span class="hljs-string">"11256"</span>, 
->>>>>>> c1e90bb4
     <span class="hljs-string">"i"</span> : <span class="hljs-number">1</span> 
   }, 
   <span class="hljs-string">"error"</span> : <span class="hljs-literal">false</span>, 

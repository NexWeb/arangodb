shell> curl -X POST --data-binary @- --dump - http://localhost:8529/_api/traversal &lt;&lt;EOF
{ 
  <span class="hljs-string">"startVertex"</span> : <span class="hljs-string">"persons/alice"</span>, 
  <span class="hljs-string">"graphName"</span> : <span class="hljs-string">"knows_graph"</span>, 
  <span class="hljs-string">"direction"</span> : <span class="hljs-string">"any"</span>, 
  <span class="hljs-string">"uniqueness"</span> : { 
    <span class="hljs-string">"vertices"</span> : <span class="hljs-string">"none"</span>, 
    <span class="hljs-string">"edges"</span> : <span class="hljs-string">"global"</span> 
  } 
}
EOF

HTTP/<span class="hljs-number">1.1</span> <span class="hljs-number">200</span> OK
content-type: application/json; charset=utf<span class="hljs-number">-8</span>
x-content-type-options: nosniff

{ 
  <span class="hljs-string">"result"</span> : { 
    <span class="hljs-string">"visited"</span> : { 
      <span class="hljs-string">"vertices"</span> : [ 
        { 
          <span class="hljs-string">"_key"</span> : <span class="hljs-string">"alice"</span>, 
          <span class="hljs-string">"_id"</span> : <span class="hljs-string">"persons/alice"</span>, 
<<<<<<< HEAD
          <span class="hljs-string">"_rev"</span> : <span class="hljs-string">"_VO3vT5K---"</span>, 
=======
          <span class="hljs-string">"_rev"</span> : <span class="hljs-string">"_VReq0X6---"</span>, 
>>>>>>> a692577f
          <span class="hljs-string">"name"</span> : <span class="hljs-string">"Alice"</span> 
        }, 
        { 
          <span class="hljs-string">"_key"</span> : <span class="hljs-string">"bob"</span>, 
          <span class="hljs-string">"_id"</span> : <span class="hljs-string">"persons/bob"</span>, 
<<<<<<< HEAD
          <span class="hljs-string">"_rev"</span> : <span class="hljs-string">"_VO3vT5O---"</span>, 
=======
          <span class="hljs-string">"_rev"</span> : <span class="hljs-string">"_VReq0X6--_"</span>, 
>>>>>>> a692577f
          <span class="hljs-string">"name"</span> : <span class="hljs-string">"Bob"</span> 
        }, 
        { 
          <span class="hljs-string">"_key"</span> : <span class="hljs-string">"charlie"</span>, 
          <span class="hljs-string">"_id"</span> : <span class="hljs-string">"persons/charlie"</span>, 
<<<<<<< HEAD
          <span class="hljs-string">"_rev"</span> : <span class="hljs-string">"_VO3vT5O--_"</span>, 
=======
          <span class="hljs-string">"_rev"</span> : <span class="hljs-string">"_VReq0Y----"</span>, 
>>>>>>> a692577f
          <span class="hljs-string">"name"</span> : <span class="hljs-string">"Charlie"</span> 
        }, 
        { 
          <span class="hljs-string">"_key"</span> : <span class="hljs-string">"dave"</span>, 
          <span class="hljs-string">"_id"</span> : <span class="hljs-string">"persons/dave"</span>, 
<<<<<<< HEAD
          <span class="hljs-string">"_rev"</span> : <span class="hljs-string">"_VO3vT5S---"</span>, 
=======
          <span class="hljs-string">"_rev"</span> : <span class="hljs-string">"_VReq0Y---_"</span>, 
>>>>>>> a692577f
          <span class="hljs-string">"name"</span> : <span class="hljs-string">"Dave"</span> 
        }, 
        { 
          <span class="hljs-string">"_key"</span> : <span class="hljs-string">"eve"</span>, 
          <span class="hljs-string">"_id"</span> : <span class="hljs-string">"persons/eve"</span>, 
<<<<<<< HEAD
          <span class="hljs-string">"_rev"</span> : <span class="hljs-string">"_VO3vT5S--_"</span>, 
=======
          <span class="hljs-string">"_rev"</span> : <span class="hljs-string">"_VReq0Y---A"</span>, 
>>>>>>> a692577f
          <span class="hljs-string">"name"</span> : <span class="hljs-string">"Eve"</span> 
        }, 
        { 
          <span class="hljs-string">"_key"</span> : <span class="hljs-string">"alice"</span>, 
          <span class="hljs-string">"_id"</span> : <span class="hljs-string">"persons/alice"</span>, 
<<<<<<< HEAD
          <span class="hljs-string">"_rev"</span> : <span class="hljs-string">"_VO3vT5K---"</span>, 
=======
          <span class="hljs-string">"_rev"</span> : <span class="hljs-string">"_VReq0X6---"</span>, 
>>>>>>> a692577f
          <span class="hljs-string">"name"</span> : <span class="hljs-string">"Alice"</span> 
        } 
      ], 
      <span class="hljs-string">"paths"</span> : [ 
        { 
          <span class="hljs-string">"edges"</span> : [ ], 
          <span class="hljs-string">"vertices"</span> : [ 
            { 
              <span class="hljs-string">"_key"</span> : <span class="hljs-string">"alice"</span>, 
              <span class="hljs-string">"_id"</span> : <span class="hljs-string">"persons/alice"</span>, 
<<<<<<< HEAD
              <span class="hljs-string">"_rev"</span> : <span class="hljs-string">"_VO3vT5K---"</span>, 
=======
              <span class="hljs-string">"_rev"</span> : <span class="hljs-string">"_VReq0X6---"</span>, 
>>>>>>> a692577f
              <span class="hljs-string">"name"</span> : <span class="hljs-string">"Alice"</span> 
            } 
          ] 
        }, 
        { 
          <span class="hljs-string">"edges"</span> : [ 
            { 
<<<<<<< HEAD
              <span class="hljs-string">"_key"</span> : <span class="hljs-string">"11467"</span>, 
              <span class="hljs-string">"_id"</span> : <span class="hljs-string">"knows/11467"</span>, 
              <span class="hljs-string">"_from"</span> : <span class="hljs-string">"persons/alice"</span>, 
              <span class="hljs-string">"_to"</span> : <span class="hljs-string">"persons/bob"</span>, 
              <span class="hljs-string">"_rev"</span> : <span class="hljs-string">"_VO3vT5W---"</span> 
=======
              <span class="hljs-string">"_key"</span> : <span class="hljs-string">"11351"</span>, 
              <span class="hljs-string">"_id"</span> : <span class="hljs-string">"knows/11351"</span>, 
              <span class="hljs-string">"_from"</span> : <span class="hljs-string">"persons/alice"</span>, 
              <span class="hljs-string">"_to"</span> : <span class="hljs-string">"persons/bob"</span>, 
              <span class="hljs-string">"_rev"</span> : <span class="hljs-string">"_VReq0Y---B"</span> 
>>>>>>> a692577f
            } 
          ], 
          <span class="hljs-string">"vertices"</span> : [ 
            { 
              <span class="hljs-string">"_key"</span> : <span class="hljs-string">"alice"</span>, 
              <span class="hljs-string">"_id"</span> : <span class="hljs-string">"persons/alice"</span>, 
<<<<<<< HEAD
              <span class="hljs-string">"_rev"</span> : <span class="hljs-string">"_VO3vT5K---"</span>, 
=======
              <span class="hljs-string">"_rev"</span> : <span class="hljs-string">"_VReq0X6---"</span>, 
>>>>>>> a692577f
              <span class="hljs-string">"name"</span> : <span class="hljs-string">"Alice"</span> 
            }, 
            { 
              <span class="hljs-string">"_key"</span> : <span class="hljs-string">"bob"</span>, 
              <span class="hljs-string">"_id"</span> : <span class="hljs-string">"persons/bob"</span>, 
<<<<<<< HEAD
              <span class="hljs-string">"_rev"</span> : <span class="hljs-string">"_VO3vT5O---"</span>, 
=======
              <span class="hljs-string">"_rev"</span> : <span class="hljs-string">"_VReq0X6--_"</span>, 
>>>>>>> a692577f
              <span class="hljs-string">"name"</span> : <span class="hljs-string">"Bob"</span> 
            } 
          ] 
        }, 
        { 
          <span class="hljs-string">"edges"</span> : [ 
            { 
<<<<<<< HEAD
              <span class="hljs-string">"_key"</span> : <span class="hljs-string">"11467"</span>, 
              <span class="hljs-string">"_id"</span> : <span class="hljs-string">"knows/11467"</span>, 
              <span class="hljs-string">"_from"</span> : <span class="hljs-string">"persons/alice"</span>, 
              <span class="hljs-string">"_to"</span> : <span class="hljs-string">"persons/bob"</span>, 
              <span class="hljs-string">"_rev"</span> : <span class="hljs-string">"_VO3vT5W---"</span> 
            }, 
            { 
              <span class="hljs-string">"_key"</span> : <span class="hljs-string">"11471"</span>, 
              <span class="hljs-string">"_id"</span> : <span class="hljs-string">"knows/11471"</span>, 
              <span class="hljs-string">"_from"</span> : <span class="hljs-string">"persons/bob"</span>, 
              <span class="hljs-string">"_to"</span> : <span class="hljs-string">"persons/charlie"</span>, 
              <span class="hljs-string">"_rev"</span> : <span class="hljs-string">"_VO3vT5W--_"</span> 
=======
              <span class="hljs-string">"_key"</span> : <span class="hljs-string">"11351"</span>, 
              <span class="hljs-string">"_id"</span> : <span class="hljs-string">"knows/11351"</span>, 
              <span class="hljs-string">"_from"</span> : <span class="hljs-string">"persons/alice"</span>, 
              <span class="hljs-string">"_to"</span> : <span class="hljs-string">"persons/bob"</span>, 
              <span class="hljs-string">"_rev"</span> : <span class="hljs-string">"_VReq0Y---B"</span> 
            }, 
            { 
              <span class="hljs-string">"_key"</span> : <span class="hljs-string">"11355"</span>, 
              <span class="hljs-string">"_id"</span> : <span class="hljs-string">"knows/11355"</span>, 
              <span class="hljs-string">"_from"</span> : <span class="hljs-string">"persons/bob"</span>, 
              <span class="hljs-string">"_to"</span> : <span class="hljs-string">"persons/charlie"</span>, 
              <span class="hljs-string">"_rev"</span> : <span class="hljs-string">"_VReq0YC---"</span> 
>>>>>>> a692577f
            } 
          ], 
          <span class="hljs-string">"vertices"</span> : [ 
            { 
              <span class="hljs-string">"_key"</span> : <span class="hljs-string">"alice"</span>, 
              <span class="hljs-string">"_id"</span> : <span class="hljs-string">"persons/alice"</span>, 
<<<<<<< HEAD
              <span class="hljs-string">"_rev"</span> : <span class="hljs-string">"_VO3vT5K---"</span>, 
=======
              <span class="hljs-string">"_rev"</span> : <span class="hljs-string">"_VReq0X6---"</span>, 
>>>>>>> a692577f
              <span class="hljs-string">"name"</span> : <span class="hljs-string">"Alice"</span> 
            }, 
            { 
              <span class="hljs-string">"_key"</span> : <span class="hljs-string">"bob"</span>, 
              <span class="hljs-string">"_id"</span> : <span class="hljs-string">"persons/bob"</span>, 
<<<<<<< HEAD
              <span class="hljs-string">"_rev"</span> : <span class="hljs-string">"_VO3vT5O---"</span>, 
=======
              <span class="hljs-string">"_rev"</span> : <span class="hljs-string">"_VReq0X6--_"</span>, 
>>>>>>> a692577f
              <span class="hljs-string">"name"</span> : <span class="hljs-string">"Bob"</span> 
            }, 
            { 
              <span class="hljs-string">"_key"</span> : <span class="hljs-string">"charlie"</span>, 
              <span class="hljs-string">"_id"</span> : <span class="hljs-string">"persons/charlie"</span>, 
<<<<<<< HEAD
              <span class="hljs-string">"_rev"</span> : <span class="hljs-string">"_VO3vT5O--_"</span>, 
=======
              <span class="hljs-string">"_rev"</span> : <span class="hljs-string">"_VReq0Y----"</span>, 
>>>>>>> a692577f
              <span class="hljs-string">"name"</span> : <span class="hljs-string">"Charlie"</span> 
            } 
          ] 
        }, 
        { 
          <span class="hljs-string">"edges"</span> : [ 
            { 
<<<<<<< HEAD
              <span class="hljs-string">"_key"</span> : <span class="hljs-string">"11467"</span>, 
              <span class="hljs-string">"_id"</span> : <span class="hljs-string">"knows/11467"</span>, 
              <span class="hljs-string">"_from"</span> : <span class="hljs-string">"persons/alice"</span>, 
              <span class="hljs-string">"_to"</span> : <span class="hljs-string">"persons/bob"</span>, 
              <span class="hljs-string">"_rev"</span> : <span class="hljs-string">"_VO3vT5W---"</span> 
            }, 
            { 
              <span class="hljs-string">"_key"</span> : <span class="hljs-string">"11474"</span>, 
              <span class="hljs-string">"_id"</span> : <span class="hljs-string">"knows/11474"</span>, 
              <span class="hljs-string">"_from"</span> : <span class="hljs-string">"persons/bob"</span>, 
              <span class="hljs-string">"_to"</span> : <span class="hljs-string">"persons/dave"</span>, 
              <span class="hljs-string">"_rev"</span> : <span class="hljs-string">"_VO3vT5a---"</span> 
=======
              <span class="hljs-string">"_key"</span> : <span class="hljs-string">"11351"</span>, 
              <span class="hljs-string">"_id"</span> : <span class="hljs-string">"knows/11351"</span>, 
              <span class="hljs-string">"_from"</span> : <span class="hljs-string">"persons/alice"</span>, 
              <span class="hljs-string">"_to"</span> : <span class="hljs-string">"persons/bob"</span>, 
              <span class="hljs-string">"_rev"</span> : <span class="hljs-string">"_VReq0Y---B"</span> 
            }, 
            { 
              <span class="hljs-string">"_key"</span> : <span class="hljs-string">"11358"</span>, 
              <span class="hljs-string">"_id"</span> : <span class="hljs-string">"knows/11358"</span>, 
              <span class="hljs-string">"_from"</span> : <span class="hljs-string">"persons/bob"</span>, 
              <span class="hljs-string">"_to"</span> : <span class="hljs-string">"persons/dave"</span>, 
              <span class="hljs-string">"_rev"</span> : <span class="hljs-string">"_VReq0YC--_"</span> 
>>>>>>> a692577f
            } 
          ], 
          <span class="hljs-string">"vertices"</span> : [ 
            { 
              <span class="hljs-string">"_key"</span> : <span class="hljs-string">"alice"</span>, 
              <span class="hljs-string">"_id"</span> : <span class="hljs-string">"persons/alice"</span>, 
<<<<<<< HEAD
              <span class="hljs-string">"_rev"</span> : <span class="hljs-string">"_VO3vT5K---"</span>, 
=======
              <span class="hljs-string">"_rev"</span> : <span class="hljs-string">"_VReq0X6---"</span>, 
>>>>>>> a692577f
              <span class="hljs-string">"name"</span> : <span class="hljs-string">"Alice"</span> 
            }, 
            { 
              <span class="hljs-string">"_key"</span> : <span class="hljs-string">"bob"</span>, 
              <span class="hljs-string">"_id"</span> : <span class="hljs-string">"persons/bob"</span>, 
<<<<<<< HEAD
              <span class="hljs-string">"_rev"</span> : <span class="hljs-string">"_VO3vT5O---"</span>, 
=======
              <span class="hljs-string">"_rev"</span> : <span class="hljs-string">"_VReq0X6--_"</span>, 
>>>>>>> a692577f
              <span class="hljs-string">"name"</span> : <span class="hljs-string">"Bob"</span> 
            }, 
            { 
              <span class="hljs-string">"_key"</span> : <span class="hljs-string">"dave"</span>, 
              <span class="hljs-string">"_id"</span> : <span class="hljs-string">"persons/dave"</span>, 
<<<<<<< HEAD
              <span class="hljs-string">"_rev"</span> : <span class="hljs-string">"_VO3vT5S---"</span>, 
=======
              <span class="hljs-string">"_rev"</span> : <span class="hljs-string">"_VReq0Y---_"</span>, 
>>>>>>> a692577f
              <span class="hljs-string">"name"</span> : <span class="hljs-string">"Dave"</span> 
            } 
          ] 
        }, 
        { 
          <span class="hljs-string">"edges"</span> : [ 
            { 
<<<<<<< HEAD
              <span class="hljs-string">"_key"</span> : <span class="hljs-string">"11467"</span>, 
              <span class="hljs-string">"_id"</span> : <span class="hljs-string">"knows/11467"</span>, 
              <span class="hljs-string">"_from"</span> : <span class="hljs-string">"persons/alice"</span>, 
              <span class="hljs-string">"_to"</span> : <span class="hljs-string">"persons/bob"</span>, 
              <span class="hljs-string">"_rev"</span> : <span class="hljs-string">"_VO3vT5W---"</span> 
            }, 
            { 
              <span class="hljs-string">"_key"</span> : <span class="hljs-string">"11480"</span>, 
              <span class="hljs-string">"_id"</span> : <span class="hljs-string">"knows/11480"</span>, 
              <span class="hljs-string">"_from"</span> : <span class="hljs-string">"persons/eve"</span>, 
              <span class="hljs-string">"_to"</span> : <span class="hljs-string">"persons/bob"</span>, 
              <span class="hljs-string">"_rev"</span> : <span class="hljs-string">"_VO3vT5e---"</span> 
=======
              <span class="hljs-string">"_key"</span> : <span class="hljs-string">"11351"</span>, 
              <span class="hljs-string">"_id"</span> : <span class="hljs-string">"knows/11351"</span>, 
              <span class="hljs-string">"_from"</span> : <span class="hljs-string">"persons/alice"</span>, 
              <span class="hljs-string">"_to"</span> : <span class="hljs-string">"persons/bob"</span>, 
              <span class="hljs-string">"_rev"</span> : <span class="hljs-string">"_VReq0Y---B"</span> 
            }, 
            { 
              <span class="hljs-string">"_key"</span> : <span class="hljs-string">"11364"</span>, 
              <span class="hljs-string">"_id"</span> : <span class="hljs-string">"knows/11364"</span>, 
              <span class="hljs-string">"_from"</span> : <span class="hljs-string">"persons/eve"</span>, 
              <span class="hljs-string">"_to"</span> : <span class="hljs-string">"persons/bob"</span>, 
              <span class="hljs-string">"_rev"</span> : <span class="hljs-string">"_VReq0YG---"</span> 
>>>>>>> a692577f
            } 
          ], 
          <span class="hljs-string">"vertices"</span> : [ 
            { 
              <span class="hljs-string">"_key"</span> : <span class="hljs-string">"alice"</span>, 
              <span class="hljs-string">"_id"</span> : <span class="hljs-string">"persons/alice"</span>, 
<<<<<<< HEAD
              <span class="hljs-string">"_rev"</span> : <span class="hljs-string">"_VO3vT5K---"</span>, 
=======
              <span class="hljs-string">"_rev"</span> : <span class="hljs-string">"_VReq0X6---"</span>, 
>>>>>>> a692577f
              <span class="hljs-string">"name"</span> : <span class="hljs-string">"Alice"</span> 
            }, 
            { 
              <span class="hljs-string">"_key"</span> : <span class="hljs-string">"bob"</span>, 
              <span class="hljs-string">"_id"</span> : <span class="hljs-string">"persons/bob"</span>, 
<<<<<<< HEAD
              <span class="hljs-string">"_rev"</span> : <span class="hljs-string">"_VO3vT5O---"</span>, 
=======
              <span class="hljs-string">"_rev"</span> : <span class="hljs-string">"_VReq0X6--_"</span>, 
>>>>>>> a692577f
              <span class="hljs-string">"name"</span> : <span class="hljs-string">"Bob"</span> 
            }, 
            { 
              <span class="hljs-string">"_key"</span> : <span class="hljs-string">"eve"</span>, 
              <span class="hljs-string">"_id"</span> : <span class="hljs-string">"persons/eve"</span>, 
<<<<<<< HEAD
              <span class="hljs-string">"_rev"</span> : <span class="hljs-string">"_VO3vT5S--_"</span>, 
=======
              <span class="hljs-string">"_rev"</span> : <span class="hljs-string">"_VReq0Y---A"</span>, 
>>>>>>> a692577f
              <span class="hljs-string">"name"</span> : <span class="hljs-string">"Eve"</span> 
            } 
          ] 
        }, 
        { 
          <span class="hljs-string">"edges"</span> : [ 
            { 
<<<<<<< HEAD
              <span class="hljs-string">"_key"</span> : <span class="hljs-string">"11467"</span>, 
              <span class="hljs-string">"_id"</span> : <span class="hljs-string">"knows/11467"</span>, 
              <span class="hljs-string">"_from"</span> : <span class="hljs-string">"persons/alice"</span>, 
              <span class="hljs-string">"_to"</span> : <span class="hljs-string">"persons/bob"</span>, 
              <span class="hljs-string">"_rev"</span> : <span class="hljs-string">"_VO3vT5W---"</span> 
            }, 
            { 
              <span class="hljs-string">"_key"</span> : <span class="hljs-string">"11480"</span>, 
              <span class="hljs-string">"_id"</span> : <span class="hljs-string">"knows/11480"</span>, 
              <span class="hljs-string">"_from"</span> : <span class="hljs-string">"persons/eve"</span>, 
              <span class="hljs-string">"_to"</span> : <span class="hljs-string">"persons/bob"</span>, 
              <span class="hljs-string">"_rev"</span> : <span class="hljs-string">"_VO3vT5e---"</span> 
            }, 
            { 
              <span class="hljs-string">"_key"</span> : <span class="hljs-string">"11477"</span>, 
              <span class="hljs-string">"_id"</span> : <span class="hljs-string">"knows/11477"</span>, 
              <span class="hljs-string">"_from"</span> : <span class="hljs-string">"persons/eve"</span>, 
              <span class="hljs-string">"_to"</span> : <span class="hljs-string">"persons/alice"</span>, 
              <span class="hljs-string">"_rev"</span> : <span class="hljs-string">"_VO3vT5a--_"</span> 
=======
              <span class="hljs-string">"_key"</span> : <span class="hljs-string">"11351"</span>, 
              <span class="hljs-string">"_id"</span> : <span class="hljs-string">"knows/11351"</span>, 
              <span class="hljs-string">"_from"</span> : <span class="hljs-string">"persons/alice"</span>, 
              <span class="hljs-string">"_to"</span> : <span class="hljs-string">"persons/bob"</span>, 
              <span class="hljs-string">"_rev"</span> : <span class="hljs-string">"_VReq0Y---B"</span> 
            }, 
            { 
              <span class="hljs-string">"_key"</span> : <span class="hljs-string">"11364"</span>, 
              <span class="hljs-string">"_id"</span> : <span class="hljs-string">"knows/11364"</span>, 
              <span class="hljs-string">"_from"</span> : <span class="hljs-string">"persons/eve"</span>, 
              <span class="hljs-string">"_to"</span> : <span class="hljs-string">"persons/bob"</span>, 
              <span class="hljs-string">"_rev"</span> : <span class="hljs-string">"_VReq0YG---"</span> 
            }, 
            { 
              <span class="hljs-string">"_key"</span> : <span class="hljs-string">"11361"</span>, 
              <span class="hljs-string">"_id"</span> : <span class="hljs-string">"knows/11361"</span>, 
              <span class="hljs-string">"_from"</span> : <span class="hljs-string">"persons/eve"</span>, 
              <span class="hljs-string">"_to"</span> : <span class="hljs-string">"persons/alice"</span>, 
              <span class="hljs-string">"_rev"</span> : <span class="hljs-string">"_VReq0YC--A"</span> 
>>>>>>> a692577f
            } 
          ], 
          <span class="hljs-string">"vertices"</span> : [ 
            { 
              <span class="hljs-string">"_key"</span> : <span class="hljs-string">"alice"</span>, 
              <span class="hljs-string">"_id"</span> : <span class="hljs-string">"persons/alice"</span>, 
<<<<<<< HEAD
              <span class="hljs-string">"_rev"</span> : <span class="hljs-string">"_VO3vT5K---"</span>, 
=======
              <span class="hljs-string">"_rev"</span> : <span class="hljs-string">"_VReq0X6---"</span>, 
>>>>>>> a692577f
              <span class="hljs-string">"name"</span> : <span class="hljs-string">"Alice"</span> 
            }, 
            { 
              <span class="hljs-string">"_key"</span> : <span class="hljs-string">"bob"</span>, 
              <span class="hljs-string">"_id"</span> : <span class="hljs-string">"persons/bob"</span>, 
<<<<<<< HEAD
              <span class="hljs-string">"_rev"</span> : <span class="hljs-string">"_VO3vT5O---"</span>, 
=======
              <span class="hljs-string">"_rev"</span> : <span class="hljs-string">"_VReq0X6--_"</span>, 
>>>>>>> a692577f
              <span class="hljs-string">"name"</span> : <span class="hljs-string">"Bob"</span> 
            }, 
            { 
              <span class="hljs-string">"_key"</span> : <span class="hljs-string">"eve"</span>, 
              <span class="hljs-string">"_id"</span> : <span class="hljs-string">"persons/eve"</span>, 
<<<<<<< HEAD
              <span class="hljs-string">"_rev"</span> : <span class="hljs-string">"_VO3vT5S--_"</span>, 
=======
              <span class="hljs-string">"_rev"</span> : <span class="hljs-string">"_VReq0Y---A"</span>, 
>>>>>>> a692577f
              <span class="hljs-string">"name"</span> : <span class="hljs-string">"Eve"</span> 
            }, 
            { 
              <span class="hljs-string">"_key"</span> : <span class="hljs-string">"alice"</span>, 
              <span class="hljs-string">"_id"</span> : <span class="hljs-string">"persons/alice"</span>, 
<<<<<<< HEAD
              <span class="hljs-string">"_rev"</span> : <span class="hljs-string">"_VO3vT5K---"</span>, 
=======
              <span class="hljs-string">"_rev"</span> : <span class="hljs-string">"_VReq0X6---"</span>, 
>>>>>>> a692577f
              <span class="hljs-string">"name"</span> : <span class="hljs-string">"Alice"</span> 
            } 
          ] 
        } 
      ] 
    } 
  }, 
  <span class="hljs-string">"error"</span> : <span class="hljs-literal">false</span>, 
  <span class="hljs-string">"code"</span> : <span class="hljs-number">200</span> 
}<|MERGE_RESOLUTION|>--- conflicted
+++ resolved
@@ -21,61 +21,37 @@
         { 
           <span class="hljs-string">"_key"</span> : <span class="hljs-string">"alice"</span>, 
           <span class="hljs-string">"_id"</span> : <span class="hljs-string">"persons/alice"</span>, 
-<<<<<<< HEAD
-          <span class="hljs-string">"_rev"</span> : <span class="hljs-string">"_VO3vT5K---"</span>, 
-=======
           <span class="hljs-string">"_rev"</span> : <span class="hljs-string">"_VReq0X6---"</span>, 
->>>>>>> a692577f
           <span class="hljs-string">"name"</span> : <span class="hljs-string">"Alice"</span> 
         }, 
         { 
           <span class="hljs-string">"_key"</span> : <span class="hljs-string">"bob"</span>, 
           <span class="hljs-string">"_id"</span> : <span class="hljs-string">"persons/bob"</span>, 
-<<<<<<< HEAD
-          <span class="hljs-string">"_rev"</span> : <span class="hljs-string">"_VO3vT5O---"</span>, 
-=======
           <span class="hljs-string">"_rev"</span> : <span class="hljs-string">"_VReq0X6--_"</span>, 
->>>>>>> a692577f
           <span class="hljs-string">"name"</span> : <span class="hljs-string">"Bob"</span> 
         }, 
         { 
           <span class="hljs-string">"_key"</span> : <span class="hljs-string">"charlie"</span>, 
           <span class="hljs-string">"_id"</span> : <span class="hljs-string">"persons/charlie"</span>, 
-<<<<<<< HEAD
-          <span class="hljs-string">"_rev"</span> : <span class="hljs-string">"_VO3vT5O--_"</span>, 
-=======
           <span class="hljs-string">"_rev"</span> : <span class="hljs-string">"_VReq0Y----"</span>, 
->>>>>>> a692577f
           <span class="hljs-string">"name"</span> : <span class="hljs-string">"Charlie"</span> 
         }, 
         { 
           <span class="hljs-string">"_key"</span> : <span class="hljs-string">"dave"</span>, 
           <span class="hljs-string">"_id"</span> : <span class="hljs-string">"persons/dave"</span>, 
-<<<<<<< HEAD
-          <span class="hljs-string">"_rev"</span> : <span class="hljs-string">"_VO3vT5S---"</span>, 
-=======
           <span class="hljs-string">"_rev"</span> : <span class="hljs-string">"_VReq0Y---_"</span>, 
->>>>>>> a692577f
           <span class="hljs-string">"name"</span> : <span class="hljs-string">"Dave"</span> 
         }, 
         { 
           <span class="hljs-string">"_key"</span> : <span class="hljs-string">"eve"</span>, 
           <span class="hljs-string">"_id"</span> : <span class="hljs-string">"persons/eve"</span>, 
-<<<<<<< HEAD
-          <span class="hljs-string">"_rev"</span> : <span class="hljs-string">"_VO3vT5S--_"</span>, 
-=======
           <span class="hljs-string">"_rev"</span> : <span class="hljs-string">"_VReq0Y---A"</span>, 
->>>>>>> a692577f
           <span class="hljs-string">"name"</span> : <span class="hljs-string">"Eve"</span> 
         }, 
         { 
           <span class="hljs-string">"_key"</span> : <span class="hljs-string">"alice"</span>, 
           <span class="hljs-string">"_id"</span> : <span class="hljs-string">"persons/alice"</span>, 
-<<<<<<< HEAD
-          <span class="hljs-string">"_rev"</span> : <span class="hljs-string">"_VO3vT5K---"</span>, 
-=======
           <span class="hljs-string">"_rev"</span> : <span class="hljs-string">"_VReq0X6---"</span>, 
->>>>>>> a692577f
           <span class="hljs-string">"name"</span> : <span class="hljs-string">"Alice"</span> 
         } 
       ], 
@@ -86,73 +62,39 @@
             { 
               <span class="hljs-string">"_key"</span> : <span class="hljs-string">"alice"</span>, 
               <span class="hljs-string">"_id"</span> : <span class="hljs-string">"persons/alice"</span>, 
-<<<<<<< HEAD
-              <span class="hljs-string">"_rev"</span> : <span class="hljs-string">"_VO3vT5K---"</span>, 
-=======
-              <span class="hljs-string">"_rev"</span> : <span class="hljs-string">"_VReq0X6---"</span>, 
->>>>>>> a692577f
-              <span class="hljs-string">"name"</span> : <span class="hljs-string">"Alice"</span> 
-            } 
-          ] 
-        }, 
-        { 
-          <span class="hljs-string">"edges"</span> : [ 
-            { 
-<<<<<<< HEAD
-              <span class="hljs-string">"_key"</span> : <span class="hljs-string">"11467"</span>, 
-              <span class="hljs-string">"_id"</span> : <span class="hljs-string">"knows/11467"</span>, 
-              <span class="hljs-string">"_from"</span> : <span class="hljs-string">"persons/alice"</span>, 
-              <span class="hljs-string">"_to"</span> : <span class="hljs-string">"persons/bob"</span>, 
-              <span class="hljs-string">"_rev"</span> : <span class="hljs-string">"_VO3vT5W---"</span> 
-=======
-              <span class="hljs-string">"_key"</span> : <span class="hljs-string">"11351"</span>, 
-              <span class="hljs-string">"_id"</span> : <span class="hljs-string">"knows/11351"</span>, 
-              <span class="hljs-string">"_from"</span> : <span class="hljs-string">"persons/alice"</span>, 
-              <span class="hljs-string">"_to"</span> : <span class="hljs-string">"persons/bob"</span>, 
-              <span class="hljs-string">"_rev"</span> : <span class="hljs-string">"_VReq0Y---B"</span> 
->>>>>>> a692577f
-            } 
-          ], 
-          <span class="hljs-string">"vertices"</span> : [ 
-            { 
-              <span class="hljs-string">"_key"</span> : <span class="hljs-string">"alice"</span>, 
-              <span class="hljs-string">"_id"</span> : <span class="hljs-string">"persons/alice"</span>, 
-<<<<<<< HEAD
-              <span class="hljs-string">"_rev"</span> : <span class="hljs-string">"_VO3vT5K---"</span>, 
-=======
-              <span class="hljs-string">"_rev"</span> : <span class="hljs-string">"_VReq0X6---"</span>, 
->>>>>>> a692577f
-              <span class="hljs-string">"name"</span> : <span class="hljs-string">"Alice"</span> 
-            }, 
-            { 
-              <span class="hljs-string">"_key"</span> : <span class="hljs-string">"bob"</span>, 
-              <span class="hljs-string">"_id"</span> : <span class="hljs-string">"persons/bob"</span>, 
-<<<<<<< HEAD
-              <span class="hljs-string">"_rev"</span> : <span class="hljs-string">"_VO3vT5O---"</span>, 
-=======
-              <span class="hljs-string">"_rev"</span> : <span class="hljs-string">"_VReq0X6--_"</span>, 
->>>>>>> a692577f
-              <span class="hljs-string">"name"</span> : <span class="hljs-string">"Bob"</span> 
-            } 
-          ] 
-        }, 
-        { 
-          <span class="hljs-string">"edges"</span> : [ 
-            { 
-<<<<<<< HEAD
-              <span class="hljs-string">"_key"</span> : <span class="hljs-string">"11467"</span>, 
-              <span class="hljs-string">"_id"</span> : <span class="hljs-string">"knows/11467"</span>, 
-              <span class="hljs-string">"_from"</span> : <span class="hljs-string">"persons/alice"</span>, 
-              <span class="hljs-string">"_to"</span> : <span class="hljs-string">"persons/bob"</span>, 
-              <span class="hljs-string">"_rev"</span> : <span class="hljs-string">"_VO3vT5W---"</span> 
-            }, 
-            { 
-              <span class="hljs-string">"_key"</span> : <span class="hljs-string">"11471"</span>, 
-              <span class="hljs-string">"_id"</span> : <span class="hljs-string">"knows/11471"</span>, 
-              <span class="hljs-string">"_from"</span> : <span class="hljs-string">"persons/bob"</span>, 
-              <span class="hljs-string">"_to"</span> : <span class="hljs-string">"persons/charlie"</span>, 
-              <span class="hljs-string">"_rev"</span> : <span class="hljs-string">"_VO3vT5W--_"</span> 
-=======
+              <span class="hljs-string">"_rev"</span> : <span class="hljs-string">"_VReq0X6---"</span>, 
+              <span class="hljs-string">"name"</span> : <span class="hljs-string">"Alice"</span> 
+            } 
+          ] 
+        }, 
+        { 
+          <span class="hljs-string">"edges"</span> : [ 
+            { 
+              <span class="hljs-string">"_key"</span> : <span class="hljs-string">"11351"</span>, 
+              <span class="hljs-string">"_id"</span> : <span class="hljs-string">"knows/11351"</span>, 
+              <span class="hljs-string">"_from"</span> : <span class="hljs-string">"persons/alice"</span>, 
+              <span class="hljs-string">"_to"</span> : <span class="hljs-string">"persons/bob"</span>, 
+              <span class="hljs-string">"_rev"</span> : <span class="hljs-string">"_VReq0Y---B"</span> 
+            } 
+          ], 
+          <span class="hljs-string">"vertices"</span> : [ 
+            { 
+              <span class="hljs-string">"_key"</span> : <span class="hljs-string">"alice"</span>, 
+              <span class="hljs-string">"_id"</span> : <span class="hljs-string">"persons/alice"</span>, 
+              <span class="hljs-string">"_rev"</span> : <span class="hljs-string">"_VReq0X6---"</span>, 
+              <span class="hljs-string">"name"</span> : <span class="hljs-string">"Alice"</span> 
+            }, 
+            { 
+              <span class="hljs-string">"_key"</span> : <span class="hljs-string">"bob"</span>, 
+              <span class="hljs-string">"_id"</span> : <span class="hljs-string">"persons/bob"</span>, 
+              <span class="hljs-string">"_rev"</span> : <span class="hljs-string">"_VReq0X6--_"</span>, 
+              <span class="hljs-string">"name"</span> : <span class="hljs-string">"Bob"</span> 
+            } 
+          ] 
+        }, 
+        { 
+          <span class="hljs-string">"edges"</span> : [ 
+            { 
               <span class="hljs-string">"_key"</span> : <span class="hljs-string">"11351"</span>, 
               <span class="hljs-string">"_id"</span> : <span class="hljs-string">"knows/11351"</span>, 
               <span class="hljs-string">"_from"</span> : <span class="hljs-string">"persons/alice"</span>, 
@@ -165,38 +107,25 @@
               <span class="hljs-string">"_from"</span> : <span class="hljs-string">"persons/bob"</span>, 
               <span class="hljs-string">"_to"</span> : <span class="hljs-string">"persons/charlie"</span>, 
               <span class="hljs-string">"_rev"</span> : <span class="hljs-string">"_VReq0YC---"</span> 
->>>>>>> a692577f
-            } 
-          ], 
-          <span class="hljs-string">"vertices"</span> : [ 
-            { 
-              <span class="hljs-string">"_key"</span> : <span class="hljs-string">"alice"</span>, 
-              <span class="hljs-string">"_id"</span> : <span class="hljs-string">"persons/alice"</span>, 
-<<<<<<< HEAD
-              <span class="hljs-string">"_rev"</span> : <span class="hljs-string">"_VO3vT5K---"</span>, 
-=======
-              <span class="hljs-string">"_rev"</span> : <span class="hljs-string">"_VReq0X6---"</span>, 
->>>>>>> a692577f
-              <span class="hljs-string">"name"</span> : <span class="hljs-string">"Alice"</span> 
-            }, 
-            { 
-              <span class="hljs-string">"_key"</span> : <span class="hljs-string">"bob"</span>, 
-              <span class="hljs-string">"_id"</span> : <span class="hljs-string">"persons/bob"</span>, 
-<<<<<<< HEAD
-              <span class="hljs-string">"_rev"</span> : <span class="hljs-string">"_VO3vT5O---"</span>, 
-=======
-              <span class="hljs-string">"_rev"</span> : <span class="hljs-string">"_VReq0X6--_"</span>, 
->>>>>>> a692577f
+            } 
+          ], 
+          <span class="hljs-string">"vertices"</span> : [ 
+            { 
+              <span class="hljs-string">"_key"</span> : <span class="hljs-string">"alice"</span>, 
+              <span class="hljs-string">"_id"</span> : <span class="hljs-string">"persons/alice"</span>, 
+              <span class="hljs-string">"_rev"</span> : <span class="hljs-string">"_VReq0X6---"</span>, 
+              <span class="hljs-string">"name"</span> : <span class="hljs-string">"Alice"</span> 
+            }, 
+            { 
+              <span class="hljs-string">"_key"</span> : <span class="hljs-string">"bob"</span>, 
+              <span class="hljs-string">"_id"</span> : <span class="hljs-string">"persons/bob"</span>, 
+              <span class="hljs-string">"_rev"</span> : <span class="hljs-string">"_VReq0X6--_"</span>, 
               <span class="hljs-string">"name"</span> : <span class="hljs-string">"Bob"</span> 
             }, 
             { 
               <span class="hljs-string">"_key"</span> : <span class="hljs-string">"charlie"</span>, 
               <span class="hljs-string">"_id"</span> : <span class="hljs-string">"persons/charlie"</span>, 
-<<<<<<< HEAD
-              <span class="hljs-string">"_rev"</span> : <span class="hljs-string">"_VO3vT5O--_"</span>, 
-=======
               <span class="hljs-string">"_rev"</span> : <span class="hljs-string">"_VReq0Y----"</span>, 
->>>>>>> a692577f
               <span class="hljs-string">"name"</span> : <span class="hljs-string">"Charlie"</span> 
             } 
           ] 
@@ -204,20 +133,6 @@
         { 
           <span class="hljs-string">"edges"</span> : [ 
             { 
-<<<<<<< HEAD
-              <span class="hljs-string">"_key"</span> : <span class="hljs-string">"11467"</span>, 
-              <span class="hljs-string">"_id"</span> : <span class="hljs-string">"knows/11467"</span>, 
-              <span class="hljs-string">"_from"</span> : <span class="hljs-string">"persons/alice"</span>, 
-              <span class="hljs-string">"_to"</span> : <span class="hljs-string">"persons/bob"</span>, 
-              <span class="hljs-string">"_rev"</span> : <span class="hljs-string">"_VO3vT5W---"</span> 
-            }, 
-            { 
-              <span class="hljs-string">"_key"</span> : <span class="hljs-string">"11474"</span>, 
-              <span class="hljs-string">"_id"</span> : <span class="hljs-string">"knows/11474"</span>, 
-              <span class="hljs-string">"_from"</span> : <span class="hljs-string">"persons/bob"</span>, 
-              <span class="hljs-string">"_to"</span> : <span class="hljs-string">"persons/dave"</span>, 
-              <span class="hljs-string">"_rev"</span> : <span class="hljs-string">"_VO3vT5a---"</span> 
-=======
               <span class="hljs-string">"_key"</span> : <span class="hljs-string">"11351"</span>, 
               <span class="hljs-string">"_id"</span> : <span class="hljs-string">"knows/11351"</span>, 
               <span class="hljs-string">"_from"</span> : <span class="hljs-string">"persons/alice"</span>, 
@@ -230,38 +145,25 @@
               <span class="hljs-string">"_from"</span> : <span class="hljs-string">"persons/bob"</span>, 
               <span class="hljs-string">"_to"</span> : <span class="hljs-string">"persons/dave"</span>, 
               <span class="hljs-string">"_rev"</span> : <span class="hljs-string">"_VReq0YC--_"</span> 
->>>>>>> a692577f
-            } 
-          ], 
-          <span class="hljs-string">"vertices"</span> : [ 
-            { 
-              <span class="hljs-string">"_key"</span> : <span class="hljs-string">"alice"</span>, 
-              <span class="hljs-string">"_id"</span> : <span class="hljs-string">"persons/alice"</span>, 
-<<<<<<< HEAD
-              <span class="hljs-string">"_rev"</span> : <span class="hljs-string">"_VO3vT5K---"</span>, 
-=======
-              <span class="hljs-string">"_rev"</span> : <span class="hljs-string">"_VReq0X6---"</span>, 
->>>>>>> a692577f
-              <span class="hljs-string">"name"</span> : <span class="hljs-string">"Alice"</span> 
-            }, 
-            { 
-              <span class="hljs-string">"_key"</span> : <span class="hljs-string">"bob"</span>, 
-              <span class="hljs-string">"_id"</span> : <span class="hljs-string">"persons/bob"</span>, 
-<<<<<<< HEAD
-              <span class="hljs-string">"_rev"</span> : <span class="hljs-string">"_VO3vT5O---"</span>, 
-=======
-              <span class="hljs-string">"_rev"</span> : <span class="hljs-string">"_VReq0X6--_"</span>, 
->>>>>>> a692577f
+            } 
+          ], 
+          <span class="hljs-string">"vertices"</span> : [ 
+            { 
+              <span class="hljs-string">"_key"</span> : <span class="hljs-string">"alice"</span>, 
+              <span class="hljs-string">"_id"</span> : <span class="hljs-string">"persons/alice"</span>, 
+              <span class="hljs-string">"_rev"</span> : <span class="hljs-string">"_VReq0X6---"</span>, 
+              <span class="hljs-string">"name"</span> : <span class="hljs-string">"Alice"</span> 
+            }, 
+            { 
+              <span class="hljs-string">"_key"</span> : <span class="hljs-string">"bob"</span>, 
+              <span class="hljs-string">"_id"</span> : <span class="hljs-string">"persons/bob"</span>, 
+              <span class="hljs-string">"_rev"</span> : <span class="hljs-string">"_VReq0X6--_"</span>, 
               <span class="hljs-string">"name"</span> : <span class="hljs-string">"Bob"</span> 
             }, 
             { 
               <span class="hljs-string">"_key"</span> : <span class="hljs-string">"dave"</span>, 
               <span class="hljs-string">"_id"</span> : <span class="hljs-string">"persons/dave"</span>, 
-<<<<<<< HEAD
-              <span class="hljs-string">"_rev"</span> : <span class="hljs-string">"_VO3vT5S---"</span>, 
-=======
               <span class="hljs-string">"_rev"</span> : <span class="hljs-string">"_VReq0Y---_"</span>, 
->>>>>>> a692577f
               <span class="hljs-string">"name"</span> : <span class="hljs-string">"Dave"</span> 
             } 
           ] 
@@ -269,20 +171,6 @@
         { 
           <span class="hljs-string">"edges"</span> : [ 
             { 
-<<<<<<< HEAD
-              <span class="hljs-string">"_key"</span> : <span class="hljs-string">"11467"</span>, 
-              <span class="hljs-string">"_id"</span> : <span class="hljs-string">"knows/11467"</span>, 
-              <span class="hljs-string">"_from"</span> : <span class="hljs-string">"persons/alice"</span>, 
-              <span class="hljs-string">"_to"</span> : <span class="hljs-string">"persons/bob"</span>, 
-              <span class="hljs-string">"_rev"</span> : <span class="hljs-string">"_VO3vT5W---"</span> 
-            }, 
-            { 
-              <span class="hljs-string">"_key"</span> : <span class="hljs-string">"11480"</span>, 
-              <span class="hljs-string">"_id"</span> : <span class="hljs-string">"knows/11480"</span>, 
-              <span class="hljs-string">"_from"</span> : <span class="hljs-string">"persons/eve"</span>, 
-              <span class="hljs-string">"_to"</span> : <span class="hljs-string">"persons/bob"</span>, 
-              <span class="hljs-string">"_rev"</span> : <span class="hljs-string">"_VO3vT5e---"</span> 
-=======
               <span class="hljs-string">"_key"</span> : <span class="hljs-string">"11351"</span>, 
               <span class="hljs-string">"_id"</span> : <span class="hljs-string">"knows/11351"</span>, 
               <span class="hljs-string">"_from"</span> : <span class="hljs-string">"persons/alice"</span>, 
@@ -295,38 +183,25 @@
               <span class="hljs-string">"_from"</span> : <span class="hljs-string">"persons/eve"</span>, 
               <span class="hljs-string">"_to"</span> : <span class="hljs-string">"persons/bob"</span>, 
               <span class="hljs-string">"_rev"</span> : <span class="hljs-string">"_VReq0YG---"</span> 
->>>>>>> a692577f
-            } 
-          ], 
-          <span class="hljs-string">"vertices"</span> : [ 
-            { 
-              <span class="hljs-string">"_key"</span> : <span class="hljs-string">"alice"</span>, 
-              <span class="hljs-string">"_id"</span> : <span class="hljs-string">"persons/alice"</span>, 
-<<<<<<< HEAD
-              <span class="hljs-string">"_rev"</span> : <span class="hljs-string">"_VO3vT5K---"</span>, 
-=======
-              <span class="hljs-string">"_rev"</span> : <span class="hljs-string">"_VReq0X6---"</span>, 
->>>>>>> a692577f
-              <span class="hljs-string">"name"</span> : <span class="hljs-string">"Alice"</span> 
-            }, 
-            { 
-              <span class="hljs-string">"_key"</span> : <span class="hljs-string">"bob"</span>, 
-              <span class="hljs-string">"_id"</span> : <span class="hljs-string">"persons/bob"</span>, 
-<<<<<<< HEAD
-              <span class="hljs-string">"_rev"</span> : <span class="hljs-string">"_VO3vT5O---"</span>, 
-=======
-              <span class="hljs-string">"_rev"</span> : <span class="hljs-string">"_VReq0X6--_"</span>, 
->>>>>>> a692577f
+            } 
+          ], 
+          <span class="hljs-string">"vertices"</span> : [ 
+            { 
+              <span class="hljs-string">"_key"</span> : <span class="hljs-string">"alice"</span>, 
+              <span class="hljs-string">"_id"</span> : <span class="hljs-string">"persons/alice"</span>, 
+              <span class="hljs-string">"_rev"</span> : <span class="hljs-string">"_VReq0X6---"</span>, 
+              <span class="hljs-string">"name"</span> : <span class="hljs-string">"Alice"</span> 
+            }, 
+            { 
+              <span class="hljs-string">"_key"</span> : <span class="hljs-string">"bob"</span>, 
+              <span class="hljs-string">"_id"</span> : <span class="hljs-string">"persons/bob"</span>, 
+              <span class="hljs-string">"_rev"</span> : <span class="hljs-string">"_VReq0X6--_"</span>, 
               <span class="hljs-string">"name"</span> : <span class="hljs-string">"Bob"</span> 
             }, 
             { 
               <span class="hljs-string">"_key"</span> : <span class="hljs-string">"eve"</span>, 
               <span class="hljs-string">"_id"</span> : <span class="hljs-string">"persons/eve"</span>, 
-<<<<<<< HEAD
-              <span class="hljs-string">"_rev"</span> : <span class="hljs-string">"_VO3vT5S--_"</span>, 
-=======
               <span class="hljs-string">"_rev"</span> : <span class="hljs-string">"_VReq0Y---A"</span>, 
->>>>>>> a692577f
               <span class="hljs-string">"name"</span> : <span class="hljs-string">"Eve"</span> 
             } 
           ] 
@@ -334,27 +209,6 @@
         { 
           <span class="hljs-string">"edges"</span> : [ 
             { 
-<<<<<<< HEAD
-              <span class="hljs-string">"_key"</span> : <span class="hljs-string">"11467"</span>, 
-              <span class="hljs-string">"_id"</span> : <span class="hljs-string">"knows/11467"</span>, 
-              <span class="hljs-string">"_from"</span> : <span class="hljs-string">"persons/alice"</span>, 
-              <span class="hljs-string">"_to"</span> : <span class="hljs-string">"persons/bob"</span>, 
-              <span class="hljs-string">"_rev"</span> : <span class="hljs-string">"_VO3vT5W---"</span> 
-            }, 
-            { 
-              <span class="hljs-string">"_key"</span> : <span class="hljs-string">"11480"</span>, 
-              <span class="hljs-string">"_id"</span> : <span class="hljs-string">"knows/11480"</span>, 
-              <span class="hljs-string">"_from"</span> : <span class="hljs-string">"persons/eve"</span>, 
-              <span class="hljs-string">"_to"</span> : <span class="hljs-string">"persons/bob"</span>, 
-              <span class="hljs-string">"_rev"</span> : <span class="hljs-string">"_VO3vT5e---"</span> 
-            }, 
-            { 
-              <span class="hljs-string">"_key"</span> : <span class="hljs-string">"11477"</span>, 
-              <span class="hljs-string">"_id"</span> : <span class="hljs-string">"knows/11477"</span>, 
-              <span class="hljs-string">"_from"</span> : <span class="hljs-string">"persons/eve"</span>, 
-              <span class="hljs-string">"_to"</span> : <span class="hljs-string">"persons/alice"</span>, 
-              <span class="hljs-string">"_rev"</span> : <span class="hljs-string">"_VO3vT5a--_"</span> 
-=======
               <span class="hljs-string">"_key"</span> : <span class="hljs-string">"11351"</span>, 
               <span class="hljs-string">"_id"</span> : <span class="hljs-string">"knows/11351"</span>, 
               <span class="hljs-string">"_from"</span> : <span class="hljs-string">"persons/alice"</span>, 
@@ -374,48 +228,31 @@
               <span class="hljs-string">"_from"</span> : <span class="hljs-string">"persons/eve"</span>, 
               <span class="hljs-string">"_to"</span> : <span class="hljs-string">"persons/alice"</span>, 
               <span class="hljs-string">"_rev"</span> : <span class="hljs-string">"_VReq0YC--A"</span> 
->>>>>>> a692577f
-            } 
-          ], 
-          <span class="hljs-string">"vertices"</span> : [ 
-            { 
-              <span class="hljs-string">"_key"</span> : <span class="hljs-string">"alice"</span>, 
-              <span class="hljs-string">"_id"</span> : <span class="hljs-string">"persons/alice"</span>, 
-<<<<<<< HEAD
-              <span class="hljs-string">"_rev"</span> : <span class="hljs-string">"_VO3vT5K---"</span>, 
-=======
-              <span class="hljs-string">"_rev"</span> : <span class="hljs-string">"_VReq0X6---"</span>, 
->>>>>>> a692577f
-              <span class="hljs-string">"name"</span> : <span class="hljs-string">"Alice"</span> 
-            }, 
-            { 
-              <span class="hljs-string">"_key"</span> : <span class="hljs-string">"bob"</span>, 
-              <span class="hljs-string">"_id"</span> : <span class="hljs-string">"persons/bob"</span>, 
-<<<<<<< HEAD
-              <span class="hljs-string">"_rev"</span> : <span class="hljs-string">"_VO3vT5O---"</span>, 
-=======
-              <span class="hljs-string">"_rev"</span> : <span class="hljs-string">"_VReq0X6--_"</span>, 
->>>>>>> a692577f
+            } 
+          ], 
+          <span class="hljs-string">"vertices"</span> : [ 
+            { 
+              <span class="hljs-string">"_key"</span> : <span class="hljs-string">"alice"</span>, 
+              <span class="hljs-string">"_id"</span> : <span class="hljs-string">"persons/alice"</span>, 
+              <span class="hljs-string">"_rev"</span> : <span class="hljs-string">"_VReq0X6---"</span>, 
+              <span class="hljs-string">"name"</span> : <span class="hljs-string">"Alice"</span> 
+            }, 
+            { 
+              <span class="hljs-string">"_key"</span> : <span class="hljs-string">"bob"</span>, 
+              <span class="hljs-string">"_id"</span> : <span class="hljs-string">"persons/bob"</span>, 
+              <span class="hljs-string">"_rev"</span> : <span class="hljs-string">"_VReq0X6--_"</span>, 
               <span class="hljs-string">"name"</span> : <span class="hljs-string">"Bob"</span> 
             }, 
             { 
               <span class="hljs-string">"_key"</span> : <span class="hljs-string">"eve"</span>, 
               <span class="hljs-string">"_id"</span> : <span class="hljs-string">"persons/eve"</span>, 
-<<<<<<< HEAD
-              <span class="hljs-string">"_rev"</span> : <span class="hljs-string">"_VO3vT5S--_"</span>, 
-=======
               <span class="hljs-string">"_rev"</span> : <span class="hljs-string">"_VReq0Y---A"</span>, 
->>>>>>> a692577f
               <span class="hljs-string">"name"</span> : <span class="hljs-string">"Eve"</span> 
             }, 
             { 
               <span class="hljs-string">"_key"</span> : <span class="hljs-string">"alice"</span>, 
               <span class="hljs-string">"_id"</span> : <span class="hljs-string">"persons/alice"</span>, 
-<<<<<<< HEAD
-              <span class="hljs-string">"_rev"</span> : <span class="hljs-string">"_VO3vT5K---"</span>, 
-=======
-              <span class="hljs-string">"_rev"</span> : <span class="hljs-string">"_VReq0X6---"</span>, 
->>>>>>> a692577f
+              <span class="hljs-string">"_rev"</span> : <span class="hljs-string">"_VReq0X6---"</span>, 
               <span class="hljs-string">"name"</span> : <span class="hljs-string">"Alice"</span> 
             } 
           ] 

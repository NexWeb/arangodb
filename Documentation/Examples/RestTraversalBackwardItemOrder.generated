--- conflicted
+++ resolved
@@ -18,111 +18,67 @@
         { 
           <span class="hljs-string">"_key"</span> : <span class="hljs-string">"alice"</span>, 
           <span class="hljs-string">"_id"</span> : <span class="hljs-string">"persons/alice"</span>, 
-<<<<<<< HEAD
-          <span class="hljs-string">"_rev"</span> : <span class="hljs-string">"_VO3vUI2---"</span>, 
-=======
           <span class="hljs-string">"_rev"</span> : <span class="hljs-string">"_VReq0pa--_"</span>, 
->>>>>>> a692577f
           <span class="hljs-string">"name"</span> : <span class="hljs-string">"Alice"</span> 
         }, 
         { 
           <span class="hljs-string">"_key"</span> : <span class="hljs-string">"eve"</span>, 
           <span class="hljs-string">"_id"</span> : <span class="hljs-string">"persons/eve"</span>, 
-<<<<<<< HEAD
-          <span class="hljs-string">"_rev"</span> : <span class="hljs-string">"_VO3vUJ---_"</span>, 
-=======
           <span class="hljs-string">"_rev"</span> : <span class="hljs-string">"_VReq0pe--B"</span>, 
->>>>>>> a692577f
           <span class="hljs-string">"name"</span> : <span class="hljs-string">"Eve"</span> 
         }, 
         { 
           <span class="hljs-string">"_key"</span> : <span class="hljs-string">"bob"</span>, 
           <span class="hljs-string">"_id"</span> : <span class="hljs-string">"persons/bob"</span>, 
-<<<<<<< HEAD
-          <span class="hljs-string">"_rev"</span> : <span class="hljs-string">"_VO3vUI6---"</span>, 
-=======
           <span class="hljs-string">"_rev"</span> : <span class="hljs-string">"_VReq0pe---"</span>, 
->>>>>>> a692577f
           <span class="hljs-string">"name"</span> : <span class="hljs-string">"Bob"</span> 
         }, 
         { 
           <span class="hljs-string">"_key"</span> : <span class="hljs-string">"alice"</span>, 
           <span class="hljs-string">"_id"</span> : <span class="hljs-string">"persons/alice"</span>, 
-<<<<<<< HEAD
-          <span class="hljs-string">"_rev"</span> : <span class="hljs-string">"_VO3vUI2---"</span>, 
-=======
           <span class="hljs-string">"_rev"</span> : <span class="hljs-string">"_VReq0pa--_"</span>, 
->>>>>>> a692577f
           <span class="hljs-string">"name"</span> : <span class="hljs-string">"Alice"</span> 
         }, 
         { 
           <span class="hljs-string">"_key"</span> : <span class="hljs-string">"dave"</span>, 
           <span class="hljs-string">"_id"</span> : <span class="hljs-string">"persons/dave"</span>, 
-<<<<<<< HEAD
-          <span class="hljs-string">"_rev"</span> : <span class="hljs-string">"_VO3vUJ----"</span>, 
-=======
           <span class="hljs-string">"_rev"</span> : <span class="hljs-string">"_VReq0pe--A"</span>, 
->>>>>>> a692577f
           <span class="hljs-string">"name"</span> : <span class="hljs-string">"Dave"</span> 
         }, 
         { 
           <span class="hljs-string">"_key"</span> : <span class="hljs-string">"charlie"</span>, 
           <span class="hljs-string">"_id"</span> : <span class="hljs-string">"persons/charlie"</span>, 
-<<<<<<< HEAD
-          <span class="hljs-string">"_rev"</span> : <span class="hljs-string">"_VO3vUI6--_"</span>, 
-=======
           <span class="hljs-string">"_rev"</span> : <span class="hljs-string">"_VReq0pe--_"</span>, 
->>>>>>> a692577f
           <span class="hljs-string">"name"</span> : <span class="hljs-string">"Charlie"</span> 
         }, 
         { 
           <span class="hljs-string">"_key"</span> : <span class="hljs-string">"bob"</span>, 
           <span class="hljs-string">"_id"</span> : <span class="hljs-string">"persons/bob"</span>, 
-<<<<<<< HEAD
-          <span class="hljs-string">"_rev"</span> : <span class="hljs-string">"_VO3vUI6---"</span>, 
-=======
           <span class="hljs-string">"_rev"</span> : <span class="hljs-string">"_VReq0pe---"</span>, 
->>>>>>> a692577f
           <span class="hljs-string">"name"</span> : <span class="hljs-string">"Bob"</span> 
         }, 
         { 
           <span class="hljs-string">"_key"</span> : <span class="hljs-string">"eve"</span>, 
           <span class="hljs-string">"_id"</span> : <span class="hljs-string">"persons/eve"</span>, 
-<<<<<<< HEAD
-          <span class="hljs-string">"_rev"</span> : <span class="hljs-string">"_VO3vUJ---_"</span>, 
-=======
           <span class="hljs-string">"_rev"</span> : <span class="hljs-string">"_VReq0pe--B"</span>, 
->>>>>>> a692577f
           <span class="hljs-string">"name"</span> : <span class="hljs-string">"Eve"</span> 
         }, 
         { 
           <span class="hljs-string">"_key"</span> : <span class="hljs-string">"alice"</span>, 
           <span class="hljs-string">"_id"</span> : <span class="hljs-string">"persons/alice"</span>, 
-<<<<<<< HEAD
-          <span class="hljs-string">"_rev"</span> : <span class="hljs-string">"_VO3vUI2---"</span>, 
-=======
           <span class="hljs-string">"_rev"</span> : <span class="hljs-string">"_VReq0pa--_"</span>, 
->>>>>>> a692577f
           <span class="hljs-string">"name"</span> : <span class="hljs-string">"Alice"</span> 
         }, 
         { 
           <span class="hljs-string">"_key"</span> : <span class="hljs-string">"dave"</span>, 
           <span class="hljs-string">"_id"</span> : <span class="hljs-string">"persons/dave"</span>, 
-<<<<<<< HEAD
-          <span class="hljs-string">"_rev"</span> : <span class="hljs-string">"_VO3vUJ----"</span>, 
-=======
           <span class="hljs-string">"_rev"</span> : <span class="hljs-string">"_VReq0pe--A"</span>, 
->>>>>>> a692577f
           <span class="hljs-string">"name"</span> : <span class="hljs-string">"Dave"</span> 
         }, 
         { 
           <span class="hljs-string">"_key"</span> : <span class="hljs-string">"charlie"</span>, 
           <span class="hljs-string">"_id"</span> : <span class="hljs-string">"persons/charlie"</span>, 
-<<<<<<< HEAD
-          <span class="hljs-string">"_rev"</span> : <span class="hljs-string">"_VO3vUI6--_"</span>, 
-=======
           <span class="hljs-string">"_rev"</span> : <span class="hljs-string">"_VReq0pe--_"</span>, 
->>>>>>> a692577f
           <span class="hljs-string">"name"</span> : <span class="hljs-string">"Charlie"</span> 
         } 
       ], 
@@ -133,73 +89,39 @@
             { 
               <span class="hljs-string">"_key"</span> : <span class="hljs-string">"alice"</span>, 
               <span class="hljs-string">"_id"</span> : <span class="hljs-string">"persons/alice"</span>, 
-<<<<<<< HEAD
-              <span class="hljs-string">"_rev"</span> : <span class="hljs-string">"_VO3vUI2---"</span>, 
-=======
-              <span class="hljs-string">"_rev"</span> : <span class="hljs-string">"_VReq0pa--_"</span>, 
->>>>>>> a692577f
-              <span class="hljs-string">"name"</span> : <span class="hljs-string">"Alice"</span> 
-            } 
-          ] 
-        }, 
-        { 
-          <span class="hljs-string">"edges"</span> : [ 
-            { 
-<<<<<<< HEAD
-              <span class="hljs-string">"_key"</span> : <span class="hljs-string">"11548"</span>, 
-              <span class="hljs-string">"_id"</span> : <span class="hljs-string">"knows/11548"</span>, 
-              <span class="hljs-string">"_from"</span> : <span class="hljs-string">"persons/eve"</span>, 
-              <span class="hljs-string">"_to"</span> : <span class="hljs-string">"persons/alice"</span>, 
-              <span class="hljs-string">"_rev"</span> : <span class="hljs-string">"_VO3vUJG---"</span> 
-=======
+              <span class="hljs-string">"_rev"</span> : <span class="hljs-string">"_VReq0pa--_"</span>, 
+              <span class="hljs-string">"name"</span> : <span class="hljs-string">"Alice"</span> 
+            } 
+          ] 
+        }, 
+        { 
+          <span class="hljs-string">"edges"</span> : [ 
+            { 
               <span class="hljs-string">"_key"</span> : <span class="hljs-string">"11432"</span>, 
               <span class="hljs-string">"_id"</span> : <span class="hljs-string">"knows/11432"</span>, 
               <span class="hljs-string">"_from"</span> : <span class="hljs-string">"persons/eve"</span>, 
               <span class="hljs-string">"_to"</span> : <span class="hljs-string">"persons/alice"</span>, 
               <span class="hljs-string">"_rev"</span> : <span class="hljs-string">"_VReq0pi--B"</span> 
->>>>>>> a692577f
-            } 
-          ], 
-          <span class="hljs-string">"vertices"</span> : [ 
-            { 
-              <span class="hljs-string">"_key"</span> : <span class="hljs-string">"alice"</span>, 
-              <span class="hljs-string">"_id"</span> : <span class="hljs-string">"persons/alice"</span>, 
-<<<<<<< HEAD
-              <span class="hljs-string">"_rev"</span> : <span class="hljs-string">"_VO3vUI2---"</span>, 
-=======
-              <span class="hljs-string">"_rev"</span> : <span class="hljs-string">"_VReq0pa--_"</span>, 
->>>>>>> a692577f
-              <span class="hljs-string">"name"</span> : <span class="hljs-string">"Alice"</span> 
-            }, 
-            { 
-              <span class="hljs-string">"_key"</span> : <span class="hljs-string">"eve"</span>, 
-              <span class="hljs-string">"_id"</span> : <span class="hljs-string">"persons/eve"</span>, 
-<<<<<<< HEAD
-              <span class="hljs-string">"_rev"</span> : <span class="hljs-string">"_VO3vUJ---_"</span>, 
-=======
-              <span class="hljs-string">"_rev"</span> : <span class="hljs-string">"_VReq0pe--B"</span>, 
->>>>>>> a692577f
-              <span class="hljs-string">"name"</span> : <span class="hljs-string">"Eve"</span> 
-            } 
-          ] 
-        }, 
-        { 
-          <span class="hljs-string">"edges"</span> : [ 
-            { 
-<<<<<<< HEAD
-              <span class="hljs-string">"_key"</span> : <span class="hljs-string">"11548"</span>, 
-              <span class="hljs-string">"_id"</span> : <span class="hljs-string">"knows/11548"</span>, 
-              <span class="hljs-string">"_from"</span> : <span class="hljs-string">"persons/eve"</span>, 
-              <span class="hljs-string">"_to"</span> : <span class="hljs-string">"persons/alice"</span>, 
-              <span class="hljs-string">"_rev"</span> : <span class="hljs-string">"_VO3vUJG---"</span> 
-            }, 
-            { 
-              <span class="hljs-string">"_key"</span> : <span class="hljs-string">"11551"</span>, 
-              <span class="hljs-string">"_id"</span> : <span class="hljs-string">"knows/11551"</span>, 
-              <span class="hljs-string">"_from"</span> : <span class="hljs-string">"persons/eve"</span>, 
-              <span class="hljs-string">"_to"</span> : <span class="hljs-string">"persons/bob"</span>, 
-              <span class="hljs-string">"_rev"</span> : <span class="hljs-string">"_VO3vUJG--_"</span> 
-=======
+            } 
+          ], 
+          <span class="hljs-string">"vertices"</span> : [ 
+            { 
+              <span class="hljs-string">"_key"</span> : <span class="hljs-string">"alice"</span>, 
+              <span class="hljs-string">"_id"</span> : <span class="hljs-string">"persons/alice"</span>, 
+              <span class="hljs-string">"_rev"</span> : <span class="hljs-string">"_VReq0pa--_"</span>, 
+              <span class="hljs-string">"name"</span> : <span class="hljs-string">"Alice"</span> 
+            }, 
+            { 
+              <span class="hljs-string">"_key"</span> : <span class="hljs-string">"eve"</span>, 
+              <span class="hljs-string">"_id"</span> : <span class="hljs-string">"persons/eve"</span>, 
+              <span class="hljs-string">"_rev"</span> : <span class="hljs-string">"_VReq0pe--B"</span>, 
+              <span class="hljs-string">"name"</span> : <span class="hljs-string">"Eve"</span> 
+            } 
+          ] 
+        }, 
+        { 
+          <span class="hljs-string">"edges"</span> : [ 
+            { 
               <span class="hljs-string">"_key"</span> : <span class="hljs-string">"11432"</span>, 
               <span class="hljs-string">"_id"</span> : <span class="hljs-string">"knows/11432"</span>, 
               <span class="hljs-string">"_from"</span> : <span class="hljs-string">"persons/eve"</span>, 
@@ -212,66 +134,32 @@
               <span class="hljs-string">"_from"</span> : <span class="hljs-string">"persons/eve"</span>, 
               <span class="hljs-string">"_to"</span> : <span class="hljs-string">"persons/bob"</span>, 
               <span class="hljs-string">"_rev"</span> : <span class="hljs-string">"_VReq0pm---"</span> 
->>>>>>> a692577f
-            } 
-          ], 
-          <span class="hljs-string">"vertices"</span> : [ 
-            { 
-              <span class="hljs-string">"_key"</span> : <span class="hljs-string">"alice"</span>, 
-              <span class="hljs-string">"_id"</span> : <span class="hljs-string">"persons/alice"</span>, 
-<<<<<<< HEAD
-              <span class="hljs-string">"_rev"</span> : <span class="hljs-string">"_VO3vUI2---"</span>, 
-=======
-              <span class="hljs-string">"_rev"</span> : <span class="hljs-string">"_VReq0pa--_"</span>, 
->>>>>>> a692577f
-              <span class="hljs-string">"name"</span> : <span class="hljs-string">"Alice"</span> 
-            }, 
-            { 
-              <span class="hljs-string">"_key"</span> : <span class="hljs-string">"eve"</span>, 
-              <span class="hljs-string">"_id"</span> : <span class="hljs-string">"persons/eve"</span>, 
-<<<<<<< HEAD
-              <span class="hljs-string">"_rev"</span> : <span class="hljs-string">"_VO3vUJ---_"</span>, 
-=======
-              <span class="hljs-string">"_rev"</span> : <span class="hljs-string">"_VReq0pe--B"</span>, 
->>>>>>> a692577f
-              <span class="hljs-string">"name"</span> : <span class="hljs-string">"Eve"</span> 
-            }, 
-            { 
-              <span class="hljs-string">"_key"</span> : <span class="hljs-string">"bob"</span>, 
-              <span class="hljs-string">"_id"</span> : <span class="hljs-string">"persons/bob"</span>, 
-<<<<<<< HEAD
-              <span class="hljs-string">"_rev"</span> : <span class="hljs-string">"_VO3vUI6---"</span>, 
-=======
-              <span class="hljs-string">"_rev"</span> : <span class="hljs-string">"_VReq0pe---"</span>, 
->>>>>>> a692577f
-              <span class="hljs-string">"name"</span> : <span class="hljs-string">"Bob"</span> 
-            } 
-          ] 
-        }, 
-        { 
-          <span class="hljs-string">"edges"</span> : [ 
-            { 
-<<<<<<< HEAD
-              <span class="hljs-string">"_key"</span> : <span class="hljs-string">"11548"</span>, 
-              <span class="hljs-string">"_id"</span> : <span class="hljs-string">"knows/11548"</span>, 
-              <span class="hljs-string">"_from"</span> : <span class="hljs-string">"persons/eve"</span>, 
-              <span class="hljs-string">"_to"</span> : <span class="hljs-string">"persons/alice"</span>, 
-              <span class="hljs-string">"_rev"</span> : <span class="hljs-string">"_VO3vUJG---"</span> 
-            }, 
-            { 
-              <span class="hljs-string">"_key"</span> : <span class="hljs-string">"11551"</span>, 
-              <span class="hljs-string">"_id"</span> : <span class="hljs-string">"knows/11551"</span>, 
-              <span class="hljs-string">"_from"</span> : <span class="hljs-string">"persons/eve"</span>, 
-              <span class="hljs-string">"_to"</span> : <span class="hljs-string">"persons/bob"</span>, 
-              <span class="hljs-string">"_rev"</span> : <span class="hljs-string">"_VO3vUJG--_"</span> 
-            }, 
-            { 
-              <span class="hljs-string">"_key"</span> : <span class="hljs-string">"11538"</span>, 
-              <span class="hljs-string">"_id"</span> : <span class="hljs-string">"knows/11538"</span>, 
-              <span class="hljs-string">"_from"</span> : <span class="hljs-string">"persons/alice"</span>, 
-              <span class="hljs-string">"_to"</span> : <span class="hljs-string">"persons/bob"</span>, 
-              <span class="hljs-string">"_rev"</span> : <span class="hljs-string">"_VO3vUJ---A"</span> 
-=======
+            } 
+          ], 
+          <span class="hljs-string">"vertices"</span> : [ 
+            { 
+              <span class="hljs-string">"_key"</span> : <span class="hljs-string">"alice"</span>, 
+              <span class="hljs-string">"_id"</span> : <span class="hljs-string">"persons/alice"</span>, 
+              <span class="hljs-string">"_rev"</span> : <span class="hljs-string">"_VReq0pa--_"</span>, 
+              <span class="hljs-string">"name"</span> : <span class="hljs-string">"Alice"</span> 
+            }, 
+            { 
+              <span class="hljs-string">"_key"</span> : <span class="hljs-string">"eve"</span>, 
+              <span class="hljs-string">"_id"</span> : <span class="hljs-string">"persons/eve"</span>, 
+              <span class="hljs-string">"_rev"</span> : <span class="hljs-string">"_VReq0pe--B"</span>, 
+              <span class="hljs-string">"name"</span> : <span class="hljs-string">"Eve"</span> 
+            }, 
+            { 
+              <span class="hljs-string">"_key"</span> : <span class="hljs-string">"bob"</span>, 
+              <span class="hljs-string">"_id"</span> : <span class="hljs-string">"persons/bob"</span>, 
+              <span class="hljs-string">"_rev"</span> : <span class="hljs-string">"_VReq0pe---"</span>, 
+              <span class="hljs-string">"name"</span> : <span class="hljs-string">"Bob"</span> 
+            } 
+          ] 
+        }, 
+        { 
+          <span class="hljs-string">"edges"</span> : [ 
+            { 
               <span class="hljs-string">"_key"</span> : <span class="hljs-string">"11432"</span>, 
               <span class="hljs-string">"_id"</span> : <span class="hljs-string">"knows/11432"</span>, 
               <span class="hljs-string">"_from"</span> : <span class="hljs-string">"persons/eve"</span>, 
@@ -291,76 +179,38 @@
               <span class="hljs-string">"_from"</span> : <span class="hljs-string">"persons/alice"</span>, 
               <span class="hljs-string">"_to"</span> : <span class="hljs-string">"persons/bob"</span>, 
               <span class="hljs-string">"_rev"</span> : <span class="hljs-string">"_VReq0pi---"</span> 
->>>>>>> a692577f
-            } 
-          ], 
-          <span class="hljs-string">"vertices"</span> : [ 
-            { 
-              <span class="hljs-string">"_key"</span> : <span class="hljs-string">"alice"</span>, 
-              <span class="hljs-string">"_id"</span> : <span class="hljs-string">"persons/alice"</span>, 
-<<<<<<< HEAD
-              <span class="hljs-string">"_rev"</span> : <span class="hljs-string">"_VO3vUI2---"</span>, 
-=======
-              <span class="hljs-string">"_rev"</span> : <span class="hljs-string">"_VReq0pa--_"</span>, 
->>>>>>> a692577f
-              <span class="hljs-string">"name"</span> : <span class="hljs-string">"Alice"</span> 
-            }, 
-            { 
-              <span class="hljs-string">"_key"</span> : <span class="hljs-string">"eve"</span>, 
-              <span class="hljs-string">"_id"</span> : <span class="hljs-string">"persons/eve"</span>, 
-<<<<<<< HEAD
-              <span class="hljs-string">"_rev"</span> : <span class="hljs-string">"_VO3vUJ---_"</span>, 
-=======
-              <span class="hljs-string">"_rev"</span> : <span class="hljs-string">"_VReq0pe--B"</span>, 
->>>>>>> a692577f
-              <span class="hljs-string">"name"</span> : <span class="hljs-string">"Eve"</span> 
-            }, 
-            { 
-              <span class="hljs-string">"_key"</span> : <span class="hljs-string">"bob"</span>, 
-              <span class="hljs-string">"_id"</span> : <span class="hljs-string">"persons/bob"</span>, 
-<<<<<<< HEAD
-              <span class="hljs-string">"_rev"</span> : <span class="hljs-string">"_VO3vUI6---"</span>, 
-=======
-              <span class="hljs-string">"_rev"</span> : <span class="hljs-string">"_VReq0pe---"</span>, 
->>>>>>> a692577f
-              <span class="hljs-string">"name"</span> : <span class="hljs-string">"Bob"</span> 
-            }, 
-            { 
-              <span class="hljs-string">"_key"</span> : <span class="hljs-string">"alice"</span>, 
-              <span class="hljs-string">"_id"</span> : <span class="hljs-string">"persons/alice"</span>, 
-<<<<<<< HEAD
-              <span class="hljs-string">"_rev"</span> : <span class="hljs-string">"_VO3vUI2---"</span>, 
-=======
-              <span class="hljs-string">"_rev"</span> : <span class="hljs-string">"_VReq0pa--_"</span>, 
->>>>>>> a692577f
-              <span class="hljs-string">"name"</span> : <span class="hljs-string">"Alice"</span> 
-            } 
-          ] 
-        }, 
-        { 
-          <span class="hljs-string">"edges"</span> : [ 
-            { 
-<<<<<<< HEAD
-              <span class="hljs-string">"_key"</span> : <span class="hljs-string">"11548"</span>, 
-              <span class="hljs-string">"_id"</span> : <span class="hljs-string">"knows/11548"</span>, 
-              <span class="hljs-string">"_from"</span> : <span class="hljs-string">"persons/eve"</span>, 
-              <span class="hljs-string">"_to"</span> : <span class="hljs-string">"persons/alice"</span>, 
-              <span class="hljs-string">"_rev"</span> : <span class="hljs-string">"_VO3vUJG---"</span> 
-            }, 
-            { 
-              <span class="hljs-string">"_key"</span> : <span class="hljs-string">"11551"</span>, 
-              <span class="hljs-string">"_id"</span> : <span class="hljs-string">"knows/11551"</span>, 
-              <span class="hljs-string">"_from"</span> : <span class="hljs-string">"persons/eve"</span>, 
-              <span class="hljs-string">"_to"</span> : <span class="hljs-string">"persons/bob"</span>, 
-              <span class="hljs-string">"_rev"</span> : <span class="hljs-string">"_VO3vUJG--_"</span> 
-            }, 
-            { 
-              <span class="hljs-string">"_key"</span> : <span class="hljs-string">"11545"</span>, 
-              <span class="hljs-string">"_id"</span> : <span class="hljs-string">"knows/11545"</span>, 
-              <span class="hljs-string">"_from"</span> : <span class="hljs-string">"persons/bob"</span>, 
-              <span class="hljs-string">"_to"</span> : <span class="hljs-string">"persons/dave"</span>, 
-              <span class="hljs-string">"_rev"</span> : <span class="hljs-string">"_VO3vUJC--_"</span> 
-=======
+            } 
+          ], 
+          <span class="hljs-string">"vertices"</span> : [ 
+            { 
+              <span class="hljs-string">"_key"</span> : <span class="hljs-string">"alice"</span>, 
+              <span class="hljs-string">"_id"</span> : <span class="hljs-string">"persons/alice"</span>, 
+              <span class="hljs-string">"_rev"</span> : <span class="hljs-string">"_VReq0pa--_"</span>, 
+              <span class="hljs-string">"name"</span> : <span class="hljs-string">"Alice"</span> 
+            }, 
+            { 
+              <span class="hljs-string">"_key"</span> : <span class="hljs-string">"eve"</span>, 
+              <span class="hljs-string">"_id"</span> : <span class="hljs-string">"persons/eve"</span>, 
+              <span class="hljs-string">"_rev"</span> : <span class="hljs-string">"_VReq0pe--B"</span>, 
+              <span class="hljs-string">"name"</span> : <span class="hljs-string">"Eve"</span> 
+            }, 
+            { 
+              <span class="hljs-string">"_key"</span> : <span class="hljs-string">"bob"</span>, 
+              <span class="hljs-string">"_id"</span> : <span class="hljs-string">"persons/bob"</span>, 
+              <span class="hljs-string">"_rev"</span> : <span class="hljs-string">"_VReq0pe---"</span>, 
+              <span class="hljs-string">"name"</span> : <span class="hljs-string">"Bob"</span> 
+            }, 
+            { 
+              <span class="hljs-string">"_key"</span> : <span class="hljs-string">"alice"</span>, 
+              <span class="hljs-string">"_id"</span> : <span class="hljs-string">"persons/alice"</span>, 
+              <span class="hljs-string">"_rev"</span> : <span class="hljs-string">"_VReq0pa--_"</span>, 
+              <span class="hljs-string">"name"</span> : <span class="hljs-string">"Alice"</span> 
+            } 
+          ] 
+        }, 
+        { 
+          <span class="hljs-string">"edges"</span> : [ 
+            { 
               <span class="hljs-string">"_key"</span> : <span class="hljs-string">"11432"</span>, 
               <span class="hljs-string">"_id"</span> : <span class="hljs-string">"knows/11432"</span>, 
               <span class="hljs-string">"_from"</span> : <span class="hljs-string">"persons/eve"</span>, 
@@ -380,48 +230,31 @@
               <span class="hljs-string">"_from"</span> : <span class="hljs-string">"persons/bob"</span>, 
               <span class="hljs-string">"_to"</span> : <span class="hljs-string">"persons/dave"</span>, 
               <span class="hljs-string">"_rev"</span> : <span class="hljs-string">"_VReq0pi--A"</span> 
->>>>>>> a692577f
-            } 
-          ], 
-          <span class="hljs-string">"vertices"</span> : [ 
-            { 
-              <span class="hljs-string">"_key"</span> : <span class="hljs-string">"alice"</span>, 
-              <span class="hljs-string">"_id"</span> : <span class="hljs-string">"persons/alice"</span>, 
-<<<<<<< HEAD
-              <span class="hljs-string">"_rev"</span> : <span class="hljs-string">"_VO3vUI2---"</span>, 
-=======
-              <span class="hljs-string">"_rev"</span> : <span class="hljs-string">"_VReq0pa--_"</span>, 
->>>>>>> a692577f
-              <span class="hljs-string">"name"</span> : <span class="hljs-string">"Alice"</span> 
-            }, 
-            { 
-              <span class="hljs-string">"_key"</span> : <span class="hljs-string">"eve"</span>, 
-              <span class="hljs-string">"_id"</span> : <span class="hljs-string">"persons/eve"</span>, 
-<<<<<<< HEAD
-              <span class="hljs-string">"_rev"</span> : <span class="hljs-string">"_VO3vUJ---_"</span>, 
-=======
-              <span class="hljs-string">"_rev"</span> : <span class="hljs-string">"_VReq0pe--B"</span>, 
->>>>>>> a692577f
-              <span class="hljs-string">"name"</span> : <span class="hljs-string">"Eve"</span> 
-            }, 
-            { 
-              <span class="hljs-string">"_key"</span> : <span class="hljs-string">"bob"</span>, 
-              <span class="hljs-string">"_id"</span> : <span class="hljs-string">"persons/bob"</span>, 
-<<<<<<< HEAD
-              <span class="hljs-string">"_rev"</span> : <span class="hljs-string">"_VO3vUI6---"</span>, 
-=======
-              <span class="hljs-string">"_rev"</span> : <span class="hljs-string">"_VReq0pe---"</span>, 
->>>>>>> a692577f
+            } 
+          ], 
+          <span class="hljs-string">"vertices"</span> : [ 
+            { 
+              <span class="hljs-string">"_key"</span> : <span class="hljs-string">"alice"</span>, 
+              <span class="hljs-string">"_id"</span> : <span class="hljs-string">"persons/alice"</span>, 
+              <span class="hljs-string">"_rev"</span> : <span class="hljs-string">"_VReq0pa--_"</span>, 
+              <span class="hljs-string">"name"</span> : <span class="hljs-string">"Alice"</span> 
+            }, 
+            { 
+              <span class="hljs-string">"_key"</span> : <span class="hljs-string">"eve"</span>, 
+              <span class="hljs-string">"_id"</span> : <span class="hljs-string">"persons/eve"</span>, 
+              <span class="hljs-string">"_rev"</span> : <span class="hljs-string">"_VReq0pe--B"</span>, 
+              <span class="hljs-string">"name"</span> : <span class="hljs-string">"Eve"</span> 
+            }, 
+            { 
+              <span class="hljs-string">"_key"</span> : <span class="hljs-string">"bob"</span>, 
+              <span class="hljs-string">"_id"</span> : <span class="hljs-string">"persons/bob"</span>, 
+              <span class="hljs-string">"_rev"</span> : <span class="hljs-string">"_VReq0pe---"</span>, 
               <span class="hljs-string">"name"</span> : <span class="hljs-string">"Bob"</span> 
             }, 
             { 
               <span class="hljs-string">"_key"</span> : <span class="hljs-string">"dave"</span>, 
               <span class="hljs-string">"_id"</span> : <span class="hljs-string">"persons/dave"</span>, 
-<<<<<<< HEAD
-              <span class="hljs-string">"_rev"</span> : <span class="hljs-string">"_VO3vUJ----"</span>, 
-=======
               <span class="hljs-string">"_rev"</span> : <span class="hljs-string">"_VReq0pe--A"</span>, 
->>>>>>> a692577f
               <span class="hljs-string">"name"</span> : <span class="hljs-string">"Dave"</span> 
             } 
           ] 
@@ -429,27 +262,6 @@
         { 
           <span class="hljs-string">"edges"</span> : [ 
             { 
-<<<<<<< HEAD
-              <span class="hljs-string">"_key"</span> : <span class="hljs-string">"11548"</span>, 
-              <span class="hljs-string">"_id"</span> : <span class="hljs-string">"knows/11548"</span>, 
-              <span class="hljs-string">"_from"</span> : <span class="hljs-string">"persons/eve"</span>, 
-              <span class="hljs-string">"_to"</span> : <span class="hljs-string">"persons/alice"</span>, 
-              <span class="hljs-string">"_rev"</span> : <span class="hljs-string">"_VO3vUJG---"</span> 
-            }, 
-            { 
-              <span class="hljs-string">"_key"</span> : <span class="hljs-string">"11551"</span>, 
-              <span class="hljs-string">"_id"</span> : <span class="hljs-string">"knows/11551"</span>, 
-              <span class="hljs-string">"_from"</span> : <span class="hljs-string">"persons/eve"</span>, 
-              <span class="hljs-string">"_to"</span> : <span class="hljs-string">"persons/bob"</span>, 
-              <span class="hljs-string">"_rev"</span> : <span class="hljs-string">"_VO3vUJG--_"</span> 
-            }, 
-            { 
-              <span class="hljs-string">"_key"</span> : <span class="hljs-string">"11542"</span>, 
-              <span class="hljs-string">"_id"</span> : <span class="hljs-string">"knows/11542"</span>, 
-              <span class="hljs-string">"_from"</span> : <span class="hljs-string">"persons/bob"</span>, 
-              <span class="hljs-string">"_to"</span> : <span class="hljs-string">"persons/charlie"</span>, 
-              <span class="hljs-string">"_rev"</span> : <span class="hljs-string">"_VO3vUJC---"</span> 
-=======
               <span class="hljs-string">"_key"</span> : <span class="hljs-string">"11432"</span>, 
               <span class="hljs-string">"_id"</span> : <span class="hljs-string">"knows/11432"</span>, 
               <span class="hljs-string">"_from"</span> : <span class="hljs-string">"persons/eve"</span>, 
@@ -469,48 +281,31 @@
               <span class="hljs-string">"_from"</span> : <span class="hljs-string">"persons/bob"</span>, 
               <span class="hljs-string">"_to"</span> : <span class="hljs-string">"persons/charlie"</span>, 
               <span class="hljs-string">"_rev"</span> : <span class="hljs-string">"_VReq0pi--_"</span> 
->>>>>>> a692577f
-            } 
-          ], 
-          <span class="hljs-string">"vertices"</span> : [ 
-            { 
-              <span class="hljs-string">"_key"</span> : <span class="hljs-string">"alice"</span>, 
-              <span class="hljs-string">"_id"</span> : <span class="hljs-string">"persons/alice"</span>, 
-<<<<<<< HEAD
-              <span class="hljs-string">"_rev"</span> : <span class="hljs-string">"_VO3vUI2---"</span>, 
-=======
-              <span class="hljs-string">"_rev"</span> : <span class="hljs-string">"_VReq0pa--_"</span>, 
->>>>>>> a692577f
-              <span class="hljs-string">"name"</span> : <span class="hljs-string">"Alice"</span> 
-            }, 
-            { 
-              <span class="hljs-string">"_key"</span> : <span class="hljs-string">"eve"</span>, 
-              <span class="hljs-string">"_id"</span> : <span class="hljs-string">"persons/eve"</span>, 
-<<<<<<< HEAD
-              <span class="hljs-string">"_rev"</span> : <span class="hljs-string">"_VO3vUJ---_"</span>, 
-=======
-              <span class="hljs-string">"_rev"</span> : <span class="hljs-string">"_VReq0pe--B"</span>, 
->>>>>>> a692577f
-              <span class="hljs-string">"name"</span> : <span class="hljs-string">"Eve"</span> 
-            }, 
-            { 
-              <span class="hljs-string">"_key"</span> : <span class="hljs-string">"bob"</span>, 
-              <span class="hljs-string">"_id"</span> : <span class="hljs-string">"persons/bob"</span>, 
-<<<<<<< HEAD
-              <span class="hljs-string">"_rev"</span> : <span class="hljs-string">"_VO3vUI6---"</span>, 
-=======
-              <span class="hljs-string">"_rev"</span> : <span class="hljs-string">"_VReq0pe---"</span>, 
->>>>>>> a692577f
+            } 
+          ], 
+          <span class="hljs-string">"vertices"</span> : [ 
+            { 
+              <span class="hljs-string">"_key"</span> : <span class="hljs-string">"alice"</span>, 
+              <span class="hljs-string">"_id"</span> : <span class="hljs-string">"persons/alice"</span>, 
+              <span class="hljs-string">"_rev"</span> : <span class="hljs-string">"_VReq0pa--_"</span>, 
+              <span class="hljs-string">"name"</span> : <span class="hljs-string">"Alice"</span> 
+            }, 
+            { 
+              <span class="hljs-string">"_key"</span> : <span class="hljs-string">"eve"</span>, 
+              <span class="hljs-string">"_id"</span> : <span class="hljs-string">"persons/eve"</span>, 
+              <span class="hljs-string">"_rev"</span> : <span class="hljs-string">"_VReq0pe--B"</span>, 
+              <span class="hljs-string">"name"</span> : <span class="hljs-string">"Eve"</span> 
+            }, 
+            { 
+              <span class="hljs-string">"_key"</span> : <span class="hljs-string">"bob"</span>, 
+              <span class="hljs-string">"_id"</span> : <span class="hljs-string">"persons/bob"</span>, 
+              <span class="hljs-string">"_rev"</span> : <span class="hljs-string">"_VReq0pe---"</span>, 
               <span class="hljs-string">"name"</span> : <span class="hljs-string">"Bob"</span> 
             }, 
             { 
               <span class="hljs-string">"_key"</span> : <span class="hljs-string">"charlie"</span>, 
               <span class="hljs-string">"_id"</span> : <span class="hljs-string">"persons/charlie"</span>, 
-<<<<<<< HEAD
-              <span class="hljs-string">"_rev"</span> : <span class="hljs-string">"_VO3vUI6--_"</span>, 
-=======
               <span class="hljs-string">"_rev"</span> : <span class="hljs-string">"_VReq0pe--_"</span>, 
->>>>>>> a692577f
               <span class="hljs-string">"name"</span> : <span class="hljs-string">"Charlie"</span> 
             } 
           ] 
@@ -518,61 +313,31 @@
         { 
           <span class="hljs-string">"edges"</span> : [ 
             { 
-<<<<<<< HEAD
-              <span class="hljs-string">"_key"</span> : <span class="hljs-string">"11538"</span>, 
-              <span class="hljs-string">"_id"</span> : <span class="hljs-string">"knows/11538"</span>, 
-              <span class="hljs-string">"_from"</span> : <span class="hljs-string">"persons/alice"</span>, 
-              <span class="hljs-string">"_to"</span> : <span class="hljs-string">"persons/bob"</span>, 
-              <span class="hljs-string">"_rev"</span> : <span class="hljs-string">"_VO3vUJ---A"</span> 
-=======
               <span class="hljs-string">"_key"</span> : <span class="hljs-string">"11422"</span>, 
               <span class="hljs-string">"_id"</span> : <span class="hljs-string">"knows/11422"</span>, 
               <span class="hljs-string">"_from"</span> : <span class="hljs-string">"persons/alice"</span>, 
               <span class="hljs-string">"_to"</span> : <span class="hljs-string">"persons/bob"</span>, 
               <span class="hljs-string">"_rev"</span> : <span class="hljs-string">"_VReq0pi---"</span> 
->>>>>>> a692577f
-            } 
-          ], 
-          <span class="hljs-string">"vertices"</span> : [ 
-            { 
-              <span class="hljs-string">"_key"</span> : <span class="hljs-string">"alice"</span>, 
-              <span class="hljs-string">"_id"</span> : <span class="hljs-string">"persons/alice"</span>, 
-<<<<<<< HEAD
-              <span class="hljs-string">"_rev"</span> : <span class="hljs-string">"_VO3vUI2---"</span>, 
-=======
-              <span class="hljs-string">"_rev"</span> : <span class="hljs-string">"_VReq0pa--_"</span>, 
->>>>>>> a692577f
-              <span class="hljs-string">"name"</span> : <span class="hljs-string">"Alice"</span> 
-            }, 
-            { 
-              <span class="hljs-string">"_key"</span> : <span class="hljs-string">"bob"</span>, 
-              <span class="hljs-string">"_id"</span> : <span class="hljs-string">"persons/bob"</span>, 
-<<<<<<< HEAD
-              <span class="hljs-string">"_rev"</span> : <span class="hljs-string">"_VO3vUI6---"</span>, 
-=======
-              <span class="hljs-string">"_rev"</span> : <span class="hljs-string">"_VReq0pe---"</span>, 
->>>>>>> a692577f
-              <span class="hljs-string">"name"</span> : <span class="hljs-string">"Bob"</span> 
-            } 
-          ] 
-        }, 
-        { 
-          <span class="hljs-string">"edges"</span> : [ 
-            { 
-<<<<<<< HEAD
-              <span class="hljs-string">"_key"</span> : <span class="hljs-string">"11538"</span>, 
-              <span class="hljs-string">"_id"</span> : <span class="hljs-string">"knows/11538"</span>, 
-              <span class="hljs-string">"_from"</span> : <span class="hljs-string">"persons/alice"</span>, 
-              <span class="hljs-string">"_to"</span> : <span class="hljs-string">"persons/bob"</span>, 
-              <span class="hljs-string">"_rev"</span> : <span class="hljs-string">"_VO3vUJ---A"</span> 
-            }, 
-            { 
-              <span class="hljs-string">"_key"</span> : <span class="hljs-string">"11551"</span>, 
-              <span class="hljs-string">"_id"</span> : <span class="hljs-string">"knows/11551"</span>, 
-              <span class="hljs-string">"_from"</span> : <span class="hljs-string">"persons/eve"</span>, 
-              <span class="hljs-string">"_to"</span> : <span class="hljs-string">"persons/bob"</span>, 
-              <span class="hljs-string">"_rev"</span> : <span class="hljs-string">"_VO3vUJG--_"</span> 
-=======
+            } 
+          ], 
+          <span class="hljs-string">"vertices"</span> : [ 
+            { 
+              <span class="hljs-string">"_key"</span> : <span class="hljs-string">"alice"</span>, 
+              <span class="hljs-string">"_id"</span> : <span class="hljs-string">"persons/alice"</span>, 
+              <span class="hljs-string">"_rev"</span> : <span class="hljs-string">"_VReq0pa--_"</span>, 
+              <span class="hljs-string">"name"</span> : <span class="hljs-string">"Alice"</span> 
+            }, 
+            { 
+              <span class="hljs-string">"_key"</span> : <span class="hljs-string">"bob"</span>, 
+              <span class="hljs-string">"_id"</span> : <span class="hljs-string">"persons/bob"</span>, 
+              <span class="hljs-string">"_rev"</span> : <span class="hljs-string">"_VReq0pe---"</span>, 
+              <span class="hljs-string">"name"</span> : <span class="hljs-string">"Bob"</span> 
+            } 
+          ] 
+        }, 
+        { 
+          <span class="hljs-string">"edges"</span> : [ 
+            { 
               <span class="hljs-string">"_key"</span> : <span class="hljs-string">"11422"</span>, 
               <span class="hljs-string">"_id"</span> : <span class="hljs-string">"knows/11422"</span>, 
               <span class="hljs-string">"_from"</span> : <span class="hljs-string">"persons/alice"</span>, 
@@ -585,66 +350,32 @@
               <span class="hljs-string">"_from"</span> : <span class="hljs-string">"persons/eve"</span>, 
               <span class="hljs-string">"_to"</span> : <span class="hljs-string">"persons/bob"</span>, 
               <span class="hljs-string">"_rev"</span> : <span class="hljs-string">"_VReq0pm---"</span> 
->>>>>>> a692577f
-            } 
-          ], 
-          <span class="hljs-string">"vertices"</span> : [ 
-            { 
-              <span class="hljs-string">"_key"</span> : <span class="hljs-string">"alice"</span>, 
-              <span class="hljs-string">"_id"</span> : <span class="hljs-string">"persons/alice"</span>, 
-<<<<<<< HEAD
-              <span class="hljs-string">"_rev"</span> : <span class="hljs-string">"_VO3vUI2---"</span>, 
-=======
-              <span class="hljs-string">"_rev"</span> : <span class="hljs-string">"_VReq0pa--_"</span>, 
->>>>>>> a692577f
-              <span class="hljs-string">"name"</span> : <span class="hljs-string">"Alice"</span> 
-            }, 
-            { 
-              <span class="hljs-string">"_key"</span> : <span class="hljs-string">"bob"</span>, 
-              <span class="hljs-string">"_id"</span> : <span class="hljs-string">"persons/bob"</span>, 
-<<<<<<< HEAD
-              <span class="hljs-string">"_rev"</span> : <span class="hljs-string">"_VO3vUI6---"</span>, 
-=======
-              <span class="hljs-string">"_rev"</span> : <span class="hljs-string">"_VReq0pe---"</span>, 
->>>>>>> a692577f
-              <span class="hljs-string">"name"</span> : <span class="hljs-string">"Bob"</span> 
-            }, 
-            { 
-              <span class="hljs-string">"_key"</span> : <span class="hljs-string">"eve"</span>, 
-              <span class="hljs-string">"_id"</span> : <span class="hljs-string">"persons/eve"</span>, 
-<<<<<<< HEAD
-              <span class="hljs-string">"_rev"</span> : <span class="hljs-string">"_VO3vUJ---_"</span>, 
-=======
-              <span class="hljs-string">"_rev"</span> : <span class="hljs-string">"_VReq0pe--B"</span>, 
->>>>>>> a692577f
-              <span class="hljs-string">"name"</span> : <span class="hljs-string">"Eve"</span> 
-            } 
-          ] 
-        }, 
-        { 
-          <span class="hljs-string">"edges"</span> : [ 
-            { 
-<<<<<<< HEAD
-              <span class="hljs-string">"_key"</span> : <span class="hljs-string">"11538"</span>, 
-              <span class="hljs-string">"_id"</span> : <span class="hljs-string">"knows/11538"</span>, 
-              <span class="hljs-string">"_from"</span> : <span class="hljs-string">"persons/alice"</span>, 
-              <span class="hljs-string">"_to"</span> : <span class="hljs-string">"persons/bob"</span>, 
-              <span class="hljs-string">"_rev"</span> : <span class="hljs-string">"_VO3vUJ---A"</span> 
-            }, 
-            { 
-              <span class="hljs-string">"_key"</span> : <span class="hljs-string">"11551"</span>, 
-              <span class="hljs-string">"_id"</span> : <span class="hljs-string">"knows/11551"</span>, 
-              <span class="hljs-string">"_from"</span> : <span class="hljs-string">"persons/eve"</span>, 
-              <span class="hljs-string">"_to"</span> : <span class="hljs-string">"persons/bob"</span>, 
-              <span class="hljs-string">"_rev"</span> : <span class="hljs-string">"_VO3vUJG--_"</span> 
-            }, 
-            { 
-              <span class="hljs-string">"_key"</span> : <span class="hljs-string">"11548"</span>, 
-              <span class="hljs-string">"_id"</span> : <span class="hljs-string">"knows/11548"</span>, 
-              <span class="hljs-string">"_from"</span> : <span class="hljs-string">"persons/eve"</span>, 
-              <span class="hljs-string">"_to"</span> : <span class="hljs-string">"persons/alice"</span>, 
-              <span class="hljs-string">"_rev"</span> : <span class="hljs-string">"_VO3vUJG---"</span> 
-=======
+            } 
+          ], 
+          <span class="hljs-string">"vertices"</span> : [ 
+            { 
+              <span class="hljs-string">"_key"</span> : <span class="hljs-string">"alice"</span>, 
+              <span class="hljs-string">"_id"</span> : <span class="hljs-string">"persons/alice"</span>, 
+              <span class="hljs-string">"_rev"</span> : <span class="hljs-string">"_VReq0pa--_"</span>, 
+              <span class="hljs-string">"name"</span> : <span class="hljs-string">"Alice"</span> 
+            }, 
+            { 
+              <span class="hljs-string">"_key"</span> : <span class="hljs-string">"bob"</span>, 
+              <span class="hljs-string">"_id"</span> : <span class="hljs-string">"persons/bob"</span>, 
+              <span class="hljs-string">"_rev"</span> : <span class="hljs-string">"_VReq0pe---"</span>, 
+              <span class="hljs-string">"name"</span> : <span class="hljs-string">"Bob"</span> 
+            }, 
+            { 
+              <span class="hljs-string">"_key"</span> : <span class="hljs-string">"eve"</span>, 
+              <span class="hljs-string">"_id"</span> : <span class="hljs-string">"persons/eve"</span>, 
+              <span class="hljs-string">"_rev"</span> : <span class="hljs-string">"_VReq0pe--B"</span>, 
+              <span class="hljs-string">"name"</span> : <span class="hljs-string">"Eve"</span> 
+            } 
+          ] 
+        }, 
+        { 
+          <span class="hljs-string">"edges"</span> : [ 
+            { 
               <span class="hljs-string">"_key"</span> : <span class="hljs-string">"11422"</span>, 
               <span class="hljs-string">"_id"</span> : <span class="hljs-string">"knows/11422"</span>, 
               <span class="hljs-string">"_from"</span> : <span class="hljs-string">"persons/alice"</span>, 
@@ -664,69 +395,38 @@
               <span class="hljs-string">"_from"</span> : <span class="hljs-string">"persons/eve"</span>, 
               <span class="hljs-string">"_to"</span> : <span class="hljs-string">"persons/alice"</span>, 
               <span class="hljs-string">"_rev"</span> : <span class="hljs-string">"_VReq0pi--B"</span> 
->>>>>>> a692577f
-            } 
-          ], 
-          <span class="hljs-string">"vertices"</span> : [ 
-            { 
-              <span class="hljs-string">"_key"</span> : <span class="hljs-string">"alice"</span>, 
-              <span class="hljs-string">"_id"</span> : <span class="hljs-string">"persons/alice"</span>, 
-<<<<<<< HEAD
-              <span class="hljs-string">"_rev"</span> : <span class="hljs-string">"_VO3vUI2---"</span>, 
-=======
-              <span class="hljs-string">"_rev"</span> : <span class="hljs-string">"_VReq0pa--_"</span>, 
->>>>>>> a692577f
-              <span class="hljs-string">"name"</span> : <span class="hljs-string">"Alice"</span> 
-            }, 
-            { 
-              <span class="hljs-string">"_key"</span> : <span class="hljs-string">"bob"</span>, 
-              <span class="hljs-string">"_id"</span> : <span class="hljs-string">"persons/bob"</span>, 
-<<<<<<< HEAD
-              <span class="hljs-string">"_rev"</span> : <span class="hljs-string">"_VO3vUI6---"</span>, 
-=======
-              <span class="hljs-string">"_rev"</span> : <span class="hljs-string">"_VReq0pe---"</span>, 
->>>>>>> a692577f
-              <span class="hljs-string">"name"</span> : <span class="hljs-string">"Bob"</span> 
-            }, 
-            { 
-              <span class="hljs-string">"_key"</span> : <span class="hljs-string">"eve"</span>, 
-              <span class="hljs-string">"_id"</span> : <span class="hljs-string">"persons/eve"</span>, 
-<<<<<<< HEAD
-              <span class="hljs-string">"_rev"</span> : <span class="hljs-string">"_VO3vUJ---_"</span>, 
-=======
-              <span class="hljs-string">"_rev"</span> : <span class="hljs-string">"_VReq0pe--B"</span>, 
->>>>>>> a692577f
-              <span class="hljs-string">"name"</span> : <span class="hljs-string">"Eve"</span> 
-            }, 
-            { 
-              <span class="hljs-string">"_key"</span> : <span class="hljs-string">"alice"</span>, 
-              <span class="hljs-string">"_id"</span> : <span class="hljs-string">"persons/alice"</span>, 
-<<<<<<< HEAD
-              <span class="hljs-string">"_rev"</span> : <span class="hljs-string">"_VO3vUI2---"</span>, 
-=======
-              <span class="hljs-string">"_rev"</span> : <span class="hljs-string">"_VReq0pa--_"</span>, 
->>>>>>> a692577f
-              <span class="hljs-string">"name"</span> : <span class="hljs-string">"Alice"</span> 
-            } 
-          ] 
-        }, 
-        { 
-          <span class="hljs-string">"edges"</span> : [ 
-            { 
-<<<<<<< HEAD
-              <span class="hljs-string">"_key"</span> : <span class="hljs-string">"11538"</span>, 
-              <span class="hljs-string">"_id"</span> : <span class="hljs-string">"knows/11538"</span>, 
-              <span class="hljs-string">"_from"</span> : <span class="hljs-string">"persons/alice"</span>, 
-              <span class="hljs-string">"_to"</span> : <span class="hljs-string">"persons/bob"</span>, 
-              <span class="hljs-string">"_rev"</span> : <span class="hljs-string">"_VO3vUJ---A"</span> 
-            }, 
-            { 
-              <span class="hljs-string">"_key"</span> : <span class="hljs-string">"11545"</span>, 
-              <span class="hljs-string">"_id"</span> : <span class="hljs-string">"knows/11545"</span>, 
-              <span class="hljs-string">"_from"</span> : <span class="hljs-string">"persons/bob"</span>, 
-              <span class="hljs-string">"_to"</span> : <span class="hljs-string">"persons/dave"</span>, 
-              <span class="hljs-string">"_rev"</span> : <span class="hljs-string">"_VO3vUJC--_"</span> 
-=======
+            } 
+          ], 
+          <span class="hljs-string">"vertices"</span> : [ 
+            { 
+              <span class="hljs-string">"_key"</span> : <span class="hljs-string">"alice"</span>, 
+              <span class="hljs-string">"_id"</span> : <span class="hljs-string">"persons/alice"</span>, 
+              <span class="hljs-string">"_rev"</span> : <span class="hljs-string">"_VReq0pa--_"</span>, 
+              <span class="hljs-string">"name"</span> : <span class="hljs-string">"Alice"</span> 
+            }, 
+            { 
+              <span class="hljs-string">"_key"</span> : <span class="hljs-string">"bob"</span>, 
+              <span class="hljs-string">"_id"</span> : <span class="hljs-string">"persons/bob"</span>, 
+              <span class="hljs-string">"_rev"</span> : <span class="hljs-string">"_VReq0pe---"</span>, 
+              <span class="hljs-string">"name"</span> : <span class="hljs-string">"Bob"</span> 
+            }, 
+            { 
+              <span class="hljs-string">"_key"</span> : <span class="hljs-string">"eve"</span>, 
+              <span class="hljs-string">"_id"</span> : <span class="hljs-string">"persons/eve"</span>, 
+              <span class="hljs-string">"_rev"</span> : <span class="hljs-string">"_VReq0pe--B"</span>, 
+              <span class="hljs-string">"name"</span> : <span class="hljs-string">"Eve"</span> 
+            }, 
+            { 
+              <span class="hljs-string">"_key"</span> : <span class="hljs-string">"alice"</span>, 
+              <span class="hljs-string">"_id"</span> : <span class="hljs-string">"persons/alice"</span>, 
+              <span class="hljs-string">"_rev"</span> : <span class="hljs-string">"_VReq0pa--_"</span>, 
+              <span class="hljs-string">"name"</span> : <span class="hljs-string">"Alice"</span> 
+            } 
+          ] 
+        }, 
+        { 
+          <span class="hljs-string">"edges"</span> : [ 
+            { 
               <span class="hljs-string">"_key"</span> : <span class="hljs-string">"11422"</span>, 
               <span class="hljs-string">"_id"</span> : <span class="hljs-string">"knows/11422"</span>, 
               <span class="hljs-string">"_from"</span> : <span class="hljs-string">"persons/alice"</span>, 
@@ -739,38 +439,25 @@
               <span class="hljs-string">"_from"</span> : <span class="hljs-string">"persons/bob"</span>, 
               <span class="hljs-string">"_to"</span> : <span class="hljs-string">"persons/dave"</span>, 
               <span class="hljs-string">"_rev"</span> : <span class="hljs-string">"_VReq0pi--A"</span> 
->>>>>>> a692577f
-            } 
-          ], 
-          <span class="hljs-string">"vertices"</span> : [ 
-            { 
-              <span class="hljs-string">"_key"</span> : <span class="hljs-string">"alice"</span>, 
-              <span class="hljs-string">"_id"</span> : <span class="hljs-string">"persons/alice"</span>, 
-<<<<<<< HEAD
-              <span class="hljs-string">"_rev"</span> : <span class="hljs-string">"_VO3vUI2---"</span>, 
-=======
-              <span class="hljs-string">"_rev"</span> : <span class="hljs-string">"_VReq0pa--_"</span>, 
->>>>>>> a692577f
-              <span class="hljs-string">"name"</span> : <span class="hljs-string">"Alice"</span> 
-            }, 
-            { 
-              <span class="hljs-string">"_key"</span> : <span class="hljs-string">"bob"</span>, 
-              <span class="hljs-string">"_id"</span> : <span class="hljs-string">"persons/bob"</span>, 
-<<<<<<< HEAD
-              <span class="hljs-string">"_rev"</span> : <span class="hljs-string">"_VO3vUI6---"</span>, 
-=======
-              <span class="hljs-string">"_rev"</span> : <span class="hljs-string">"_VReq0pe---"</span>, 
->>>>>>> a692577f
+            } 
+          ], 
+          <span class="hljs-string">"vertices"</span> : [ 
+            { 
+              <span class="hljs-string">"_key"</span> : <span class="hljs-string">"alice"</span>, 
+              <span class="hljs-string">"_id"</span> : <span class="hljs-string">"persons/alice"</span>, 
+              <span class="hljs-string">"_rev"</span> : <span class="hljs-string">"_VReq0pa--_"</span>, 
+              <span class="hljs-string">"name"</span> : <span class="hljs-string">"Alice"</span> 
+            }, 
+            { 
+              <span class="hljs-string">"_key"</span> : <span class="hljs-string">"bob"</span>, 
+              <span class="hljs-string">"_id"</span> : <span class="hljs-string">"persons/bob"</span>, 
+              <span class="hljs-string">"_rev"</span> : <span class="hljs-string">"_VReq0pe---"</span>, 
               <span class="hljs-string">"name"</span> : <span class="hljs-string">"Bob"</span> 
             }, 
             { 
               <span class="hljs-string">"_key"</span> : <span class="hljs-string">"dave"</span>, 
               <span class="hljs-string">"_id"</span> : <span class="hljs-string">"persons/dave"</span>, 
-<<<<<<< HEAD
-              <span class="hljs-string">"_rev"</span> : <span class="hljs-string">"_VO3vUJ----"</span>, 
-=======
               <span class="hljs-string">"_rev"</span> : <span class="hljs-string">"_VReq0pe--A"</span>, 
->>>>>>> a692577f
               <span class="hljs-string">"name"</span> : <span class="hljs-string">"Dave"</span> 
             } 
           ] 
@@ -778,20 +465,6 @@
         { 
           <span class="hljs-string">"edges"</span> : [ 
             { 
-<<<<<<< HEAD
-              <span class="hljs-string">"_key"</span> : <span class="hljs-string">"11538"</span>, 
-              <span class="hljs-string">"_id"</span> : <span class="hljs-string">"knows/11538"</span>, 
-              <span class="hljs-string">"_from"</span> : <span class="hljs-string">"persons/alice"</span>, 
-              <span class="hljs-string">"_to"</span> : <span class="hljs-string">"persons/bob"</span>, 
-              <span class="hljs-string">"_rev"</span> : <span class="hljs-string">"_VO3vUJ---A"</span> 
-            }, 
-            { 
-              <span class="hljs-string">"_key"</span> : <span class="hljs-string">"11542"</span>, 
-              <span class="hljs-string">"_id"</span> : <span class="hljs-string">"knows/11542"</span>, 
-              <span class="hljs-string">"_from"</span> : <span class="hljs-string">"persons/bob"</span>, 
-              <span class="hljs-string">"_to"</span> : <span class="hljs-string">"persons/charlie"</span>, 
-              <span class="hljs-string">"_rev"</span> : <span class="hljs-string">"_VO3vUJC---"</span> 
-=======
               <span class="hljs-string">"_key"</span> : <span class="hljs-string">"11422"</span>, 
               <span class="hljs-string">"_id"</span> : <span class="hljs-string">"knows/11422"</span>, 
               <span class="hljs-string">"_from"</span> : <span class="hljs-string">"persons/alice"</span>, 
@@ -804,38 +477,25 @@
               <span class="hljs-string">"_from"</span> : <span class="hljs-string">"persons/bob"</span>, 
               <span class="hljs-string">"_to"</span> : <span class="hljs-string">"persons/charlie"</span>, 
               <span class="hljs-string">"_rev"</span> : <span class="hljs-string">"_VReq0pi--_"</span> 
->>>>>>> a692577f
-            } 
-          ], 
-          <span class="hljs-string">"vertices"</span> : [ 
-            { 
-              <span class="hljs-string">"_key"</span> : <span class="hljs-string">"alice"</span>, 
-              <span class="hljs-string">"_id"</span> : <span class="hljs-string">"persons/alice"</span>, 
-<<<<<<< HEAD
-              <span class="hljs-string">"_rev"</span> : <span class="hljs-string">"_VO3vUI2---"</span>, 
-=======
-              <span class="hljs-string">"_rev"</span> : <span class="hljs-string">"_VReq0pa--_"</span>, 
->>>>>>> a692577f
-              <span class="hljs-string">"name"</span> : <span class="hljs-string">"Alice"</span> 
-            }, 
-            { 
-              <span class="hljs-string">"_key"</span> : <span class="hljs-string">"bob"</span>, 
-              <span class="hljs-string">"_id"</span> : <span class="hljs-string">"persons/bob"</span>, 
-<<<<<<< HEAD
-              <span class="hljs-string">"_rev"</span> : <span class="hljs-string">"_VO3vUI6---"</span>, 
-=======
-              <span class="hljs-string">"_rev"</span> : <span class="hljs-string">"_VReq0pe---"</span>, 
->>>>>>> a692577f
+            } 
+          ], 
+          <span class="hljs-string">"vertices"</span> : [ 
+            { 
+              <span class="hljs-string">"_key"</span> : <span class="hljs-string">"alice"</span>, 
+              <span class="hljs-string">"_id"</span> : <span class="hljs-string">"persons/alice"</span>, 
+              <span class="hljs-string">"_rev"</span> : <span class="hljs-string">"_VReq0pa--_"</span>, 
+              <span class="hljs-string">"name"</span> : <span class="hljs-string">"Alice"</span> 
+            }, 
+            { 
+              <span class="hljs-string">"_key"</span> : <span class="hljs-string">"bob"</span>, 
+              <span class="hljs-string">"_id"</span> : <span class="hljs-string">"persons/bob"</span>, 
+              <span class="hljs-string">"_rev"</span> : <span class="hljs-string">"_VReq0pe---"</span>, 
               <span class="hljs-string">"name"</span> : <span class="hljs-string">"Bob"</span> 
             }, 
             { 
               <span class="hljs-string">"_key"</span> : <span class="hljs-string">"charlie"</span>, 
               <span class="hljs-string">"_id"</span> : <span class="hljs-string">"persons/charlie"</span>, 
-<<<<<<< HEAD
-              <span class="hljs-string">"_rev"</span> : <span class="hljs-string">"_VO3vUI6--_"</span>, 
-=======
               <span class="hljs-string">"_rev"</span> : <span class="hljs-string">"_VReq0pe--_"</span>, 
->>>>>>> a692577f
               <span class="hljs-string">"name"</span> : <span class="hljs-string">"Charlie"</span> 
             } 
           ] 

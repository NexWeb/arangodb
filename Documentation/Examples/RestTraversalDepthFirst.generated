--- conflicted
+++ resolved
@@ -17,111 +17,67 @@
         { 
           <span class="hljs-string">"_id"</span> : <span class="hljs-string">"persons/alice"</span>, 
           <span class="hljs-string">"_key"</span> : <span class="hljs-string">"alice"</span>, 
-<<<<<<< HEAD
-          <span class="hljs-string">"_rev"</span> : <span class="hljs-string">"915203321"</span>, 
-=======
           <span class="hljs-string">"_rev"</span> : <span class="hljs-string">"914334252"</span>, 
->>>>>>> 1b8e6ddf
           <span class="hljs-string">"name"</span> : <span class="hljs-string">"Alice"</span> 
         }, 
         { 
           <span class="hljs-string">"_id"</span> : <span class="hljs-string">"persons/eve"</span>, 
           <span class="hljs-string">"_key"</span> : <span class="hljs-string">"eve"</span>, 
-<<<<<<< HEAD
-          <span class="hljs-string">"_rev"</span> : <span class="hljs-string">"916055289"</span>, 
-=======
           <span class="hljs-string">"_rev"</span> : <span class="hljs-string">"915186220"</span>, 
->>>>>>> 1b8e6ddf
           <span class="hljs-string">"name"</span> : <span class="hljs-string">"Eve"</span> 
         }, 
         { 
           <span class="hljs-string">"_id"</span> : <span class="hljs-string">"persons/bob"</span>, 
           <span class="hljs-string">"_key"</span> : <span class="hljs-string">"bob"</span>, 
-<<<<<<< HEAD
-          <span class="hljs-string">"_rev"</span> : <span class="hljs-string">"915399929"</span>, 
-=======
           <span class="hljs-string">"_rev"</span> : <span class="hljs-string">"914530860"</span>, 
->>>>>>> 1b8e6ddf
           <span class="hljs-string">"name"</span> : <span class="hljs-string">"Bob"</span> 
         }, 
         { 
           <span class="hljs-string">"_id"</span> : <span class="hljs-string">"persons/alice"</span>, 
           <span class="hljs-string">"_key"</span> : <span class="hljs-string">"alice"</span>, 
-<<<<<<< HEAD
-          <span class="hljs-string">"_rev"</span> : <span class="hljs-string">"915203321"</span>, 
-=======
           <span class="hljs-string">"_rev"</span> : <span class="hljs-string">"914334252"</span>, 
->>>>>>> 1b8e6ddf
           <span class="hljs-string">"name"</span> : <span class="hljs-string">"Alice"</span> 
         }, 
         { 
           <span class="hljs-string">"_id"</span> : <span class="hljs-string">"persons/charlie"</span>, 
           <span class="hljs-string">"_key"</span> : <span class="hljs-string">"charlie"</span>, 
-<<<<<<< HEAD
-          <span class="hljs-string">"_rev"</span> : <span class="hljs-string">"915662073"</span>, 
-=======
           <span class="hljs-string">"_rev"</span> : <span class="hljs-string">"914793004"</span>, 
->>>>>>> 1b8e6ddf
           <span class="hljs-string">"name"</span> : <span class="hljs-string">"Charlie"</span> 
         }, 
         { 
           <span class="hljs-string">"_id"</span> : <span class="hljs-string">"persons/dave"</span>, 
           <span class="hljs-string">"_key"</span> : <span class="hljs-string">"dave"</span>, 
-<<<<<<< HEAD
-          <span class="hljs-string">"_rev"</span> : <span class="hljs-string">"915858681"</span>, 
-=======
           <span class="hljs-string">"_rev"</span> : <span class="hljs-string">"914989612"</span>, 
->>>>>>> 1b8e6ddf
           <span class="hljs-string">"name"</span> : <span class="hljs-string">"Dave"</span> 
         }, 
         { 
           <span class="hljs-string">"_id"</span> : <span class="hljs-string">"persons/bob"</span>, 
           <span class="hljs-string">"_key"</span> : <span class="hljs-string">"bob"</span>, 
-<<<<<<< HEAD
-          <span class="hljs-string">"_rev"</span> : <span class="hljs-string">"915399929"</span>, 
-=======
           <span class="hljs-string">"_rev"</span> : <span class="hljs-string">"914530860"</span>, 
->>>>>>> 1b8e6ddf
           <span class="hljs-string">"name"</span> : <span class="hljs-string">"Bob"</span> 
         }, 
         { 
           <span class="hljs-string">"_id"</span> : <span class="hljs-string">"persons/eve"</span>, 
           <span class="hljs-string">"_key"</span> : <span class="hljs-string">"eve"</span>, 
-<<<<<<< HEAD
-          <span class="hljs-string">"_rev"</span> : <span class="hljs-string">"916055289"</span>, 
-=======
           <span class="hljs-string">"_rev"</span> : <span class="hljs-string">"915186220"</span>, 
->>>>>>> 1b8e6ddf
           <span class="hljs-string">"name"</span> : <span class="hljs-string">"Eve"</span> 
         }, 
         { 
           <span class="hljs-string">"_id"</span> : <span class="hljs-string">"persons/alice"</span>, 
           <span class="hljs-string">"_key"</span> : <span class="hljs-string">"alice"</span>, 
-<<<<<<< HEAD
-          <span class="hljs-string">"_rev"</span> : <span class="hljs-string">"915203321"</span>, 
-=======
           <span class="hljs-string">"_rev"</span> : <span class="hljs-string">"914334252"</span>, 
->>>>>>> 1b8e6ddf
           <span class="hljs-string">"name"</span> : <span class="hljs-string">"Alice"</span> 
         }, 
         { 
           <span class="hljs-string">"_id"</span> : <span class="hljs-string">"persons/charlie"</span>, 
           <span class="hljs-string">"_key"</span> : <span class="hljs-string">"charlie"</span>, 
-<<<<<<< HEAD
-          <span class="hljs-string">"_rev"</span> : <span class="hljs-string">"915662073"</span>, 
-=======
           <span class="hljs-string">"_rev"</span> : <span class="hljs-string">"914793004"</span>, 
->>>>>>> 1b8e6ddf
           <span class="hljs-string">"name"</span> : <span class="hljs-string">"Charlie"</span> 
         }, 
         { 
           <span class="hljs-string">"_id"</span> : <span class="hljs-string">"persons/dave"</span>, 
           <span class="hljs-string">"_key"</span> : <span class="hljs-string">"dave"</span>, 
-<<<<<<< HEAD
-          <span class="hljs-string">"_rev"</span> : <span class="hljs-string">"915858681"</span>, 
-=======
           <span class="hljs-string">"_rev"</span> : <span class="hljs-string">"914989612"</span>, 
->>>>>>> 1b8e6ddf
           <span class="hljs-string">"name"</span> : <span class="hljs-string">"Dave"</span> 
         } 
       ], 
@@ -132,27 +88,17 @@
             { 
               <span class="hljs-string">"_id"</span> : <span class="hljs-string">"persons/alice"</span>, 
               <span class="hljs-string">"_key"</span> : <span class="hljs-string">"alice"</span>, 
-<<<<<<< HEAD
-              <span class="hljs-string">"_rev"</span> : <span class="hljs-string">"915203321"</span>, 
-=======
-              <span class="hljs-string">"_rev"</span> : <span class="hljs-string">"914334252"</span>, 
->>>>>>> 1b8e6ddf
-              <span class="hljs-string">"name"</span> : <span class="hljs-string">"Alice"</span> 
-            } 
-          ] 
-        }, 
-        { 
-          <span class="hljs-string">"edges"</span> : [ 
-            { 
-<<<<<<< HEAD
-              <span class="hljs-string">"_id"</span> : <span class="hljs-string">"knows/916907257"</span>, 
-              <span class="hljs-string">"_key"</span> : <span class="hljs-string">"916907257"</span>, 
-              <span class="hljs-string">"_rev"</span> : <span class="hljs-string">"916907257"</span>, 
-=======
+              <span class="hljs-string">"_rev"</span> : <span class="hljs-string">"914334252"</span>, 
+              <span class="hljs-string">"name"</span> : <span class="hljs-string">"Alice"</span> 
+            } 
+          ] 
+        }, 
+        { 
+          <span class="hljs-string">"edges"</span> : [ 
+            { 
               <span class="hljs-string">"_id"</span> : <span class="hljs-string">"knows/916038188"</span>, 
               <span class="hljs-string">"_key"</span> : <span class="hljs-string">"916038188"</span>, 
               <span class="hljs-string">"_rev"</span> : <span class="hljs-string">"916038188"</span>, 
->>>>>>> 1b8e6ddf
               <span class="hljs-string">"_from"</span> : <span class="hljs-string">"persons/eve"</span>, 
               <span class="hljs-string">"_to"</span> : <span class="hljs-string">"persons/alice"</span> 
             } 
@@ -161,125 +107,75 @@
             { 
               <span class="hljs-string">"_id"</span> : <span class="hljs-string">"persons/alice"</span>, 
               <span class="hljs-string">"_key"</span> : <span class="hljs-string">"alice"</span>, 
-<<<<<<< HEAD
-              <span class="hljs-string">"_rev"</span> : <span class="hljs-string">"915203321"</span>, 
-=======
-              <span class="hljs-string">"_rev"</span> : <span class="hljs-string">"914334252"</span>, 
->>>>>>> 1b8e6ddf
-              <span class="hljs-string">"name"</span> : <span class="hljs-string">"Alice"</span> 
-            }, 
-            { 
-              <span class="hljs-string">"_id"</span> : <span class="hljs-string">"persons/eve"</span>, 
-              <span class="hljs-string">"_key"</span> : <span class="hljs-string">"eve"</span>, 
-<<<<<<< HEAD
-              <span class="hljs-string">"_rev"</span> : <span class="hljs-string">"916055289"</span>, 
-=======
-              <span class="hljs-string">"_rev"</span> : <span class="hljs-string">"915186220"</span>, 
->>>>>>> 1b8e6ddf
-              <span class="hljs-string">"name"</span> : <span class="hljs-string">"Eve"</span> 
-            } 
-          ] 
-        }, 
-        { 
-          <span class="hljs-string">"edges"</span> : [ 
-            { 
-<<<<<<< HEAD
-              <span class="hljs-string">"_id"</span> : <span class="hljs-string">"knows/916907257"</span>, 
-              <span class="hljs-string">"_key"</span> : <span class="hljs-string">"916907257"</span>, 
-              <span class="hljs-string">"_rev"</span> : <span class="hljs-string">"916907257"</span>, 
-=======
+              <span class="hljs-string">"_rev"</span> : <span class="hljs-string">"914334252"</span>, 
+              <span class="hljs-string">"name"</span> : <span class="hljs-string">"Alice"</span> 
+            }, 
+            { 
+              <span class="hljs-string">"_id"</span> : <span class="hljs-string">"persons/eve"</span>, 
+              <span class="hljs-string">"_key"</span> : <span class="hljs-string">"eve"</span>, 
+              <span class="hljs-string">"_rev"</span> : <span class="hljs-string">"915186220"</span>, 
+              <span class="hljs-string">"name"</span> : <span class="hljs-string">"Eve"</span> 
+            } 
+          ] 
+        }, 
+        { 
+          <span class="hljs-string">"edges"</span> : [ 
+            { 
               <span class="hljs-string">"_id"</span> : <span class="hljs-string">"knows/916038188"</span>, 
               <span class="hljs-string">"_key"</span> : <span class="hljs-string">"916038188"</span>, 
               <span class="hljs-string">"_rev"</span> : <span class="hljs-string">"916038188"</span>, 
->>>>>>> 1b8e6ddf
               <span class="hljs-string">"_from"</span> : <span class="hljs-string">"persons/eve"</span>, 
               <span class="hljs-string">"_to"</span> : <span class="hljs-string">"persons/alice"</span> 
             }, 
             { 
-<<<<<<< HEAD
-              <span class="hljs-string">"_id"</span> : <span class="hljs-string">"knows/917103865"</span>, 
-              <span class="hljs-string">"_key"</span> : <span class="hljs-string">"917103865"</span>, 
-              <span class="hljs-string">"_rev"</span> : <span class="hljs-string">"917103865"</span>, 
-=======
               <span class="hljs-string">"_id"</span> : <span class="hljs-string">"knows/916234796"</span>, 
               <span class="hljs-string">"_key"</span> : <span class="hljs-string">"916234796"</span>, 
               <span class="hljs-string">"_rev"</span> : <span class="hljs-string">"916234796"</span>, 
->>>>>>> 1b8e6ddf
-              <span class="hljs-string">"_from"</span> : <span class="hljs-string">"persons/eve"</span>, 
-              <span class="hljs-string">"_to"</span> : <span class="hljs-string">"persons/bob"</span> 
-            } 
-          ], 
-          <span class="hljs-string">"vertices"</span> : [ 
-            { 
-              <span class="hljs-string">"_id"</span> : <span class="hljs-string">"persons/alice"</span>, 
-              <span class="hljs-string">"_key"</span> : <span class="hljs-string">"alice"</span>, 
-<<<<<<< HEAD
-              <span class="hljs-string">"_rev"</span> : <span class="hljs-string">"915203321"</span>, 
-=======
-              <span class="hljs-string">"_rev"</span> : <span class="hljs-string">"914334252"</span>, 
->>>>>>> 1b8e6ddf
-              <span class="hljs-string">"name"</span> : <span class="hljs-string">"Alice"</span> 
-            }, 
-            { 
-              <span class="hljs-string">"_id"</span> : <span class="hljs-string">"persons/eve"</span>, 
-              <span class="hljs-string">"_key"</span> : <span class="hljs-string">"eve"</span>, 
-<<<<<<< HEAD
-              <span class="hljs-string">"_rev"</span> : <span class="hljs-string">"916055289"</span>, 
-=======
-              <span class="hljs-string">"_rev"</span> : <span class="hljs-string">"915186220"</span>, 
->>>>>>> 1b8e6ddf
-              <span class="hljs-string">"name"</span> : <span class="hljs-string">"Eve"</span> 
-            }, 
-            { 
-              <span class="hljs-string">"_id"</span> : <span class="hljs-string">"persons/bob"</span>, 
-              <span class="hljs-string">"_key"</span> : <span class="hljs-string">"bob"</span>, 
-<<<<<<< HEAD
-              <span class="hljs-string">"_rev"</span> : <span class="hljs-string">"915399929"</span>, 
-=======
-              <span class="hljs-string">"_rev"</span> : <span class="hljs-string">"914530860"</span>, 
->>>>>>> 1b8e6ddf
-              <span class="hljs-string">"name"</span> : <span class="hljs-string">"Bob"</span> 
-            } 
-          ] 
-        }, 
-        { 
-          <span class="hljs-string">"edges"</span> : [ 
-            { 
-<<<<<<< HEAD
-              <span class="hljs-string">"_id"</span> : <span class="hljs-string">"knows/916907257"</span>, 
-              <span class="hljs-string">"_key"</span> : <span class="hljs-string">"916907257"</span>, 
-              <span class="hljs-string">"_rev"</span> : <span class="hljs-string">"916907257"</span>, 
-=======
+              <span class="hljs-string">"_from"</span> : <span class="hljs-string">"persons/eve"</span>, 
+              <span class="hljs-string">"_to"</span> : <span class="hljs-string">"persons/bob"</span> 
+            } 
+          ], 
+          <span class="hljs-string">"vertices"</span> : [ 
+            { 
+              <span class="hljs-string">"_id"</span> : <span class="hljs-string">"persons/alice"</span>, 
+              <span class="hljs-string">"_key"</span> : <span class="hljs-string">"alice"</span>, 
+              <span class="hljs-string">"_rev"</span> : <span class="hljs-string">"914334252"</span>, 
+              <span class="hljs-string">"name"</span> : <span class="hljs-string">"Alice"</span> 
+            }, 
+            { 
+              <span class="hljs-string">"_id"</span> : <span class="hljs-string">"persons/eve"</span>, 
+              <span class="hljs-string">"_key"</span> : <span class="hljs-string">"eve"</span>, 
+              <span class="hljs-string">"_rev"</span> : <span class="hljs-string">"915186220"</span>, 
+              <span class="hljs-string">"name"</span> : <span class="hljs-string">"Eve"</span> 
+            }, 
+            { 
+              <span class="hljs-string">"_id"</span> : <span class="hljs-string">"persons/bob"</span>, 
+              <span class="hljs-string">"_key"</span> : <span class="hljs-string">"bob"</span>, 
+              <span class="hljs-string">"_rev"</span> : <span class="hljs-string">"914530860"</span>, 
+              <span class="hljs-string">"name"</span> : <span class="hljs-string">"Bob"</span> 
+            } 
+          ] 
+        }, 
+        { 
+          <span class="hljs-string">"edges"</span> : [ 
+            { 
               <span class="hljs-string">"_id"</span> : <span class="hljs-string">"knows/916038188"</span>, 
               <span class="hljs-string">"_key"</span> : <span class="hljs-string">"916038188"</span>, 
               <span class="hljs-string">"_rev"</span> : <span class="hljs-string">"916038188"</span>, 
->>>>>>> 1b8e6ddf
               <span class="hljs-string">"_from"</span> : <span class="hljs-string">"persons/eve"</span>, 
               <span class="hljs-string">"_to"</span> : <span class="hljs-string">"persons/alice"</span> 
             }, 
             { 
-<<<<<<< HEAD
-              <span class="hljs-string">"_id"</span> : <span class="hljs-string">"knows/917103865"</span>, 
-              <span class="hljs-string">"_key"</span> : <span class="hljs-string">"917103865"</span>, 
-              <span class="hljs-string">"_rev"</span> : <span class="hljs-string">"917103865"</span>, 
-=======
               <span class="hljs-string">"_id"</span> : <span class="hljs-string">"knows/916234796"</span>, 
               <span class="hljs-string">"_key"</span> : <span class="hljs-string">"916234796"</span>, 
               <span class="hljs-string">"_rev"</span> : <span class="hljs-string">"916234796"</span>, 
->>>>>>> 1b8e6ddf
-              <span class="hljs-string">"_from"</span> : <span class="hljs-string">"persons/eve"</span>, 
-              <span class="hljs-string">"_to"</span> : <span class="hljs-string">"persons/bob"</span> 
-            }, 
-            { 
-<<<<<<< HEAD
-              <span class="hljs-string">"_id"</span> : <span class="hljs-string">"knows/916317433"</span>, 
-              <span class="hljs-string">"_key"</span> : <span class="hljs-string">"916317433"</span>, 
-              <span class="hljs-string">"_rev"</span> : <span class="hljs-string">"916317433"</span>, 
-=======
+              <span class="hljs-string">"_from"</span> : <span class="hljs-string">"persons/eve"</span>, 
+              <span class="hljs-string">"_to"</span> : <span class="hljs-string">"persons/bob"</span> 
+            }, 
+            { 
               <span class="hljs-string">"_id"</span> : <span class="hljs-string">"knows/915448364"</span>, 
               <span class="hljs-string">"_key"</span> : <span class="hljs-string">"915448364"</span>, 
               <span class="hljs-string">"_rev"</span> : <span class="hljs-string">"915448364"</span>, 
->>>>>>> 1b8e6ddf
               <span class="hljs-string">"_from"</span> : <span class="hljs-string">"persons/alice"</span>, 
               <span class="hljs-string">"_to"</span> : <span class="hljs-string">"persons/bob"</span> 
             } 
@@ -288,83 +184,49 @@
             { 
               <span class="hljs-string">"_id"</span> : <span class="hljs-string">"persons/alice"</span>, 
               <span class="hljs-string">"_key"</span> : <span class="hljs-string">"alice"</span>, 
-<<<<<<< HEAD
-              <span class="hljs-string">"_rev"</span> : <span class="hljs-string">"915203321"</span>, 
-=======
-              <span class="hljs-string">"_rev"</span> : <span class="hljs-string">"914334252"</span>, 
->>>>>>> 1b8e6ddf
-              <span class="hljs-string">"name"</span> : <span class="hljs-string">"Alice"</span> 
-            }, 
-            { 
-              <span class="hljs-string">"_id"</span> : <span class="hljs-string">"persons/eve"</span>, 
-              <span class="hljs-string">"_key"</span> : <span class="hljs-string">"eve"</span>, 
-<<<<<<< HEAD
-              <span class="hljs-string">"_rev"</span> : <span class="hljs-string">"916055289"</span>, 
-=======
-              <span class="hljs-string">"_rev"</span> : <span class="hljs-string">"915186220"</span>, 
->>>>>>> 1b8e6ddf
-              <span class="hljs-string">"name"</span> : <span class="hljs-string">"Eve"</span> 
-            }, 
-            { 
-              <span class="hljs-string">"_id"</span> : <span class="hljs-string">"persons/bob"</span>, 
-              <span class="hljs-string">"_key"</span> : <span class="hljs-string">"bob"</span>, 
-<<<<<<< HEAD
-              <span class="hljs-string">"_rev"</span> : <span class="hljs-string">"915399929"</span>, 
-=======
-              <span class="hljs-string">"_rev"</span> : <span class="hljs-string">"914530860"</span>, 
->>>>>>> 1b8e6ddf
-              <span class="hljs-string">"name"</span> : <span class="hljs-string">"Bob"</span> 
-            }, 
-            { 
-              <span class="hljs-string">"_id"</span> : <span class="hljs-string">"persons/alice"</span>, 
-              <span class="hljs-string">"_key"</span> : <span class="hljs-string">"alice"</span>, 
-<<<<<<< HEAD
-              <span class="hljs-string">"_rev"</span> : <span class="hljs-string">"915203321"</span>, 
-=======
-              <span class="hljs-string">"_rev"</span> : <span class="hljs-string">"914334252"</span>, 
->>>>>>> 1b8e6ddf
-              <span class="hljs-string">"name"</span> : <span class="hljs-string">"Alice"</span> 
-            } 
-          ] 
-        }, 
-        { 
-          <span class="hljs-string">"edges"</span> : [ 
-            { 
-<<<<<<< HEAD
-              <span class="hljs-string">"_id"</span> : <span class="hljs-string">"knows/916907257"</span>, 
-              <span class="hljs-string">"_key"</span> : <span class="hljs-string">"916907257"</span>, 
-              <span class="hljs-string">"_rev"</span> : <span class="hljs-string">"916907257"</span>, 
-=======
+              <span class="hljs-string">"_rev"</span> : <span class="hljs-string">"914334252"</span>, 
+              <span class="hljs-string">"name"</span> : <span class="hljs-string">"Alice"</span> 
+            }, 
+            { 
+              <span class="hljs-string">"_id"</span> : <span class="hljs-string">"persons/eve"</span>, 
+              <span class="hljs-string">"_key"</span> : <span class="hljs-string">"eve"</span>, 
+              <span class="hljs-string">"_rev"</span> : <span class="hljs-string">"915186220"</span>, 
+              <span class="hljs-string">"name"</span> : <span class="hljs-string">"Eve"</span> 
+            }, 
+            { 
+              <span class="hljs-string">"_id"</span> : <span class="hljs-string">"persons/bob"</span>, 
+              <span class="hljs-string">"_key"</span> : <span class="hljs-string">"bob"</span>, 
+              <span class="hljs-string">"_rev"</span> : <span class="hljs-string">"914530860"</span>, 
+              <span class="hljs-string">"name"</span> : <span class="hljs-string">"Bob"</span> 
+            }, 
+            { 
+              <span class="hljs-string">"_id"</span> : <span class="hljs-string">"persons/alice"</span>, 
+              <span class="hljs-string">"_key"</span> : <span class="hljs-string">"alice"</span>, 
+              <span class="hljs-string">"_rev"</span> : <span class="hljs-string">"914334252"</span>, 
+              <span class="hljs-string">"name"</span> : <span class="hljs-string">"Alice"</span> 
+            } 
+          ] 
+        }, 
+        { 
+          <span class="hljs-string">"edges"</span> : [ 
+            { 
               <span class="hljs-string">"_id"</span> : <span class="hljs-string">"knows/916038188"</span>, 
               <span class="hljs-string">"_key"</span> : <span class="hljs-string">"916038188"</span>, 
               <span class="hljs-string">"_rev"</span> : <span class="hljs-string">"916038188"</span>, 
->>>>>>> 1b8e6ddf
               <span class="hljs-string">"_from"</span> : <span class="hljs-string">"persons/eve"</span>, 
               <span class="hljs-string">"_to"</span> : <span class="hljs-string">"persons/alice"</span> 
             }, 
             { 
-<<<<<<< HEAD
-              <span class="hljs-string">"_id"</span> : <span class="hljs-string">"knows/917103865"</span>, 
-              <span class="hljs-string">"_key"</span> : <span class="hljs-string">"917103865"</span>, 
-              <span class="hljs-string">"_rev"</span> : <span class="hljs-string">"917103865"</span>, 
-=======
               <span class="hljs-string">"_id"</span> : <span class="hljs-string">"knows/916234796"</span>, 
               <span class="hljs-string">"_key"</span> : <span class="hljs-string">"916234796"</span>, 
               <span class="hljs-string">"_rev"</span> : <span class="hljs-string">"916234796"</span>, 
->>>>>>> 1b8e6ddf
-              <span class="hljs-string">"_from"</span> : <span class="hljs-string">"persons/eve"</span>, 
-              <span class="hljs-string">"_to"</span> : <span class="hljs-string">"persons/bob"</span> 
-            }, 
-            { 
-<<<<<<< HEAD
-              <span class="hljs-string">"_id"</span> : <span class="hljs-string">"knows/916514041"</span>, 
-              <span class="hljs-string">"_key"</span> : <span class="hljs-string">"916514041"</span>, 
-              <span class="hljs-string">"_rev"</span> : <span class="hljs-string">"916514041"</span>, 
-=======
+              <span class="hljs-string">"_from"</span> : <span class="hljs-string">"persons/eve"</span>, 
+              <span class="hljs-string">"_to"</span> : <span class="hljs-string">"persons/bob"</span> 
+            }, 
+            { 
               <span class="hljs-string">"_id"</span> : <span class="hljs-string">"knows/915644972"</span>, 
               <span class="hljs-string">"_key"</span> : <span class="hljs-string">"915644972"</span>, 
               <span class="hljs-string">"_rev"</span> : <span class="hljs-string">"915644972"</span>, 
->>>>>>> 1b8e6ddf
               <span class="hljs-string">"_from"</span> : <span class="hljs-string">"persons/bob"</span>, 
               <span class="hljs-string">"_to"</span> : <span class="hljs-string">"persons/charlie"</span> 
             } 
@@ -373,41 +235,25 @@
             { 
               <span class="hljs-string">"_id"</span> : <span class="hljs-string">"persons/alice"</span>, 
               <span class="hljs-string">"_key"</span> : <span class="hljs-string">"alice"</span>, 
-<<<<<<< HEAD
-              <span class="hljs-string">"_rev"</span> : <span class="hljs-string">"915203321"</span>, 
-=======
-              <span class="hljs-string">"_rev"</span> : <span class="hljs-string">"914334252"</span>, 
->>>>>>> 1b8e6ddf
-              <span class="hljs-string">"name"</span> : <span class="hljs-string">"Alice"</span> 
-            }, 
-            { 
-              <span class="hljs-string">"_id"</span> : <span class="hljs-string">"persons/eve"</span>, 
-              <span class="hljs-string">"_key"</span> : <span class="hljs-string">"eve"</span>, 
-<<<<<<< HEAD
-              <span class="hljs-string">"_rev"</span> : <span class="hljs-string">"916055289"</span>, 
-=======
-              <span class="hljs-string">"_rev"</span> : <span class="hljs-string">"915186220"</span>, 
->>>>>>> 1b8e6ddf
-              <span class="hljs-string">"name"</span> : <span class="hljs-string">"Eve"</span> 
-            }, 
-            { 
-              <span class="hljs-string">"_id"</span> : <span class="hljs-string">"persons/bob"</span>, 
-              <span class="hljs-string">"_key"</span> : <span class="hljs-string">"bob"</span>, 
-<<<<<<< HEAD
-              <span class="hljs-string">"_rev"</span> : <span class="hljs-string">"915399929"</span>, 
-=======
-              <span class="hljs-string">"_rev"</span> : <span class="hljs-string">"914530860"</span>, 
->>>>>>> 1b8e6ddf
+              <span class="hljs-string">"_rev"</span> : <span class="hljs-string">"914334252"</span>, 
+              <span class="hljs-string">"name"</span> : <span class="hljs-string">"Alice"</span> 
+            }, 
+            { 
+              <span class="hljs-string">"_id"</span> : <span class="hljs-string">"persons/eve"</span>, 
+              <span class="hljs-string">"_key"</span> : <span class="hljs-string">"eve"</span>, 
+              <span class="hljs-string">"_rev"</span> : <span class="hljs-string">"915186220"</span>, 
+              <span class="hljs-string">"name"</span> : <span class="hljs-string">"Eve"</span> 
+            }, 
+            { 
+              <span class="hljs-string">"_id"</span> : <span class="hljs-string">"persons/bob"</span>, 
+              <span class="hljs-string">"_key"</span> : <span class="hljs-string">"bob"</span>, 
+              <span class="hljs-string">"_rev"</span> : <span class="hljs-string">"914530860"</span>, 
               <span class="hljs-string">"name"</span> : <span class="hljs-string">"Bob"</span> 
             }, 
             { 
               <span class="hljs-string">"_id"</span> : <span class="hljs-string">"persons/charlie"</span>, 
               <span class="hljs-string">"_key"</span> : <span class="hljs-string">"charlie"</span>, 
-<<<<<<< HEAD
-              <span class="hljs-string">"_rev"</span> : <span class="hljs-string">"915662073"</span>, 
-=======
               <span class="hljs-string">"_rev"</span> : <span class="hljs-string">"914793004"</span>, 
->>>>>>> 1b8e6ddf
               <span class="hljs-string">"name"</span> : <span class="hljs-string">"Charlie"</span> 
             } 
           ] 
@@ -415,41 +261,23 @@
         { 
           <span class="hljs-string">"edges"</span> : [ 
             { 
-<<<<<<< HEAD
-              <span class="hljs-string">"_id"</span> : <span class="hljs-string">"knows/916907257"</span>, 
-              <span class="hljs-string">"_key"</span> : <span class="hljs-string">"916907257"</span>, 
-              <span class="hljs-string">"_rev"</span> : <span class="hljs-string">"916907257"</span>, 
-=======
               <span class="hljs-string">"_id"</span> : <span class="hljs-string">"knows/916038188"</span>, 
               <span class="hljs-string">"_key"</span> : <span class="hljs-string">"916038188"</span>, 
               <span class="hljs-string">"_rev"</span> : <span class="hljs-string">"916038188"</span>, 
->>>>>>> 1b8e6ddf
               <span class="hljs-string">"_from"</span> : <span class="hljs-string">"persons/eve"</span>, 
               <span class="hljs-string">"_to"</span> : <span class="hljs-string">"persons/alice"</span> 
             }, 
             { 
-<<<<<<< HEAD
-              <span class="hljs-string">"_id"</span> : <span class="hljs-string">"knows/917103865"</span>, 
-              <span class="hljs-string">"_key"</span> : <span class="hljs-string">"917103865"</span>, 
-              <span class="hljs-string">"_rev"</span> : <span class="hljs-string">"917103865"</span>, 
-=======
               <span class="hljs-string">"_id"</span> : <span class="hljs-string">"knows/916234796"</span>, 
               <span class="hljs-string">"_key"</span> : <span class="hljs-string">"916234796"</span>, 
               <span class="hljs-string">"_rev"</span> : <span class="hljs-string">"916234796"</span>, 
->>>>>>> 1b8e6ddf
-              <span class="hljs-string">"_from"</span> : <span class="hljs-string">"persons/eve"</span>, 
-              <span class="hljs-string">"_to"</span> : <span class="hljs-string">"persons/bob"</span> 
-            }, 
-            { 
-<<<<<<< HEAD
-              <span class="hljs-string">"_id"</span> : <span class="hljs-string">"knows/916710649"</span>, 
-              <span class="hljs-string">"_key"</span> : <span class="hljs-string">"916710649"</span>, 
-              <span class="hljs-string">"_rev"</span> : <span class="hljs-string">"916710649"</span>, 
-=======
+              <span class="hljs-string">"_from"</span> : <span class="hljs-string">"persons/eve"</span>, 
+              <span class="hljs-string">"_to"</span> : <span class="hljs-string">"persons/bob"</span> 
+            }, 
+            { 
               <span class="hljs-string">"_id"</span> : <span class="hljs-string">"knows/915841580"</span>, 
               <span class="hljs-string">"_key"</span> : <span class="hljs-string">"915841580"</span>, 
               <span class="hljs-string">"_rev"</span> : <span class="hljs-string">"915841580"</span>, 
->>>>>>> 1b8e6ddf
               <span class="hljs-string">"_from"</span> : <span class="hljs-string">"persons/bob"</span>, 
               <span class="hljs-string">"_to"</span> : <span class="hljs-string">"persons/dave"</span> 
             } 
@@ -458,41 +286,25 @@
             { 
               <span class="hljs-string">"_id"</span> : <span class="hljs-string">"persons/alice"</span>, 
               <span class="hljs-string">"_key"</span> : <span class="hljs-string">"alice"</span>, 
-<<<<<<< HEAD
-              <span class="hljs-string">"_rev"</span> : <span class="hljs-string">"915203321"</span>, 
-=======
-              <span class="hljs-string">"_rev"</span> : <span class="hljs-string">"914334252"</span>, 
->>>>>>> 1b8e6ddf
-              <span class="hljs-string">"name"</span> : <span class="hljs-string">"Alice"</span> 
-            }, 
-            { 
-              <span class="hljs-string">"_id"</span> : <span class="hljs-string">"persons/eve"</span>, 
-              <span class="hljs-string">"_key"</span> : <span class="hljs-string">"eve"</span>, 
-<<<<<<< HEAD
-              <span class="hljs-string">"_rev"</span> : <span class="hljs-string">"916055289"</span>, 
-=======
-              <span class="hljs-string">"_rev"</span> : <span class="hljs-string">"915186220"</span>, 
->>>>>>> 1b8e6ddf
-              <span class="hljs-string">"name"</span> : <span class="hljs-string">"Eve"</span> 
-            }, 
-            { 
-              <span class="hljs-string">"_id"</span> : <span class="hljs-string">"persons/bob"</span>, 
-              <span class="hljs-string">"_key"</span> : <span class="hljs-string">"bob"</span>, 
-<<<<<<< HEAD
-              <span class="hljs-string">"_rev"</span> : <span class="hljs-string">"915399929"</span>, 
-=======
-              <span class="hljs-string">"_rev"</span> : <span class="hljs-string">"914530860"</span>, 
->>>>>>> 1b8e6ddf
+              <span class="hljs-string">"_rev"</span> : <span class="hljs-string">"914334252"</span>, 
+              <span class="hljs-string">"name"</span> : <span class="hljs-string">"Alice"</span> 
+            }, 
+            { 
+              <span class="hljs-string">"_id"</span> : <span class="hljs-string">"persons/eve"</span>, 
+              <span class="hljs-string">"_key"</span> : <span class="hljs-string">"eve"</span>, 
+              <span class="hljs-string">"_rev"</span> : <span class="hljs-string">"915186220"</span>, 
+              <span class="hljs-string">"name"</span> : <span class="hljs-string">"Eve"</span> 
+            }, 
+            { 
+              <span class="hljs-string">"_id"</span> : <span class="hljs-string">"persons/bob"</span>, 
+              <span class="hljs-string">"_key"</span> : <span class="hljs-string">"bob"</span>, 
+              <span class="hljs-string">"_rev"</span> : <span class="hljs-string">"914530860"</span>, 
               <span class="hljs-string">"name"</span> : <span class="hljs-string">"Bob"</span> 
             }, 
             { 
               <span class="hljs-string">"_id"</span> : <span class="hljs-string">"persons/dave"</span>, 
               <span class="hljs-string">"_key"</span> : <span class="hljs-string">"dave"</span>, 
-<<<<<<< HEAD
-              <span class="hljs-string">"_rev"</span> : <span class="hljs-string">"915858681"</span>, 
-=======
               <span class="hljs-string">"_rev"</span> : <span class="hljs-string">"914989612"</span>, 
->>>>>>> 1b8e6ddf
               <span class="hljs-string">"name"</span> : <span class="hljs-string">"Dave"</span> 
             } 
           ] 
@@ -500,15 +312,9 @@
         { 
           <span class="hljs-string">"edges"</span> : [ 
             { 
-<<<<<<< HEAD
-              <span class="hljs-string">"_id"</span> : <span class="hljs-string">"knows/916317433"</span>, 
-              <span class="hljs-string">"_key"</span> : <span class="hljs-string">"916317433"</span>, 
-              <span class="hljs-string">"_rev"</span> : <span class="hljs-string">"916317433"</span>, 
-=======
               <span class="hljs-string">"_id"</span> : <span class="hljs-string">"knows/915448364"</span>, 
               <span class="hljs-string">"_key"</span> : <span class="hljs-string">"915448364"</span>, 
               <span class="hljs-string">"_rev"</span> : <span class="hljs-string">"915448364"</span>, 
->>>>>>> 1b8e6ddf
               <span class="hljs-string">"_from"</span> : <span class="hljs-string">"persons/alice"</span>, 
               <span class="hljs-string">"_to"</span> : <span class="hljs-string">"persons/bob"</span> 
             } 
@@ -517,125 +323,75 @@
             { 
               <span class="hljs-string">"_id"</span> : <span class="hljs-string">"persons/alice"</span>, 
               <span class="hljs-string">"_key"</span> : <span class="hljs-string">"alice"</span>, 
-<<<<<<< HEAD
-              <span class="hljs-string">"_rev"</span> : <span class="hljs-string">"915203321"</span>, 
-=======
-              <span class="hljs-string">"_rev"</span> : <span class="hljs-string">"914334252"</span>, 
->>>>>>> 1b8e6ddf
-              <span class="hljs-string">"name"</span> : <span class="hljs-string">"Alice"</span> 
-            }, 
-            { 
-              <span class="hljs-string">"_id"</span> : <span class="hljs-string">"persons/bob"</span>, 
-              <span class="hljs-string">"_key"</span> : <span class="hljs-string">"bob"</span>, 
-<<<<<<< HEAD
-              <span class="hljs-string">"_rev"</span> : <span class="hljs-string">"915399929"</span>, 
-=======
-              <span class="hljs-string">"_rev"</span> : <span class="hljs-string">"914530860"</span>, 
->>>>>>> 1b8e6ddf
-              <span class="hljs-string">"name"</span> : <span class="hljs-string">"Bob"</span> 
-            } 
-          ] 
-        }, 
-        { 
-          <span class="hljs-string">"edges"</span> : [ 
-            { 
-<<<<<<< HEAD
-              <span class="hljs-string">"_id"</span> : <span class="hljs-string">"knows/916317433"</span>, 
-              <span class="hljs-string">"_key"</span> : <span class="hljs-string">"916317433"</span>, 
-              <span class="hljs-string">"_rev"</span> : <span class="hljs-string">"916317433"</span>, 
-=======
+              <span class="hljs-string">"_rev"</span> : <span class="hljs-string">"914334252"</span>, 
+              <span class="hljs-string">"name"</span> : <span class="hljs-string">"Alice"</span> 
+            }, 
+            { 
+              <span class="hljs-string">"_id"</span> : <span class="hljs-string">"persons/bob"</span>, 
+              <span class="hljs-string">"_key"</span> : <span class="hljs-string">"bob"</span>, 
+              <span class="hljs-string">"_rev"</span> : <span class="hljs-string">"914530860"</span>, 
+              <span class="hljs-string">"name"</span> : <span class="hljs-string">"Bob"</span> 
+            } 
+          ] 
+        }, 
+        { 
+          <span class="hljs-string">"edges"</span> : [ 
+            { 
               <span class="hljs-string">"_id"</span> : <span class="hljs-string">"knows/915448364"</span>, 
               <span class="hljs-string">"_key"</span> : <span class="hljs-string">"915448364"</span>, 
               <span class="hljs-string">"_rev"</span> : <span class="hljs-string">"915448364"</span>, 
->>>>>>> 1b8e6ddf
               <span class="hljs-string">"_from"</span> : <span class="hljs-string">"persons/alice"</span>, 
               <span class="hljs-string">"_to"</span> : <span class="hljs-string">"persons/bob"</span> 
             }, 
             { 
-<<<<<<< HEAD
-              <span class="hljs-string">"_id"</span> : <span class="hljs-string">"knows/917103865"</span>, 
-              <span class="hljs-string">"_key"</span> : <span class="hljs-string">"917103865"</span>, 
-              <span class="hljs-string">"_rev"</span> : <span class="hljs-string">"917103865"</span>, 
-=======
               <span class="hljs-string">"_id"</span> : <span class="hljs-string">"knows/916234796"</span>, 
               <span class="hljs-string">"_key"</span> : <span class="hljs-string">"916234796"</span>, 
               <span class="hljs-string">"_rev"</span> : <span class="hljs-string">"916234796"</span>, 
->>>>>>> 1b8e6ddf
-              <span class="hljs-string">"_from"</span> : <span class="hljs-string">"persons/eve"</span>, 
-              <span class="hljs-string">"_to"</span> : <span class="hljs-string">"persons/bob"</span> 
-            } 
-          ], 
-          <span class="hljs-string">"vertices"</span> : [ 
-            { 
-              <span class="hljs-string">"_id"</span> : <span class="hljs-string">"persons/alice"</span>, 
-              <span class="hljs-string">"_key"</span> : <span class="hljs-string">"alice"</span>, 
-<<<<<<< HEAD
-              <span class="hljs-string">"_rev"</span> : <span class="hljs-string">"915203321"</span>, 
-=======
-              <span class="hljs-string">"_rev"</span> : <span class="hljs-string">"914334252"</span>, 
->>>>>>> 1b8e6ddf
-              <span class="hljs-string">"name"</span> : <span class="hljs-string">"Alice"</span> 
-            }, 
-            { 
-              <span class="hljs-string">"_id"</span> : <span class="hljs-string">"persons/bob"</span>, 
-              <span class="hljs-string">"_key"</span> : <span class="hljs-string">"bob"</span>, 
-<<<<<<< HEAD
-              <span class="hljs-string">"_rev"</span> : <span class="hljs-string">"915399929"</span>, 
-=======
-              <span class="hljs-string">"_rev"</span> : <span class="hljs-string">"914530860"</span>, 
->>>>>>> 1b8e6ddf
-              <span class="hljs-string">"name"</span> : <span class="hljs-string">"Bob"</span> 
-            }, 
-            { 
-              <span class="hljs-string">"_id"</span> : <span class="hljs-string">"persons/eve"</span>, 
-              <span class="hljs-string">"_key"</span> : <span class="hljs-string">"eve"</span>, 
-<<<<<<< HEAD
-              <span class="hljs-string">"_rev"</span> : <span class="hljs-string">"916055289"</span>, 
-=======
-              <span class="hljs-string">"_rev"</span> : <span class="hljs-string">"915186220"</span>, 
->>>>>>> 1b8e6ddf
-              <span class="hljs-string">"name"</span> : <span class="hljs-string">"Eve"</span> 
-            } 
-          ] 
-        }, 
-        { 
-          <span class="hljs-string">"edges"</span> : [ 
-            { 
-<<<<<<< HEAD
-              <span class="hljs-string">"_id"</span> : <span class="hljs-string">"knows/916317433"</span>, 
-              <span class="hljs-string">"_key"</span> : <span class="hljs-string">"916317433"</span>, 
-              <span class="hljs-string">"_rev"</span> : <span class="hljs-string">"916317433"</span>, 
-=======
+              <span class="hljs-string">"_from"</span> : <span class="hljs-string">"persons/eve"</span>, 
+              <span class="hljs-string">"_to"</span> : <span class="hljs-string">"persons/bob"</span> 
+            } 
+          ], 
+          <span class="hljs-string">"vertices"</span> : [ 
+            { 
+              <span class="hljs-string">"_id"</span> : <span class="hljs-string">"persons/alice"</span>, 
+              <span class="hljs-string">"_key"</span> : <span class="hljs-string">"alice"</span>, 
+              <span class="hljs-string">"_rev"</span> : <span class="hljs-string">"914334252"</span>, 
+              <span class="hljs-string">"name"</span> : <span class="hljs-string">"Alice"</span> 
+            }, 
+            { 
+              <span class="hljs-string">"_id"</span> : <span class="hljs-string">"persons/bob"</span>, 
+              <span class="hljs-string">"_key"</span> : <span class="hljs-string">"bob"</span>, 
+              <span class="hljs-string">"_rev"</span> : <span class="hljs-string">"914530860"</span>, 
+              <span class="hljs-string">"name"</span> : <span class="hljs-string">"Bob"</span> 
+            }, 
+            { 
+              <span class="hljs-string">"_id"</span> : <span class="hljs-string">"persons/eve"</span>, 
+              <span class="hljs-string">"_key"</span> : <span class="hljs-string">"eve"</span>, 
+              <span class="hljs-string">"_rev"</span> : <span class="hljs-string">"915186220"</span>, 
+              <span class="hljs-string">"name"</span> : <span class="hljs-string">"Eve"</span> 
+            } 
+          ] 
+        }, 
+        { 
+          <span class="hljs-string">"edges"</span> : [ 
+            { 
               <span class="hljs-string">"_id"</span> : <span class="hljs-string">"knows/915448364"</span>, 
               <span class="hljs-string">"_key"</span> : <span class="hljs-string">"915448364"</span>, 
               <span class="hljs-string">"_rev"</span> : <span class="hljs-string">"915448364"</span>, 
->>>>>>> 1b8e6ddf
               <span class="hljs-string">"_from"</span> : <span class="hljs-string">"persons/alice"</span>, 
               <span class="hljs-string">"_to"</span> : <span class="hljs-string">"persons/bob"</span> 
             }, 
             { 
-<<<<<<< HEAD
-              <span class="hljs-string">"_id"</span> : <span class="hljs-string">"knows/917103865"</span>, 
-              <span class="hljs-string">"_key"</span> : <span class="hljs-string">"917103865"</span>, 
-              <span class="hljs-string">"_rev"</span> : <span class="hljs-string">"917103865"</span>, 
-=======
               <span class="hljs-string">"_id"</span> : <span class="hljs-string">"knows/916234796"</span>, 
               <span class="hljs-string">"_key"</span> : <span class="hljs-string">"916234796"</span>, 
               <span class="hljs-string">"_rev"</span> : <span class="hljs-string">"916234796"</span>, 
->>>>>>> 1b8e6ddf
-              <span class="hljs-string">"_from"</span> : <span class="hljs-string">"persons/eve"</span>, 
-              <span class="hljs-string">"_to"</span> : <span class="hljs-string">"persons/bob"</span> 
-            }, 
-            { 
-<<<<<<< HEAD
-              <span class="hljs-string">"_id"</span> : <span class="hljs-string">"knows/916907257"</span>, 
-              <span class="hljs-string">"_key"</span> : <span class="hljs-string">"916907257"</span>, 
-              <span class="hljs-string">"_rev"</span> : <span class="hljs-string">"916907257"</span>, 
-=======
+              <span class="hljs-string">"_from"</span> : <span class="hljs-string">"persons/eve"</span>, 
+              <span class="hljs-string">"_to"</span> : <span class="hljs-string">"persons/bob"</span> 
+            }, 
+            { 
               <span class="hljs-string">"_id"</span> : <span class="hljs-string">"knows/916038188"</span>, 
               <span class="hljs-string">"_key"</span> : <span class="hljs-string">"916038188"</span>, 
               <span class="hljs-string">"_rev"</span> : <span class="hljs-string">"916038188"</span>, 
->>>>>>> 1b8e6ddf
               <span class="hljs-string">"_from"</span> : <span class="hljs-string">"persons/eve"</span>, 
               <span class="hljs-string">"_to"</span> : <span class="hljs-string">"persons/alice"</span> 
             } 
@@ -644,70 +400,42 @@
             { 
               <span class="hljs-string">"_id"</span> : <span class="hljs-string">"persons/alice"</span>, 
               <span class="hljs-string">"_key"</span> : <span class="hljs-string">"alice"</span>, 
-<<<<<<< HEAD
-              <span class="hljs-string">"_rev"</span> : <span class="hljs-string">"915203321"</span>, 
-=======
-              <span class="hljs-string">"_rev"</span> : <span class="hljs-string">"914334252"</span>, 
->>>>>>> 1b8e6ddf
-              <span class="hljs-string">"name"</span> : <span class="hljs-string">"Alice"</span> 
-            }, 
-            { 
-              <span class="hljs-string">"_id"</span> : <span class="hljs-string">"persons/bob"</span>, 
-              <span class="hljs-string">"_key"</span> : <span class="hljs-string">"bob"</span>, 
-<<<<<<< HEAD
-              <span class="hljs-string">"_rev"</span> : <span class="hljs-string">"915399929"</span>, 
-=======
-              <span class="hljs-string">"_rev"</span> : <span class="hljs-string">"914530860"</span>, 
->>>>>>> 1b8e6ddf
-              <span class="hljs-string">"name"</span> : <span class="hljs-string">"Bob"</span> 
-            }, 
-            { 
-              <span class="hljs-string">"_id"</span> : <span class="hljs-string">"persons/eve"</span>, 
-              <span class="hljs-string">"_key"</span> : <span class="hljs-string">"eve"</span>, 
-<<<<<<< HEAD
-              <span class="hljs-string">"_rev"</span> : <span class="hljs-string">"916055289"</span>, 
-=======
-              <span class="hljs-string">"_rev"</span> : <span class="hljs-string">"915186220"</span>, 
->>>>>>> 1b8e6ddf
-              <span class="hljs-string">"name"</span> : <span class="hljs-string">"Eve"</span> 
-            }, 
-            { 
-              <span class="hljs-string">"_id"</span> : <span class="hljs-string">"persons/alice"</span>, 
-              <span class="hljs-string">"_key"</span> : <span class="hljs-string">"alice"</span>, 
-<<<<<<< HEAD
-              <span class="hljs-string">"_rev"</span> : <span class="hljs-string">"915203321"</span>, 
-=======
-              <span class="hljs-string">"_rev"</span> : <span class="hljs-string">"914334252"</span>, 
->>>>>>> 1b8e6ddf
-              <span class="hljs-string">"name"</span> : <span class="hljs-string">"Alice"</span> 
-            } 
-          ] 
-        }, 
-        { 
-          <span class="hljs-string">"edges"</span> : [ 
-            { 
-<<<<<<< HEAD
-              <span class="hljs-string">"_id"</span> : <span class="hljs-string">"knows/916317433"</span>, 
-              <span class="hljs-string">"_key"</span> : <span class="hljs-string">"916317433"</span>, 
-              <span class="hljs-string">"_rev"</span> : <span class="hljs-string">"916317433"</span>, 
-=======
+              <span class="hljs-string">"_rev"</span> : <span class="hljs-string">"914334252"</span>, 
+              <span class="hljs-string">"name"</span> : <span class="hljs-string">"Alice"</span> 
+            }, 
+            { 
+              <span class="hljs-string">"_id"</span> : <span class="hljs-string">"persons/bob"</span>, 
+              <span class="hljs-string">"_key"</span> : <span class="hljs-string">"bob"</span>, 
+              <span class="hljs-string">"_rev"</span> : <span class="hljs-string">"914530860"</span>, 
+              <span class="hljs-string">"name"</span> : <span class="hljs-string">"Bob"</span> 
+            }, 
+            { 
+              <span class="hljs-string">"_id"</span> : <span class="hljs-string">"persons/eve"</span>, 
+              <span class="hljs-string">"_key"</span> : <span class="hljs-string">"eve"</span>, 
+              <span class="hljs-string">"_rev"</span> : <span class="hljs-string">"915186220"</span>, 
+              <span class="hljs-string">"name"</span> : <span class="hljs-string">"Eve"</span> 
+            }, 
+            { 
+              <span class="hljs-string">"_id"</span> : <span class="hljs-string">"persons/alice"</span>, 
+              <span class="hljs-string">"_key"</span> : <span class="hljs-string">"alice"</span>, 
+              <span class="hljs-string">"_rev"</span> : <span class="hljs-string">"914334252"</span>, 
+              <span class="hljs-string">"name"</span> : <span class="hljs-string">"Alice"</span> 
+            } 
+          ] 
+        }, 
+        { 
+          <span class="hljs-string">"edges"</span> : [ 
+            { 
               <span class="hljs-string">"_id"</span> : <span class="hljs-string">"knows/915448364"</span>, 
               <span class="hljs-string">"_key"</span> : <span class="hljs-string">"915448364"</span>, 
               <span class="hljs-string">"_rev"</span> : <span class="hljs-string">"915448364"</span>, 
->>>>>>> 1b8e6ddf
               <span class="hljs-string">"_from"</span> : <span class="hljs-string">"persons/alice"</span>, 
               <span class="hljs-string">"_to"</span> : <span class="hljs-string">"persons/bob"</span> 
             }, 
             { 
-<<<<<<< HEAD
-              <span class="hljs-string">"_id"</span> : <span class="hljs-string">"knows/916514041"</span>, 
-              <span class="hljs-string">"_key"</span> : <span class="hljs-string">"916514041"</span>, 
-              <span class="hljs-string">"_rev"</span> : <span class="hljs-string">"916514041"</span>, 
-=======
               <span class="hljs-string">"_id"</span> : <span class="hljs-string">"knows/915644972"</span>, 
               <span class="hljs-string">"_key"</span> : <span class="hljs-string">"915644972"</span>, 
               <span class="hljs-string">"_rev"</span> : <span class="hljs-string">"915644972"</span>, 
->>>>>>> 1b8e6ddf
               <span class="hljs-string">"_from"</span> : <span class="hljs-string">"persons/bob"</span>, 
               <span class="hljs-string">"_to"</span> : <span class="hljs-string">"persons/charlie"</span> 
             } 
@@ -716,31 +444,19 @@
             { 
               <span class="hljs-string">"_id"</span> : <span class="hljs-string">"persons/alice"</span>, 
               <span class="hljs-string">"_key"</span> : <span class="hljs-string">"alice"</span>, 
-<<<<<<< HEAD
-              <span class="hljs-string">"_rev"</span> : <span class="hljs-string">"915203321"</span>, 
-=======
-              <span class="hljs-string">"_rev"</span> : <span class="hljs-string">"914334252"</span>, 
->>>>>>> 1b8e6ddf
-              <span class="hljs-string">"name"</span> : <span class="hljs-string">"Alice"</span> 
-            }, 
-            { 
-              <span class="hljs-string">"_id"</span> : <span class="hljs-string">"persons/bob"</span>, 
-              <span class="hljs-string">"_key"</span> : <span class="hljs-string">"bob"</span>, 
-<<<<<<< HEAD
-              <span class="hljs-string">"_rev"</span> : <span class="hljs-string">"915399929"</span>, 
-=======
-              <span class="hljs-string">"_rev"</span> : <span class="hljs-string">"914530860"</span>, 
->>>>>>> 1b8e6ddf
+              <span class="hljs-string">"_rev"</span> : <span class="hljs-string">"914334252"</span>, 
+              <span class="hljs-string">"name"</span> : <span class="hljs-string">"Alice"</span> 
+            }, 
+            { 
+              <span class="hljs-string">"_id"</span> : <span class="hljs-string">"persons/bob"</span>, 
+              <span class="hljs-string">"_key"</span> : <span class="hljs-string">"bob"</span>, 
+              <span class="hljs-string">"_rev"</span> : <span class="hljs-string">"914530860"</span>, 
               <span class="hljs-string">"name"</span> : <span class="hljs-string">"Bob"</span> 
             }, 
             { 
               <span class="hljs-string">"_id"</span> : <span class="hljs-string">"persons/charlie"</span>, 
               <span class="hljs-string">"_key"</span> : <span class="hljs-string">"charlie"</span>, 
-<<<<<<< HEAD
-              <span class="hljs-string">"_rev"</span> : <span class="hljs-string">"915662073"</span>, 
-=======
               <span class="hljs-string">"_rev"</span> : <span class="hljs-string">"914793004"</span>, 
->>>>>>> 1b8e6ddf
               <span class="hljs-string">"name"</span> : <span class="hljs-string">"Charlie"</span> 
             } 
           ] 
@@ -748,28 +464,16 @@
         { 
           <span class="hljs-string">"edges"</span> : [ 
             { 
-<<<<<<< HEAD
-              <span class="hljs-string">"_id"</span> : <span class="hljs-string">"knows/916317433"</span>, 
-              <span class="hljs-string">"_key"</span> : <span class="hljs-string">"916317433"</span>, 
-              <span class="hljs-string">"_rev"</span> : <span class="hljs-string">"916317433"</span>, 
-=======
               <span class="hljs-string">"_id"</span> : <span class="hljs-string">"knows/915448364"</span>, 
               <span class="hljs-string">"_key"</span> : <span class="hljs-string">"915448364"</span>, 
               <span class="hljs-string">"_rev"</span> : <span class="hljs-string">"915448364"</span>, 
->>>>>>> 1b8e6ddf
               <span class="hljs-string">"_from"</span> : <span class="hljs-string">"persons/alice"</span>, 
               <span class="hljs-string">"_to"</span> : <span class="hljs-string">"persons/bob"</span> 
             }, 
             { 
-<<<<<<< HEAD
-              <span class="hljs-string">"_id"</span> : <span class="hljs-string">"knows/916710649"</span>, 
-              <span class="hljs-string">"_key"</span> : <span class="hljs-string">"916710649"</span>, 
-              <span class="hljs-string">"_rev"</span> : <span class="hljs-string">"916710649"</span>, 
-=======
               <span class="hljs-string">"_id"</span> : <span class="hljs-string">"knows/915841580"</span>, 
               <span class="hljs-string">"_key"</span> : <span class="hljs-string">"915841580"</span>, 
               <span class="hljs-string">"_rev"</span> : <span class="hljs-string">"915841580"</span>, 
->>>>>>> 1b8e6ddf
               <span class="hljs-string">"_from"</span> : <span class="hljs-string">"persons/bob"</span>, 
               <span class="hljs-string">"_to"</span> : <span class="hljs-string">"persons/dave"</span> 
             } 
@@ -778,31 +482,19 @@
             { 
               <span class="hljs-string">"_id"</span> : <span class="hljs-string">"persons/alice"</span>, 
               <span class="hljs-string">"_key"</span> : <span class="hljs-string">"alice"</span>, 
-<<<<<<< HEAD
-              <span class="hljs-string">"_rev"</span> : <span class="hljs-string">"915203321"</span>, 
-=======
-              <span class="hljs-string">"_rev"</span> : <span class="hljs-string">"914334252"</span>, 
->>>>>>> 1b8e6ddf
-              <span class="hljs-string">"name"</span> : <span class="hljs-string">"Alice"</span> 
-            }, 
-            { 
-              <span class="hljs-string">"_id"</span> : <span class="hljs-string">"persons/bob"</span>, 
-              <span class="hljs-string">"_key"</span> : <span class="hljs-string">"bob"</span>, 
-<<<<<<< HEAD
-              <span class="hljs-string">"_rev"</span> : <span class="hljs-string">"915399929"</span>, 
-=======
-              <span class="hljs-string">"_rev"</span> : <span class="hljs-string">"914530860"</span>, 
->>>>>>> 1b8e6ddf
+              <span class="hljs-string">"_rev"</span> : <span class="hljs-string">"914334252"</span>, 
+              <span class="hljs-string">"name"</span> : <span class="hljs-string">"Alice"</span> 
+            }, 
+            { 
+              <span class="hljs-string">"_id"</span> : <span class="hljs-string">"persons/bob"</span>, 
+              <span class="hljs-string">"_key"</span> : <span class="hljs-string">"bob"</span>, 
+              <span class="hljs-string">"_rev"</span> : <span class="hljs-string">"914530860"</span>, 
               <span class="hljs-string">"name"</span> : <span class="hljs-string">"Bob"</span> 
             }, 
             { 
               <span class="hljs-string">"_id"</span> : <span class="hljs-string">"persons/dave"</span>, 
               <span class="hljs-string">"_key"</span> : <span class="hljs-string">"dave"</span>, 
-<<<<<<< HEAD
-              <span class="hljs-string">"_rev"</span> : <span class="hljs-string">"915858681"</span>, 
-=======
               <span class="hljs-string">"_rev"</span> : <span class="hljs-string">"914989612"</span>, 
->>>>>>> 1b8e6ddf
               <span class="hljs-string">"name"</span> : <span class="hljs-string">"Dave"</span> 
             } 
           ] 

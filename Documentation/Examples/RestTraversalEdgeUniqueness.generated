--- conflicted
+++ resolved
@@ -12,61 +12,37 @@
         { 
           "_id" : "persons/alice", 
           "_key" : "alice", 
-<<<<<<< HEAD
-          "_rev" : "1513700514", 
-=======
           "_rev" : "1325649139", 
->>>>>>> 25aa2a58
           "name" : "Alice" 
         }, 
         { 
           "_id" : "persons/eve", 
           "_key" : "eve", 
-<<<<<<< HEAD
-          "_rev" : "1514552482", 
-=======
           "_rev" : "1326501107", 
->>>>>>> 25aa2a58
           "name" : "Eve" 
         }, 
         { 
           "_id" : "persons/bob", 
           "_key" : "bob", 
-<<<<<<< HEAD
-          "_rev" : "1513897122", 
-=======
           "_rev" : "1325845747", 
->>>>>>> 25aa2a58
           "name" : "Bob" 
         }, 
         { 
           "_id" : "persons/alice", 
           "_key" : "alice", 
-<<<<<<< HEAD
-          "_rev" : "1513700514", 
-=======
           "_rev" : "1325649139", 
->>>>>>> 25aa2a58
           "name" : "Alice" 
         }, 
         { 
           "_id" : "persons/charlie", 
           "_key" : "charlie", 
-<<<<<<< HEAD
-          "_rev" : "1514159266", 
-=======
           "_rev" : "1326107891", 
->>>>>>> 25aa2a58
           "name" : "Charlie" 
         }, 
         { 
           "_id" : "persons/dave", 
           "_key" : "dave", 
-<<<<<<< HEAD
-          "_rev" : "1514355874", 
-=======
           "_rev" : "1326304499", 
->>>>>>> 25aa2a58
           "name" : "Dave" 
         } 
       ], 
@@ -77,154 +53,94 @@
             { 
               "_id" : "persons/alice", 
               "_key" : "alice", 
-<<<<<<< HEAD
-              "_rev" : "1513700514", 
-=======
-              "_rev" : "1325649139", 
->>>>>>> 25aa2a58
-              "name" : "Alice" 
-            } 
-          ] 
-        }, 
-        { 
-          "edges" : [ 
-            { 
-<<<<<<< HEAD
-              "_id" : "knows/1515404450", 
-              "_key" : "1515404450", 
-              "_rev" : "1515404450", 
-=======
-              "_id" : "knows/1327353075", 
-              "_key" : "1327353075", 
-              "_rev" : "1327353075", 
->>>>>>> 25aa2a58
-              "_from" : "persons/eve", 
-              "_to" : "persons/alice" 
-            } 
-          ], 
-          "vertices" : [ 
-            { 
-              "_id" : "persons/alice", 
-              "_key" : "alice", 
-<<<<<<< HEAD
-              "_rev" : "1513700514", 
-=======
-              "_rev" : "1325649139", 
->>>>>>> 25aa2a58
-              "name" : "Alice" 
-            }, 
-            { 
-              "_id" : "persons/eve", 
-              "_key" : "eve", 
-<<<<<<< HEAD
-              "_rev" : "1514552482", 
-=======
-              "_rev" : "1326501107", 
->>>>>>> 25aa2a58
-              "name" : "Eve" 
-            } 
-          ] 
-        }, 
-        { 
-          "edges" : [ 
-            { 
-<<<<<<< HEAD
-              "_id" : "knows/1515404450", 
-              "_key" : "1515404450", 
-              "_rev" : "1515404450", 
-=======
-              "_id" : "knows/1327353075", 
-              "_key" : "1327353075", 
-              "_rev" : "1327353075", 
->>>>>>> 25aa2a58
-              "_from" : "persons/eve", 
-              "_to" : "persons/alice" 
-            }, 
-            { 
-<<<<<<< HEAD
-              "_id" : "knows/1515601058", 
-              "_key" : "1515601058", 
-              "_rev" : "1515601058", 
-=======
-              "_id" : "knows/1327549683", 
-              "_key" : "1327549683", 
-              "_rev" : "1327549683", 
->>>>>>> 25aa2a58
-              "_from" : "persons/eve", 
-              "_to" : "persons/bob" 
-            } 
-          ], 
-          "vertices" : [ 
-            { 
-              "_id" : "persons/alice", 
-              "_key" : "alice", 
-<<<<<<< HEAD
-              "_rev" : "1513700514", 
-=======
-              "_rev" : "1325649139", 
->>>>>>> 25aa2a58
-              "name" : "Alice" 
-            }, 
-            { 
-              "_id" : "persons/eve", 
-              "_key" : "eve", 
-<<<<<<< HEAD
-              "_rev" : "1514552482", 
-=======
-              "_rev" : "1326501107", 
->>>>>>> 25aa2a58
-              "name" : "Eve" 
-            }, 
-            { 
-              "_id" : "persons/bob", 
-              "_key" : "bob", 
-<<<<<<< HEAD
-              "_rev" : "1513897122", 
-=======
-              "_rev" : "1325845747", 
->>>>>>> 25aa2a58
-              "name" : "Bob" 
-            } 
-          ] 
-        }, 
-        { 
-          "edges" : [ 
-            { 
-<<<<<<< HEAD
-              "_id" : "knows/1515404450", 
-              "_key" : "1515404450", 
-              "_rev" : "1515404450", 
-=======
-              "_id" : "knows/1327353075", 
-              "_key" : "1327353075", 
-              "_rev" : "1327353075", 
->>>>>>> 25aa2a58
-              "_from" : "persons/eve", 
-              "_to" : "persons/alice" 
-            }, 
-            { 
-<<<<<<< HEAD
-              "_id" : "knows/1515601058", 
-              "_key" : "1515601058", 
-              "_rev" : "1515601058", 
-=======
-              "_id" : "knows/1327549683", 
-              "_key" : "1327549683", 
-              "_rev" : "1327549683", 
->>>>>>> 25aa2a58
-              "_from" : "persons/eve", 
-              "_to" : "persons/bob" 
-            }, 
-            { 
-<<<<<<< HEAD
-              "_id" : "knows/1514814626", 
-              "_key" : "1514814626", 
-              "_rev" : "1514814626", 
-=======
+              "_rev" : "1325649139", 
+              "name" : "Alice" 
+            } 
+          ] 
+        }, 
+        { 
+          "edges" : [ 
+            { 
+              "_id" : "knows/1327353075", 
+              "_key" : "1327353075", 
+              "_rev" : "1327353075", 
+              "_from" : "persons/eve", 
+              "_to" : "persons/alice" 
+            } 
+          ], 
+          "vertices" : [ 
+            { 
+              "_id" : "persons/alice", 
+              "_key" : "alice", 
+              "_rev" : "1325649139", 
+              "name" : "Alice" 
+            }, 
+            { 
+              "_id" : "persons/eve", 
+              "_key" : "eve", 
+              "_rev" : "1326501107", 
+              "name" : "Eve" 
+            } 
+          ] 
+        }, 
+        { 
+          "edges" : [ 
+            { 
+              "_id" : "knows/1327353075", 
+              "_key" : "1327353075", 
+              "_rev" : "1327353075", 
+              "_from" : "persons/eve", 
+              "_to" : "persons/alice" 
+            }, 
+            { 
+              "_id" : "knows/1327549683", 
+              "_key" : "1327549683", 
+              "_rev" : "1327549683", 
+              "_from" : "persons/eve", 
+              "_to" : "persons/bob" 
+            } 
+          ], 
+          "vertices" : [ 
+            { 
+              "_id" : "persons/alice", 
+              "_key" : "alice", 
+              "_rev" : "1325649139", 
+              "name" : "Alice" 
+            }, 
+            { 
+              "_id" : "persons/eve", 
+              "_key" : "eve", 
+              "_rev" : "1326501107", 
+              "name" : "Eve" 
+            }, 
+            { 
+              "_id" : "persons/bob", 
+              "_key" : "bob", 
+              "_rev" : "1325845747", 
+              "name" : "Bob" 
+            } 
+          ] 
+        }, 
+        { 
+          "edges" : [ 
+            { 
+              "_id" : "knows/1327353075", 
+              "_key" : "1327353075", 
+              "_rev" : "1327353075", 
+              "_from" : "persons/eve", 
+              "_to" : "persons/alice" 
+            }, 
+            { 
+              "_id" : "knows/1327549683", 
+              "_key" : "1327549683", 
+              "_rev" : "1327549683", 
+              "_from" : "persons/eve", 
+              "_to" : "persons/bob" 
+            }, 
+            { 
               "_id" : "knows/1326763251", 
               "_key" : "1326763251", 
               "_rev" : "1326763251", 
->>>>>>> 25aa2a58
               "_from" : "persons/alice", 
               "_to" : "persons/bob" 
             } 
@@ -233,83 +149,49 @@
             { 
               "_id" : "persons/alice", 
               "_key" : "alice", 
-<<<<<<< HEAD
-              "_rev" : "1513700514", 
-=======
-              "_rev" : "1325649139", 
->>>>>>> 25aa2a58
-              "name" : "Alice" 
-            }, 
-            { 
-              "_id" : "persons/eve", 
-              "_key" : "eve", 
-<<<<<<< HEAD
-              "_rev" : "1514552482", 
-=======
-              "_rev" : "1326501107", 
->>>>>>> 25aa2a58
-              "name" : "Eve" 
-            }, 
-            { 
-              "_id" : "persons/bob", 
-              "_key" : "bob", 
-<<<<<<< HEAD
-              "_rev" : "1513897122", 
-=======
-              "_rev" : "1325845747", 
->>>>>>> 25aa2a58
-              "name" : "Bob" 
-            }, 
-            { 
-              "_id" : "persons/alice", 
-              "_key" : "alice", 
-<<<<<<< HEAD
-              "_rev" : "1513700514", 
-=======
-              "_rev" : "1325649139", 
->>>>>>> 25aa2a58
-              "name" : "Alice" 
-            } 
-          ] 
-        }, 
-        { 
-          "edges" : [ 
-            { 
-<<<<<<< HEAD
-              "_id" : "knows/1515404450", 
-              "_key" : "1515404450", 
-              "_rev" : "1515404450", 
-=======
-              "_id" : "knows/1327353075", 
-              "_key" : "1327353075", 
-              "_rev" : "1327353075", 
->>>>>>> 25aa2a58
-              "_from" : "persons/eve", 
-              "_to" : "persons/alice" 
-            }, 
-            { 
-<<<<<<< HEAD
-              "_id" : "knows/1515601058", 
-              "_key" : "1515601058", 
-              "_rev" : "1515601058", 
-=======
-              "_id" : "knows/1327549683", 
-              "_key" : "1327549683", 
-              "_rev" : "1327549683", 
->>>>>>> 25aa2a58
-              "_from" : "persons/eve", 
-              "_to" : "persons/bob" 
-            }, 
-            { 
-<<<<<<< HEAD
-              "_id" : "knows/1515011234", 
-              "_key" : "1515011234", 
-              "_rev" : "1515011234", 
-=======
+              "_rev" : "1325649139", 
+              "name" : "Alice" 
+            }, 
+            { 
+              "_id" : "persons/eve", 
+              "_key" : "eve", 
+              "_rev" : "1326501107", 
+              "name" : "Eve" 
+            }, 
+            { 
+              "_id" : "persons/bob", 
+              "_key" : "bob", 
+              "_rev" : "1325845747", 
+              "name" : "Bob" 
+            }, 
+            { 
+              "_id" : "persons/alice", 
+              "_key" : "alice", 
+              "_rev" : "1325649139", 
+              "name" : "Alice" 
+            } 
+          ] 
+        }, 
+        { 
+          "edges" : [ 
+            { 
+              "_id" : "knows/1327353075", 
+              "_key" : "1327353075", 
+              "_rev" : "1327353075", 
+              "_from" : "persons/eve", 
+              "_to" : "persons/alice" 
+            }, 
+            { 
+              "_id" : "knows/1327549683", 
+              "_key" : "1327549683", 
+              "_rev" : "1327549683", 
+              "_from" : "persons/eve", 
+              "_to" : "persons/bob" 
+            }, 
+            { 
               "_id" : "knows/1326959859", 
               "_key" : "1326959859", 
               "_rev" : "1326959859", 
->>>>>>> 25aa2a58
               "_from" : "persons/bob", 
               "_to" : "persons/charlie" 
             } 
@@ -318,41 +200,25 @@
             { 
               "_id" : "persons/alice", 
               "_key" : "alice", 
-<<<<<<< HEAD
-              "_rev" : "1513700514", 
-=======
-              "_rev" : "1325649139", 
->>>>>>> 25aa2a58
-              "name" : "Alice" 
-            }, 
-            { 
-              "_id" : "persons/eve", 
-              "_key" : "eve", 
-<<<<<<< HEAD
-              "_rev" : "1514552482", 
-=======
-              "_rev" : "1326501107", 
->>>>>>> 25aa2a58
-              "name" : "Eve" 
-            }, 
-            { 
-              "_id" : "persons/bob", 
-              "_key" : "bob", 
-<<<<<<< HEAD
-              "_rev" : "1513897122", 
-=======
-              "_rev" : "1325845747", 
->>>>>>> 25aa2a58
+              "_rev" : "1325649139", 
+              "name" : "Alice" 
+            }, 
+            { 
+              "_id" : "persons/eve", 
+              "_key" : "eve", 
+              "_rev" : "1326501107", 
+              "name" : "Eve" 
+            }, 
+            { 
+              "_id" : "persons/bob", 
+              "_key" : "bob", 
+              "_rev" : "1325845747", 
               "name" : "Bob" 
             }, 
             { 
               "_id" : "persons/charlie", 
               "_key" : "charlie", 
-<<<<<<< HEAD
-              "_rev" : "1514159266", 
-=======
               "_rev" : "1326107891", 
->>>>>>> 25aa2a58
               "name" : "Charlie" 
             } 
           ] 
@@ -360,41 +226,23 @@
         { 
           "edges" : [ 
             { 
-<<<<<<< HEAD
-              "_id" : "knows/1515404450", 
-              "_key" : "1515404450", 
-              "_rev" : "1515404450", 
-=======
-              "_id" : "knows/1327353075", 
-              "_key" : "1327353075", 
-              "_rev" : "1327353075", 
->>>>>>> 25aa2a58
-              "_from" : "persons/eve", 
-              "_to" : "persons/alice" 
-            }, 
-            { 
-<<<<<<< HEAD
-              "_id" : "knows/1515601058", 
-              "_key" : "1515601058", 
-              "_rev" : "1515601058", 
-=======
-              "_id" : "knows/1327549683", 
-              "_key" : "1327549683", 
-              "_rev" : "1327549683", 
->>>>>>> 25aa2a58
-              "_from" : "persons/eve", 
-              "_to" : "persons/bob" 
-            }, 
-            { 
-<<<<<<< HEAD
-              "_id" : "knows/1515207842", 
-              "_key" : "1515207842", 
-              "_rev" : "1515207842", 
-=======
+              "_id" : "knows/1327353075", 
+              "_key" : "1327353075", 
+              "_rev" : "1327353075", 
+              "_from" : "persons/eve", 
+              "_to" : "persons/alice" 
+            }, 
+            { 
+              "_id" : "knows/1327549683", 
+              "_key" : "1327549683", 
+              "_rev" : "1327549683", 
+              "_from" : "persons/eve", 
+              "_to" : "persons/bob" 
+            }, 
+            { 
               "_id" : "knows/1327156467", 
               "_key" : "1327156467", 
               "_rev" : "1327156467", 
->>>>>>> 25aa2a58
               "_from" : "persons/bob", 
               "_to" : "persons/dave" 
             } 
@@ -403,41 +251,25 @@
             { 
               "_id" : "persons/alice", 
               "_key" : "alice", 
-<<<<<<< HEAD
-              "_rev" : "1513700514", 
-=======
-              "_rev" : "1325649139", 
->>>>>>> 25aa2a58
-              "name" : "Alice" 
-            }, 
-            { 
-              "_id" : "persons/eve", 
-              "_key" : "eve", 
-<<<<<<< HEAD
-              "_rev" : "1514552482", 
-=======
-              "_rev" : "1326501107", 
->>>>>>> 25aa2a58
-              "name" : "Eve" 
-            }, 
-            { 
-              "_id" : "persons/bob", 
-              "_key" : "bob", 
-<<<<<<< HEAD
-              "_rev" : "1513897122", 
-=======
-              "_rev" : "1325845747", 
->>>>>>> 25aa2a58
+              "_rev" : "1325649139", 
+              "name" : "Alice" 
+            }, 
+            { 
+              "_id" : "persons/eve", 
+              "_key" : "eve", 
+              "_rev" : "1326501107", 
+              "name" : "Eve" 
+            }, 
+            { 
+              "_id" : "persons/bob", 
+              "_key" : "bob", 
+              "_rev" : "1325845747", 
               "name" : "Bob" 
             }, 
             { 
               "_id" : "persons/dave", 
               "_key" : "dave", 
-<<<<<<< HEAD
-              "_rev" : "1514355874", 
-=======
               "_rev" : "1326304499", 
->>>>>>> 25aa2a58
               "name" : "Dave" 
             } 
           ] 

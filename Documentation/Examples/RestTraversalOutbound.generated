shell> curl -X POST --data-binary @- --dump - http://localhost:8529/_api/traversal &lt;&lt;EOF
{ 
  <span class="hljs-string">"startVertex"</span> : <span class="hljs-string">"persons/alice"</span>, 
  <span class="hljs-string">"graphName"</span> : <span class="hljs-string">"knows_graph"</span>, 
  <span class="hljs-string">"direction"</span> : <span class="hljs-string">"outbound"</span> 
}
EOF

HTTP/<span class="hljs-number">1.1</span> <span class="hljs-number">200</span> OK
content-type: application/json; charset=utf<span class="hljs-number">-8</span>

{ 
  <span class="hljs-string">"result"</span> : { 
    <span class="hljs-string">"visited"</span> : { 
      <span class="hljs-string">"vertices"</span> : [ 
        { 
          <span class="hljs-string">"_key"</span> : <span class="hljs-string">"alice"</span>, 
          <span class="hljs-string">"_id"</span> : <span class="hljs-string">"persons/alice"</span>, 
<<<<<<< HEAD
          <span class="hljs-string">"_rev"</span> : <span class="hljs-string">"_T9Xc1t2---"</span>, 
=======
          <span class="hljs-string">"_rev"</span> : <span class="hljs-string">"_U-_qWBq---"</span>, 
>>>>>>> 014de716
          <span class="hljs-string">"name"</span> : <span class="hljs-string">"Alice"</span> 
        }, 
        { 
          <span class="hljs-string">"_key"</span> : <span class="hljs-string">"bob"</span>, 
          <span class="hljs-string">"_id"</span> : <span class="hljs-string">"persons/bob"</span>, 
<<<<<<< HEAD
          <span class="hljs-string">"_rev"</span> : <span class="hljs-string">"_T9Xc1t6---"</span>, 
=======
          <span class="hljs-string">"_rev"</span> : <span class="hljs-string">"_U-_qWBq--_"</span>, 
>>>>>>> 014de716
          <span class="hljs-string">"name"</span> : <span class="hljs-string">"Bob"</span> 
        }, 
        { 
          <span class="hljs-string">"_key"</span> : <span class="hljs-string">"charlie"</span>, 
          <span class="hljs-string">"_id"</span> : <span class="hljs-string">"persons/charlie"</span>, 
<<<<<<< HEAD
          <span class="hljs-string">"_rev"</span> : <span class="hljs-string">"_T9Xc1t6--_"</span>, 
=======
          <span class="hljs-string">"_rev"</span> : <span class="hljs-string">"_U-_qWBq--A"</span>, 
>>>>>>> 014de716
          <span class="hljs-string">"name"</span> : <span class="hljs-string">"Charlie"</span> 
        }, 
        { 
          <span class="hljs-string">"_key"</span> : <span class="hljs-string">"dave"</span>, 
          <span class="hljs-string">"_id"</span> : <span class="hljs-string">"persons/dave"</span>, 
<<<<<<< HEAD
          <span class="hljs-string">"_rev"</span> : <span class="hljs-string">"_T9Xc1u----"</span>, 
=======
          <span class="hljs-string">"_rev"</span> : <span class="hljs-string">"_U-_qWBu---"</span>, 
>>>>>>> 014de716
          <span class="hljs-string">"name"</span> : <span class="hljs-string">"Dave"</span> 
        } 
      ], 
      <span class="hljs-string">"paths"</span> : [ 
        { 
          <span class="hljs-string">"edges"</span> : [ ], 
          <span class="hljs-string">"vertices"</span> : [ 
            { 
              <span class="hljs-string">"_key"</span> : <span class="hljs-string">"alice"</span>, 
              <span class="hljs-string">"_id"</span> : <span class="hljs-string">"persons/alice"</span>, 
<<<<<<< HEAD
              <span class="hljs-string">"_rev"</span> : <span class="hljs-string">"_T9Xc1t2---"</span>, 
=======
              <span class="hljs-string">"_rev"</span> : <span class="hljs-string">"_U-_qWBq---"</span>, 
>>>>>>> 014de716
              <span class="hljs-string">"name"</span> : <span class="hljs-string">"Alice"</span> 
            } 
          ] 
        }, 
        { 
          <span class="hljs-string">"edges"</span> : [ 
            { 
<<<<<<< HEAD
              <span class="hljs-string">"_key"</span> : <span class="hljs-string">"11888"</span>, 
              <span class="hljs-string">"_id"</span> : <span class="hljs-string">"knows/11888"</span>, 
              <span class="hljs-string">"_from"</span> : <span class="hljs-string">"persons/alice"</span>, 
              <span class="hljs-string">"_to"</span> : <span class="hljs-string">"persons/bob"</span>, 
              <span class="hljs-string">"_rev"</span> : <span class="hljs-string">"_T9Xc1uC---"</span> 
=======
              <span class="hljs-string">"_key"</span> : <span class="hljs-string">"11848"</span>, 
              <span class="hljs-string">"_id"</span> : <span class="hljs-string">"knows/11848"</span>, 
              <span class="hljs-string">"_from"</span> : <span class="hljs-string">"persons/alice"</span>, 
              <span class="hljs-string">"_to"</span> : <span class="hljs-string">"persons/bob"</span>, 
              <span class="hljs-string">"_rev"</span> : <span class="hljs-string">"_U-_qWBu--A"</span> 
>>>>>>> 014de716
            } 
          ], 
          <span class="hljs-string">"vertices"</span> : [ 
            { 
              <span class="hljs-string">"_key"</span> : <span class="hljs-string">"alice"</span>, 
              <span class="hljs-string">"_id"</span> : <span class="hljs-string">"persons/alice"</span>, 
<<<<<<< HEAD
              <span class="hljs-string">"_rev"</span> : <span class="hljs-string">"_T9Xc1t2---"</span>, 
=======
              <span class="hljs-string">"_rev"</span> : <span class="hljs-string">"_U-_qWBq---"</span>, 
>>>>>>> 014de716
              <span class="hljs-string">"name"</span> : <span class="hljs-string">"Alice"</span> 
            }, 
            { 
              <span class="hljs-string">"_key"</span> : <span class="hljs-string">"bob"</span>, 
              <span class="hljs-string">"_id"</span> : <span class="hljs-string">"persons/bob"</span>, 
<<<<<<< HEAD
              <span class="hljs-string">"_rev"</span> : <span class="hljs-string">"_T9Xc1t6---"</span>, 
=======
              <span class="hljs-string">"_rev"</span> : <span class="hljs-string">"_U-_qWBq--_"</span>, 
>>>>>>> 014de716
              <span class="hljs-string">"name"</span> : <span class="hljs-string">"Bob"</span> 
            } 
          ] 
        }, 
        { 
          <span class="hljs-string">"edges"</span> : [ 
            { 
<<<<<<< HEAD
              <span class="hljs-string">"_key"</span> : <span class="hljs-string">"11888"</span>, 
              <span class="hljs-string">"_id"</span> : <span class="hljs-string">"knows/11888"</span>, 
              <span class="hljs-string">"_from"</span> : <span class="hljs-string">"persons/alice"</span>, 
              <span class="hljs-string">"_to"</span> : <span class="hljs-string">"persons/bob"</span>, 
              <span class="hljs-string">"_rev"</span> : <span class="hljs-string">"_T9Xc1uC---"</span> 
            }, 
            { 
              <span class="hljs-string">"_key"</span> : <span class="hljs-string">"11892"</span>, 
              <span class="hljs-string">"_id"</span> : <span class="hljs-string">"knows/11892"</span>, 
              <span class="hljs-string">"_from"</span> : <span class="hljs-string">"persons/bob"</span>, 
              <span class="hljs-string">"_to"</span> : <span class="hljs-string">"persons/charlie"</span>, 
              <span class="hljs-string">"_rev"</span> : <span class="hljs-string">"_T9Xc1uC--_"</span> 
=======
              <span class="hljs-string">"_key"</span> : <span class="hljs-string">"11848"</span>, 
              <span class="hljs-string">"_id"</span> : <span class="hljs-string">"knows/11848"</span>, 
              <span class="hljs-string">"_from"</span> : <span class="hljs-string">"persons/alice"</span>, 
              <span class="hljs-string">"_to"</span> : <span class="hljs-string">"persons/bob"</span>, 
              <span class="hljs-string">"_rev"</span> : <span class="hljs-string">"_U-_qWBu--A"</span> 
            }, 
            { 
              <span class="hljs-string">"_key"</span> : <span class="hljs-string">"11852"</span>, 
              <span class="hljs-string">"_id"</span> : <span class="hljs-string">"knows/11852"</span>, 
              <span class="hljs-string">"_from"</span> : <span class="hljs-string">"persons/bob"</span>, 
              <span class="hljs-string">"_to"</span> : <span class="hljs-string">"persons/charlie"</span>, 
              <span class="hljs-string">"_rev"</span> : <span class="hljs-string">"_U-_qWBu--B"</span> 
>>>>>>> 014de716
            } 
          ], 
          <span class="hljs-string">"vertices"</span> : [ 
            { 
              <span class="hljs-string">"_key"</span> : <span class="hljs-string">"alice"</span>, 
              <span class="hljs-string">"_id"</span> : <span class="hljs-string">"persons/alice"</span>, 
<<<<<<< HEAD
              <span class="hljs-string">"_rev"</span> : <span class="hljs-string">"_T9Xc1t2---"</span>, 
=======
              <span class="hljs-string">"_rev"</span> : <span class="hljs-string">"_U-_qWBq---"</span>, 
>>>>>>> 014de716
              <span class="hljs-string">"name"</span> : <span class="hljs-string">"Alice"</span> 
            }, 
            { 
              <span class="hljs-string">"_key"</span> : <span class="hljs-string">"bob"</span>, 
              <span class="hljs-string">"_id"</span> : <span class="hljs-string">"persons/bob"</span>, 
<<<<<<< HEAD
              <span class="hljs-string">"_rev"</span> : <span class="hljs-string">"_T9Xc1t6---"</span>, 
=======
              <span class="hljs-string">"_rev"</span> : <span class="hljs-string">"_U-_qWBq--_"</span>, 
>>>>>>> 014de716
              <span class="hljs-string">"name"</span> : <span class="hljs-string">"Bob"</span> 
            }, 
            { 
              <span class="hljs-string">"_key"</span> : <span class="hljs-string">"charlie"</span>, 
              <span class="hljs-string">"_id"</span> : <span class="hljs-string">"persons/charlie"</span>, 
<<<<<<< HEAD
              <span class="hljs-string">"_rev"</span> : <span class="hljs-string">"_T9Xc1t6--_"</span>, 
=======
              <span class="hljs-string">"_rev"</span> : <span class="hljs-string">"_U-_qWBq--A"</span>, 
>>>>>>> 014de716
              <span class="hljs-string">"name"</span> : <span class="hljs-string">"Charlie"</span> 
            } 
          ] 
        }, 
        { 
          <span class="hljs-string">"edges"</span> : [ 
            { 
<<<<<<< HEAD
              <span class="hljs-string">"_key"</span> : <span class="hljs-string">"11888"</span>, 
              <span class="hljs-string">"_id"</span> : <span class="hljs-string">"knows/11888"</span>, 
              <span class="hljs-string">"_from"</span> : <span class="hljs-string">"persons/alice"</span>, 
              <span class="hljs-string">"_to"</span> : <span class="hljs-string">"persons/bob"</span>, 
              <span class="hljs-string">"_rev"</span> : <span class="hljs-string">"_T9Xc1uC---"</span> 
            }, 
            { 
              <span class="hljs-string">"_key"</span> : <span class="hljs-string">"11895"</span>, 
              <span class="hljs-string">"_id"</span> : <span class="hljs-string">"knows/11895"</span>, 
              <span class="hljs-string">"_from"</span> : <span class="hljs-string">"persons/bob"</span>, 
              <span class="hljs-string">"_to"</span> : <span class="hljs-string">"persons/dave"</span>, 
              <span class="hljs-string">"_rev"</span> : <span class="hljs-string">"_T9Xc1uG---"</span> 
=======
              <span class="hljs-string">"_key"</span> : <span class="hljs-string">"11848"</span>, 
              <span class="hljs-string">"_id"</span> : <span class="hljs-string">"knows/11848"</span>, 
              <span class="hljs-string">"_from"</span> : <span class="hljs-string">"persons/alice"</span>, 
              <span class="hljs-string">"_to"</span> : <span class="hljs-string">"persons/bob"</span>, 
              <span class="hljs-string">"_rev"</span> : <span class="hljs-string">"_U-_qWBu--A"</span> 
            }, 
            { 
              <span class="hljs-string">"_key"</span> : <span class="hljs-string">"11855"</span>, 
              <span class="hljs-string">"_id"</span> : <span class="hljs-string">"knows/11855"</span>, 
              <span class="hljs-string">"_from"</span> : <span class="hljs-string">"persons/bob"</span>, 
              <span class="hljs-string">"_to"</span> : <span class="hljs-string">"persons/dave"</span>, 
              <span class="hljs-string">"_rev"</span> : <span class="hljs-string">"_U-_qWBy---"</span> 
>>>>>>> 014de716
            } 
          ], 
          <span class="hljs-string">"vertices"</span> : [ 
            { 
              <span class="hljs-string">"_key"</span> : <span class="hljs-string">"alice"</span>, 
              <span class="hljs-string">"_id"</span> : <span class="hljs-string">"persons/alice"</span>, 
<<<<<<< HEAD
              <span class="hljs-string">"_rev"</span> : <span class="hljs-string">"_T9Xc1t2---"</span>, 
=======
              <span class="hljs-string">"_rev"</span> : <span class="hljs-string">"_U-_qWBq---"</span>, 
>>>>>>> 014de716
              <span class="hljs-string">"name"</span> : <span class="hljs-string">"Alice"</span> 
            }, 
            { 
              <span class="hljs-string">"_key"</span> : <span class="hljs-string">"bob"</span>, 
              <span class="hljs-string">"_id"</span> : <span class="hljs-string">"persons/bob"</span>, 
<<<<<<< HEAD
              <span class="hljs-string">"_rev"</span> : <span class="hljs-string">"_T9Xc1t6---"</span>, 
=======
              <span class="hljs-string">"_rev"</span> : <span class="hljs-string">"_U-_qWBq--_"</span>, 
>>>>>>> 014de716
              <span class="hljs-string">"name"</span> : <span class="hljs-string">"Bob"</span> 
            }, 
            { 
              <span class="hljs-string">"_key"</span> : <span class="hljs-string">"dave"</span>, 
              <span class="hljs-string">"_id"</span> : <span class="hljs-string">"persons/dave"</span>, 
<<<<<<< HEAD
              <span class="hljs-string">"_rev"</span> : <span class="hljs-string">"_T9Xc1u----"</span>, 
=======
              <span class="hljs-string">"_rev"</span> : <span class="hljs-string">"_U-_qWBu---"</span>, 
>>>>>>> 014de716
              <span class="hljs-string">"name"</span> : <span class="hljs-string">"Dave"</span> 
            } 
          ] 
        } 
      ] 
    } 
  }, 
  <span class="hljs-string">"error"</span> : <span class="hljs-literal">false</span>, 
  <span class="hljs-string">"code"</span> : <span class="hljs-number">200</span> 
}<|MERGE_RESOLUTION|>--- conflicted
+++ resolved
@@ -16,41 +16,25 @@
         { 
           <span class="hljs-string">"_key"</span> : <span class="hljs-string">"alice"</span>, 
           <span class="hljs-string">"_id"</span> : <span class="hljs-string">"persons/alice"</span>, 
-<<<<<<< HEAD
-          <span class="hljs-string">"_rev"</span> : <span class="hljs-string">"_T9Xc1t2---"</span>, 
-=======
           <span class="hljs-string">"_rev"</span> : <span class="hljs-string">"_U-_qWBq---"</span>, 
->>>>>>> 014de716
           <span class="hljs-string">"name"</span> : <span class="hljs-string">"Alice"</span> 
         }, 
         { 
           <span class="hljs-string">"_key"</span> : <span class="hljs-string">"bob"</span>, 
           <span class="hljs-string">"_id"</span> : <span class="hljs-string">"persons/bob"</span>, 
-<<<<<<< HEAD
-          <span class="hljs-string">"_rev"</span> : <span class="hljs-string">"_T9Xc1t6---"</span>, 
-=======
           <span class="hljs-string">"_rev"</span> : <span class="hljs-string">"_U-_qWBq--_"</span>, 
->>>>>>> 014de716
           <span class="hljs-string">"name"</span> : <span class="hljs-string">"Bob"</span> 
         }, 
         { 
           <span class="hljs-string">"_key"</span> : <span class="hljs-string">"charlie"</span>, 
           <span class="hljs-string">"_id"</span> : <span class="hljs-string">"persons/charlie"</span>, 
-<<<<<<< HEAD
-          <span class="hljs-string">"_rev"</span> : <span class="hljs-string">"_T9Xc1t6--_"</span>, 
-=======
           <span class="hljs-string">"_rev"</span> : <span class="hljs-string">"_U-_qWBq--A"</span>, 
->>>>>>> 014de716
           <span class="hljs-string">"name"</span> : <span class="hljs-string">"Charlie"</span> 
         }, 
         { 
           <span class="hljs-string">"_key"</span> : <span class="hljs-string">"dave"</span>, 
           <span class="hljs-string">"_id"</span> : <span class="hljs-string">"persons/dave"</span>, 
-<<<<<<< HEAD
-          <span class="hljs-string">"_rev"</span> : <span class="hljs-string">"_T9Xc1u----"</span>, 
-=======
           <span class="hljs-string">"_rev"</span> : <span class="hljs-string">"_U-_qWBu---"</span>, 
->>>>>>> 014de716
           <span class="hljs-string">"name"</span> : <span class="hljs-string">"Dave"</span> 
         } 
       ], 
@@ -61,11 +45,7 @@
             { 
               <span class="hljs-string">"_key"</span> : <span class="hljs-string">"alice"</span>, 
               <span class="hljs-string">"_id"</span> : <span class="hljs-string">"persons/alice"</span>, 
-<<<<<<< HEAD
-              <span class="hljs-string">"_rev"</span> : <span class="hljs-string">"_T9Xc1t2---"</span>, 
-=======
               <span class="hljs-string">"_rev"</span> : <span class="hljs-string">"_U-_qWBq---"</span>, 
->>>>>>> 014de716
               <span class="hljs-string">"name"</span> : <span class="hljs-string">"Alice"</span> 
             } 
           ] 
@@ -73,40 +53,24 @@
         { 
           <span class="hljs-string">"edges"</span> : [ 
             { 
-<<<<<<< HEAD
-              <span class="hljs-string">"_key"</span> : <span class="hljs-string">"11888"</span>, 
-              <span class="hljs-string">"_id"</span> : <span class="hljs-string">"knows/11888"</span>, 
-              <span class="hljs-string">"_from"</span> : <span class="hljs-string">"persons/alice"</span>, 
-              <span class="hljs-string">"_to"</span> : <span class="hljs-string">"persons/bob"</span>, 
-              <span class="hljs-string">"_rev"</span> : <span class="hljs-string">"_T9Xc1uC---"</span> 
-=======
               <span class="hljs-string">"_key"</span> : <span class="hljs-string">"11848"</span>, 
               <span class="hljs-string">"_id"</span> : <span class="hljs-string">"knows/11848"</span>, 
               <span class="hljs-string">"_from"</span> : <span class="hljs-string">"persons/alice"</span>, 
               <span class="hljs-string">"_to"</span> : <span class="hljs-string">"persons/bob"</span>, 
               <span class="hljs-string">"_rev"</span> : <span class="hljs-string">"_U-_qWBu--A"</span> 
->>>>>>> 014de716
             } 
           ], 
           <span class="hljs-string">"vertices"</span> : [ 
             { 
               <span class="hljs-string">"_key"</span> : <span class="hljs-string">"alice"</span>, 
               <span class="hljs-string">"_id"</span> : <span class="hljs-string">"persons/alice"</span>, 
-<<<<<<< HEAD
-              <span class="hljs-string">"_rev"</span> : <span class="hljs-string">"_T9Xc1t2---"</span>, 
-=======
               <span class="hljs-string">"_rev"</span> : <span class="hljs-string">"_U-_qWBq---"</span>, 
->>>>>>> 014de716
               <span class="hljs-string">"name"</span> : <span class="hljs-string">"Alice"</span> 
             }, 
             { 
               <span class="hljs-string">"_key"</span> : <span class="hljs-string">"bob"</span>, 
               <span class="hljs-string">"_id"</span> : <span class="hljs-string">"persons/bob"</span>, 
-<<<<<<< HEAD
-              <span class="hljs-string">"_rev"</span> : <span class="hljs-string">"_T9Xc1t6---"</span>, 
-=======
               <span class="hljs-string">"_rev"</span> : <span class="hljs-string">"_U-_qWBq--_"</span>, 
->>>>>>> 014de716
               <span class="hljs-string">"name"</span> : <span class="hljs-string">"Bob"</span> 
             } 
           ] 
@@ -114,20 +78,6 @@
         { 
           <span class="hljs-string">"edges"</span> : [ 
             { 
-<<<<<<< HEAD
-              <span class="hljs-string">"_key"</span> : <span class="hljs-string">"11888"</span>, 
-              <span class="hljs-string">"_id"</span> : <span class="hljs-string">"knows/11888"</span>, 
-              <span class="hljs-string">"_from"</span> : <span class="hljs-string">"persons/alice"</span>, 
-              <span class="hljs-string">"_to"</span> : <span class="hljs-string">"persons/bob"</span>, 
-              <span class="hljs-string">"_rev"</span> : <span class="hljs-string">"_T9Xc1uC---"</span> 
-            }, 
-            { 
-              <span class="hljs-string">"_key"</span> : <span class="hljs-string">"11892"</span>, 
-              <span class="hljs-string">"_id"</span> : <span class="hljs-string">"knows/11892"</span>, 
-              <span class="hljs-string">"_from"</span> : <span class="hljs-string">"persons/bob"</span>, 
-              <span class="hljs-string">"_to"</span> : <span class="hljs-string">"persons/charlie"</span>, 
-              <span class="hljs-string">"_rev"</span> : <span class="hljs-string">"_T9Xc1uC--_"</span> 
-=======
               <span class="hljs-string">"_key"</span> : <span class="hljs-string">"11848"</span>, 
               <span class="hljs-string">"_id"</span> : <span class="hljs-string">"knows/11848"</span>, 
               <span class="hljs-string">"_from"</span> : <span class="hljs-string">"persons/alice"</span>, 
@@ -140,38 +90,25 @@
               <span class="hljs-string">"_from"</span> : <span class="hljs-string">"persons/bob"</span>, 
               <span class="hljs-string">"_to"</span> : <span class="hljs-string">"persons/charlie"</span>, 
               <span class="hljs-string">"_rev"</span> : <span class="hljs-string">"_U-_qWBu--B"</span> 
->>>>>>> 014de716
             } 
           ], 
           <span class="hljs-string">"vertices"</span> : [ 
             { 
               <span class="hljs-string">"_key"</span> : <span class="hljs-string">"alice"</span>, 
               <span class="hljs-string">"_id"</span> : <span class="hljs-string">"persons/alice"</span>, 
-<<<<<<< HEAD
-              <span class="hljs-string">"_rev"</span> : <span class="hljs-string">"_T9Xc1t2---"</span>, 
-=======
               <span class="hljs-string">"_rev"</span> : <span class="hljs-string">"_U-_qWBq---"</span>, 
->>>>>>> 014de716
               <span class="hljs-string">"name"</span> : <span class="hljs-string">"Alice"</span> 
             }, 
             { 
               <span class="hljs-string">"_key"</span> : <span class="hljs-string">"bob"</span>, 
               <span class="hljs-string">"_id"</span> : <span class="hljs-string">"persons/bob"</span>, 
-<<<<<<< HEAD
-              <span class="hljs-string">"_rev"</span> : <span class="hljs-string">"_T9Xc1t6---"</span>, 
-=======
               <span class="hljs-string">"_rev"</span> : <span class="hljs-string">"_U-_qWBq--_"</span>, 
->>>>>>> 014de716
               <span class="hljs-string">"name"</span> : <span class="hljs-string">"Bob"</span> 
             }, 
             { 
               <span class="hljs-string">"_key"</span> : <span class="hljs-string">"charlie"</span>, 
               <span class="hljs-string">"_id"</span> : <span class="hljs-string">"persons/charlie"</span>, 
-<<<<<<< HEAD
-              <span class="hljs-string">"_rev"</span> : <span class="hljs-string">"_T9Xc1t6--_"</span>, 
-=======
               <span class="hljs-string">"_rev"</span> : <span class="hljs-string">"_U-_qWBq--A"</span>, 
->>>>>>> 014de716
               <span class="hljs-string">"name"</span> : <span class="hljs-string">"Charlie"</span> 
             } 
           ] 
@@ -179,20 +116,6 @@
         { 
           <span class="hljs-string">"edges"</span> : [ 
             { 
-<<<<<<< HEAD
-              <span class="hljs-string">"_key"</span> : <span class="hljs-string">"11888"</span>, 
-              <span class="hljs-string">"_id"</span> : <span class="hljs-string">"knows/11888"</span>, 
-              <span class="hljs-string">"_from"</span> : <span class="hljs-string">"persons/alice"</span>, 
-              <span class="hljs-string">"_to"</span> : <span class="hljs-string">"persons/bob"</span>, 
-              <span class="hljs-string">"_rev"</span> : <span class="hljs-string">"_T9Xc1uC---"</span> 
-            }, 
-            { 
-              <span class="hljs-string">"_key"</span> : <span class="hljs-string">"11895"</span>, 
-              <span class="hljs-string">"_id"</span> : <span class="hljs-string">"knows/11895"</span>, 
-              <span class="hljs-string">"_from"</span> : <span class="hljs-string">"persons/bob"</span>, 
-              <span class="hljs-string">"_to"</span> : <span class="hljs-string">"persons/dave"</span>, 
-              <span class="hljs-string">"_rev"</span> : <span class="hljs-string">"_T9Xc1uG---"</span> 
-=======
               <span class="hljs-string">"_key"</span> : <span class="hljs-string">"11848"</span>, 
               <span class="hljs-string">"_id"</span> : <span class="hljs-string">"knows/11848"</span>, 
               <span class="hljs-string">"_from"</span> : <span class="hljs-string">"persons/alice"</span>, 
@@ -205,38 +128,25 @@
               <span class="hljs-string">"_from"</span> : <span class="hljs-string">"persons/bob"</span>, 
               <span class="hljs-string">"_to"</span> : <span class="hljs-string">"persons/dave"</span>, 
               <span class="hljs-string">"_rev"</span> : <span class="hljs-string">"_U-_qWBy---"</span> 
->>>>>>> 014de716
             } 
           ], 
           <span class="hljs-string">"vertices"</span> : [ 
             { 
               <span class="hljs-string">"_key"</span> : <span class="hljs-string">"alice"</span>, 
               <span class="hljs-string">"_id"</span> : <span class="hljs-string">"persons/alice"</span>, 
-<<<<<<< HEAD
-              <span class="hljs-string">"_rev"</span> : <span class="hljs-string">"_T9Xc1t2---"</span>, 
-=======
               <span class="hljs-string">"_rev"</span> : <span class="hljs-string">"_U-_qWBq---"</span>, 
->>>>>>> 014de716
               <span class="hljs-string">"name"</span> : <span class="hljs-string">"Alice"</span> 
             }, 
             { 
               <span class="hljs-string">"_key"</span> : <span class="hljs-string">"bob"</span>, 
               <span class="hljs-string">"_id"</span> : <span class="hljs-string">"persons/bob"</span>, 
-<<<<<<< HEAD
-              <span class="hljs-string">"_rev"</span> : <span class="hljs-string">"_T9Xc1t6---"</span>, 
-=======
               <span class="hljs-string">"_rev"</span> : <span class="hljs-string">"_U-_qWBq--_"</span>, 
->>>>>>> 014de716
               <span class="hljs-string">"name"</span> : <span class="hljs-string">"Bob"</span> 
             }, 
             { 
               <span class="hljs-string">"_key"</span> : <span class="hljs-string">"dave"</span>, 
               <span class="hljs-string">"_id"</span> : <span class="hljs-string">"persons/dave"</span>, 
-<<<<<<< HEAD
-              <span class="hljs-string">"_rev"</span> : <span class="hljs-string">"_T9Xc1u----"</span>, 
-=======
               <span class="hljs-string">"_rev"</span> : <span class="hljs-string">"_U-_qWBu---"</span>, 
->>>>>>> 014de716
               <span class="hljs-string">"name"</span> : <span class="hljs-string">"Dave"</span> 
             } 
           ] 

--- conflicted
+++ resolved
@@ -1,14 +1,7 @@
 arangosh&gt; db.five.all().next();
 { 
-<<<<<<< HEAD
-  "name" : "three", 
-  "_id" : "five/1142563777", 
-  "_rev" : "1142563777", 
-  "_key" : "1142563777" 
-=======
   <span class="hljs-string">"name"</span> : <span class="hljs-string">"five"</span>, 
   <span class="hljs-string">"_id"</span> : <span class="hljs-string">"five/1153044002"</span>, 
   <span class="hljs-string">"_rev"</span> : <span class="hljs-string">"1153044002"</span>, 
   <span class="hljs-string">"_key"</span> : <span class="hljs-string">"1153044002"</span> 
->>>>>>> 1a748b46
 }
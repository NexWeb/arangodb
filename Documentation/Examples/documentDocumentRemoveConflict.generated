arangosh> a1 = db.example.insert({ a : 1 });
{ 
<<<<<<< HEAD
  "_id" : "example/477838498", 
  "_rev" : "477838498", 
  "_key" : "477838498" 
}
arangosh> a2 = db.example.replace(a1, { a : 2 });
{ 
  "_id" : "example/477838498", 
  "_rev" : "478035106", 
  "_key" : "477838498" 
=======
  "_id" : "example/481479923", 
  "_rev" : "481479923", 
  "_key" : "481479923" 
}
arangosh> a2 = db.example.replace(a1, { a : 2 });
{ 
  "_id" : "example/481479923", 
  "_rev" : "481676531", 
  "_key" : "481479923" 
>>>>>>> 25aa2a58
}
arangosh> db.example.remove(a1);
[ArangoError 1200: precondition failed]
arangosh> db.example.remove(a1, true);
true
arangosh> db.example.document(a1);
<<<<<<< HEAD
[ArangoError 1202: document /_api/document/example/477838498 not found]
=======
[ArangoError 1202: document /_api/document/example/481479923 not found]
>>>>>>> 25aa2a58
<|MERGE_RESOLUTION|>--- conflicted
+++ resolved
@@ -1,16 +1,5 @@
 arangosh> a1 = db.example.insert({ a : 1 });
 { 
-<<<<<<< HEAD
-  "_id" : "example/477838498", 
-  "_rev" : "477838498", 
-  "_key" : "477838498" 
-}
-arangosh> a2 = db.example.replace(a1, { a : 2 });
-{ 
-  "_id" : "example/477838498", 
-  "_rev" : "478035106", 
-  "_key" : "477838498" 
-=======
   "_id" : "example/481479923", 
   "_rev" : "481479923", 
   "_key" : "481479923" 
@@ -20,15 +9,10 @@
   "_id" : "example/481479923", 
   "_rev" : "481676531", 
   "_key" : "481479923" 
->>>>>>> 25aa2a58
 }
 arangosh> db.example.remove(a1);
 [ArangoError 1200: precondition failed]
 arangosh> db.example.remove(a1, true);
 true
 arangosh> db.example.document(a1);
-<<<<<<< HEAD
-[ArangoError 1202: document /_api/document/example/477838498 not found]
-=======
-[ArangoError 1202: document /_api/document/example/481479923 not found]
->>>>>>> 25aa2a58
+[ArangoError 1202: document /_api/document/example/481479923 not found]
arangosh&gt; result = db.users.all().toArray();
[ 
  { 
<<<<<<< HEAD
    <span class="hljs-string">"name"</span> : <span class="hljs-string">"Gerhard"</span>, 
    <span class="hljs-string">"_id"</span> : <span class="hljs-string">"users/1182196985"</span>, 
    <span class="hljs-string">"_rev"</span> : <span class="hljs-string">"1182196985"</span>, 
    <span class="hljs-string">"_key"</span> : <span class="hljs-string">"1182196985"</span> 
  }, 
  { 
    <span class="hljs-string">"name"</span> : <span class="hljs-string">"Helmut"</span>, 
    <span class="hljs-string">"_id"</span> : <span class="hljs-string">"users/1182459129"</span>, 
    <span class="hljs-string">"_rev"</span> : <span class="hljs-string">"1182459129"</span>, 
    <span class="hljs-string">"_key"</span> : <span class="hljs-string">"1182459129"</span> 
  }, 
  { 
    <span class="hljs-string">"name"</span> : <span class="hljs-string">"Angela"</span>, 
    <span class="hljs-string">"_id"</span> : <span class="hljs-string">"users/1182655737"</span>, 
    <span class="hljs-string">"_rev"</span> : <span class="hljs-string">"1182655737"</span>, 
    <span class="hljs-string">"_key"</span> : <span class="hljs-string">"1182655737"</span> 
=======
    <span class="hljs-string">"name"</span> : <span class="hljs-string">"Helmut"</span>, 
    <span class="hljs-string">"_id"</span> : <span class="hljs-string">"users/1181590060"</span>, 
    <span class="hljs-string">"_rev"</span> : <span class="hljs-string">"1181590060"</span>, 
    <span class="hljs-string">"_key"</span> : <span class="hljs-string">"1181590060"</span> 
  }, 
  { 
    <span class="hljs-string">"name"</span> : <span class="hljs-string">"Angela"</span>, 
    <span class="hljs-string">"_id"</span> : <span class="hljs-string">"users/1181786668"</span>, 
    <span class="hljs-string">"_rev"</span> : <span class="hljs-string">"1181786668"</span>, 
    <span class="hljs-string">"_key"</span> : <span class="hljs-string">"1181786668"</span> 
  }, 
  { 
    <span class="hljs-string">"name"</span> : <span class="hljs-string">"Gerhard"</span>, 
    <span class="hljs-string">"_id"</span> : <span class="hljs-string">"users/1181327916"</span>, 
    <span class="hljs-string">"_rev"</span> : <span class="hljs-string">"1181327916"</span>, 
    <span class="hljs-string">"_key"</span> : <span class="hljs-string">"1181327916"</span> 
>>>>>>> 1b8e6ddf
  } 
]
arangosh&gt; q = db.users.all(); q.execute(); result = [ ]; <span class="hljs-keyword">while</span> (q.hasNext()) { result.push(q.next()); }
SimpleQueryAll(users)<|MERGE_RESOLUTION|>--- conflicted
+++ resolved
@@ -1,24 +1,6 @@
 arangosh&gt; result = db.users.all().toArray();
 [ 
   { 
-<<<<<<< HEAD
-    <span class="hljs-string">"name"</span> : <span class="hljs-string">"Gerhard"</span>, 
-    <span class="hljs-string">"_id"</span> : <span class="hljs-string">"users/1182196985"</span>, 
-    <span class="hljs-string">"_rev"</span> : <span class="hljs-string">"1182196985"</span>, 
-    <span class="hljs-string">"_key"</span> : <span class="hljs-string">"1182196985"</span> 
-  }, 
-  { 
-    <span class="hljs-string">"name"</span> : <span class="hljs-string">"Helmut"</span>, 
-    <span class="hljs-string">"_id"</span> : <span class="hljs-string">"users/1182459129"</span>, 
-    <span class="hljs-string">"_rev"</span> : <span class="hljs-string">"1182459129"</span>, 
-    <span class="hljs-string">"_key"</span> : <span class="hljs-string">"1182459129"</span> 
-  }, 
-  { 
-    <span class="hljs-string">"name"</span> : <span class="hljs-string">"Angela"</span>, 
-    <span class="hljs-string">"_id"</span> : <span class="hljs-string">"users/1182655737"</span>, 
-    <span class="hljs-string">"_rev"</span> : <span class="hljs-string">"1182655737"</span>, 
-    <span class="hljs-string">"_key"</span> : <span class="hljs-string">"1182655737"</span> 
-=======
     <span class="hljs-string">"name"</span> : <span class="hljs-string">"Helmut"</span>, 
     <span class="hljs-string">"_id"</span> : <span class="hljs-string">"users/1181590060"</span>, 
     <span class="hljs-string">"_rev"</span> : <span class="hljs-string">"1181590060"</span>, 
@@ -35,7 +17,6 @@
     <span class="hljs-string">"_id"</span> : <span class="hljs-string">"users/1181327916"</span>, 
     <span class="hljs-string">"_rev"</span> : <span class="hljs-string">"1181327916"</span>, 
     <span class="hljs-string">"_key"</span> : <span class="hljs-string">"1181327916"</span> 
->>>>>>> 1b8e6ddf
   } 
 ]
 arangosh&gt; q = db.users.all(); q.execute(); result = [ ]; <span class="hljs-keyword">while</span> (q.hasNext()) { result.push(q.next()); }

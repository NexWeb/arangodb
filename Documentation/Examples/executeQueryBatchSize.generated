arangosh> q = db.users.all(); q.setBatchSize(20); q.execute(); while (q.hasNext()) { print(q.next()); }
{ 
<<<<<<< HEAD
  "_id" : "users/503200930", 
  "_key" : "503200930", 
  "_rev" : "503200930", 
  "name" : "Gerhard" 
}
{ 
  "_id" : "users/503463074", 
  "_key" : "503463074", 
  "_rev" : "503463074", 
=======
  "_id" : "users/506842355", 
  "_key" : "506842355", 
  "_rev" : "506842355", 
  "name" : "Gerhard" 
}
{ 
  "_id" : "users/507301107", 
  "_key" : "507301107", 
  "_rev" : "507301107", 
  "name" : "Angela" 
}
{ 
  "_id" : "users/507104499", 
  "_key" : "507104499", 
  "_rev" : "507104499", 
>>>>>>> 25aa2a58
  "name" : "Helmut" 
}
SimpleQueryAll(users)
arangosh> q = db.users.all(); q.execute(20); while (q.hasNext()) { print(q.next()); }
{ 
<<<<<<< HEAD
  "_id" : "users/503659682", 
  "_key" : "503659682", 
  "_rev" : "503659682", 
  "name" : "Angela" 
=======
  "_id" : "users/506842355", 
  "_key" : "506842355", 
  "_rev" : "506842355", 
  "name" : "Gerhard" 
>>>>>>> 25aa2a58
}
{ 
<<<<<<< HEAD
  "_id" : "users/503200930", 
  "_key" : "503200930", 
  "_rev" : "503200930", 
  "name" : "Gerhard" 
}
{ 
  "_id" : "users/503463074", 
  "_key" : "503463074", 
  "_rev" : "503463074", 
  "name" : "Helmut" 
}
{ 
  "_id" : "users/503659682", 
  "_key" : "503659682", 
  "_rev" : "503659682", 
  "name" : "Angela" 
}
=======
  "_id" : "users/507301107", 
  "_key" : "507301107", 
  "_rev" : "507301107", 
  "name" : "Angela" 
}
{ 
  "_id" : "users/507104499", 
  "_key" : "507104499", 
  "_rev" : "507104499", 
  "name" : "Helmut" 
}
>>>>>>> 25aa2a58
SimpleQueryAll(users)<|MERGE_RESOLUTION|>--- conflicted
+++ resolved
@@ -1,16 +1,5 @@
 arangosh> q = db.users.all(); q.setBatchSize(20); q.execute(); while (q.hasNext()) { print(q.next()); }
 { 
-<<<<<<< HEAD
-  "_id" : "users/503200930", 
-  "_key" : "503200930", 
-  "_rev" : "503200930", 
-  "name" : "Gerhard" 
-}
-{ 
-  "_id" : "users/503463074", 
-  "_key" : "503463074", 
-  "_rev" : "503463074", 
-=======
   "_id" : "users/506842355", 
   "_key" : "506842355", 
   "_rev" : "506842355", 
@@ -26,44 +15,17 @@
   "_id" : "users/507104499", 
   "_key" : "507104499", 
   "_rev" : "507104499", 
->>>>>>> 25aa2a58
   "name" : "Helmut" 
 }
 SimpleQueryAll(users)
 arangosh> q = db.users.all(); q.execute(20); while (q.hasNext()) { print(q.next()); }
 { 
-<<<<<<< HEAD
-  "_id" : "users/503659682", 
-  "_key" : "503659682", 
-  "_rev" : "503659682", 
-  "name" : "Angela" 
-=======
   "_id" : "users/506842355", 
   "_key" : "506842355", 
   "_rev" : "506842355", 
   "name" : "Gerhard" 
->>>>>>> 25aa2a58
 }
 { 
-<<<<<<< HEAD
-  "_id" : "users/503200930", 
-  "_key" : "503200930", 
-  "_rev" : "503200930", 
-  "name" : "Gerhard" 
-}
-{ 
-  "_id" : "users/503463074", 
-  "_key" : "503463074", 
-  "_rev" : "503463074", 
-  "name" : "Helmut" 
-}
-{ 
-  "_id" : "users/503659682", 
-  "_key" : "503659682", 
-  "_rev" : "503659682", 
-  "name" : "Angela" 
-}
-=======
   "_id" : "users/507301107", 
   "_key" : "507301107", 
   "_rev" : "507301107", 
@@ -75,5 +37,4 @@
   "_rev" : "507104499", 
   "name" : "Helmut" 
 }
->>>>>>> 25aa2a58
 SimpleQueryAll(users)
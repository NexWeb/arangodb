arangosh&gt; <span class="hljs-keyword">var</span> examples = <span class="hljs-built_in">require</span>(<span class="hljs-string">"@arangodb/graph-examples/example-graph.js"</span>);
arangosh&gt; <span class="hljs-keyword">var</span> graph = examples.loadGraph(<span class="hljs-string">"social"</span>);
arangosh&gt; graph._edges({type: <span class="hljs-string">"married"</span>}).toArray();
[ 
  { 
    <span class="hljs-string">"_key"</span> : <span class="hljs-string">"aliceAndBob"</span>, 
    <span class="hljs-string">"_id"</span> : <span class="hljs-string">"relation/aliceAndBob"</span>, 
    <span class="hljs-string">"_from"</span> : <span class="hljs-string">"female/alice"</span>, 
    <span class="hljs-string">"_to"</span> : <span class="hljs-string">"male/bob"</span>, 
<<<<<<< HEAD
    <span class="hljs-string">"_rev"</span> : <span class="hljs-string">"19022"</span>, 
=======
    <span class="hljs-string">"_rev"</span> : <span class="hljs-string">"19027"</span>, 
>>>>>>> 7e16f1ff
    <span class="hljs-string">"type"</span> : <span class="hljs-string">"married"</span> 
  }, 
  { 
    <span class="hljs-string">"_key"</span> : <span class="hljs-string">"charlyAndDiana"</span>, 
    <span class="hljs-string">"_id"</span> : <span class="hljs-string">"relation/charlyAndDiana"</span>, 
    <span class="hljs-string">"_from"</span> : <span class="hljs-string">"male/charly"</span>, 
    <span class="hljs-string">"_to"</span> : <span class="hljs-string">"female/diana"</span>, 
<<<<<<< HEAD
    <span class="hljs-string">"_rev"</span> : <span class="hljs-string">"19029"</span>, 
=======
    <span class="hljs-string">"_rev"</span> : <span class="hljs-string">"19034"</span>, 
>>>>>>> 7e16f1ff
    <span class="hljs-string">"type"</span> : <span class="hljs-string">"married"</span> 
  } 
]<|MERGE_RESOLUTION|>--- conflicted
+++ resolved
@@ -7,11 +7,7 @@
     <span class="hljs-string">"_id"</span> : <span class="hljs-string">"relation/aliceAndBob"</span>, 
     <span class="hljs-string">"_from"</span> : <span class="hljs-string">"female/alice"</span>, 
     <span class="hljs-string">"_to"</span> : <span class="hljs-string">"male/bob"</span>, 
-<<<<<<< HEAD
-    <span class="hljs-string">"_rev"</span> : <span class="hljs-string">"19022"</span>, 
-=======
     <span class="hljs-string">"_rev"</span> : <span class="hljs-string">"19027"</span>, 
->>>>>>> 7e16f1ff
     <span class="hljs-string">"type"</span> : <span class="hljs-string">"married"</span> 
   }, 
   { 
@@ -19,11 +15,7 @@
     <span class="hljs-string">"_id"</span> : <span class="hljs-string">"relation/charlyAndDiana"</span>, 
     <span class="hljs-string">"_from"</span> : <span class="hljs-string">"male/charly"</span>, 
     <span class="hljs-string">"_to"</span> : <span class="hljs-string">"female/diana"</span>, 
-<<<<<<< HEAD
-    <span class="hljs-string">"_rev"</span> : <span class="hljs-string">"19029"</span>, 
-=======
     <span class="hljs-string">"_rev"</span> : <span class="hljs-string">"19034"</span>, 
->>>>>>> 7e16f1ff
     <span class="hljs-string">"type"</span> : <span class="hljs-string">"married"</span> 
   } 
 ]
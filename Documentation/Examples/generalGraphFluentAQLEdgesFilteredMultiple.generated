arangosh&gt; <span class="hljs-keyword">var</span> examples = <span class="hljs-built_in">require</span>(<span class="hljs-string">"@arangodb/graph-examples/example-graph.js"</span>);
arangosh&gt; <span class="hljs-keyword">var</span> graph = examples.loadGraph(<span class="hljs-string">"social"</span>);
arangosh&gt; <span class="hljs-keyword">var</span> query = graph._vertices([{name: <span class="hljs-string">"Alice"</span>}, {name: <span class="hljs-string">"Bob"</span>}]);
arangosh&gt; query.edges([{type: <span class="hljs-string">"married"</span>}, {type: <span class="hljs-string">"friend"</span>}]).toArray();
[ 
  { 
    <span class="hljs-string">"_key"</span> : <span class="hljs-string">"aliceAndBob"</span>, 
    <span class="hljs-string">"_id"</span> : <span class="hljs-string">"relation/aliceAndBob"</span>, 
    <span class="hljs-string">"_from"</span> : <span class="hljs-string">"female/alice"</span>, 
    <span class="hljs-string">"_to"</span> : <span class="hljs-string">"male/bob"</span>, 
<<<<<<< HEAD
    <span class="hljs-string">"_rev"</span> : <span class="hljs-string">"19256"</span>, 
=======
    <span class="hljs-string">"_rev"</span> : <span class="hljs-string">"19303"</span>, 
>>>>>>> c1e90bb4
    <span class="hljs-string">"type"</span> : <span class="hljs-string">"married"</span> 
  }, 
  { 
    <span class="hljs-string">"_key"</span> : <span class="hljs-string">"aliceAndCharly"</span>, 
    <span class="hljs-string">"_id"</span> : <span class="hljs-string">"relation/aliceAndCharly"</span>, 
    <span class="hljs-string">"_from"</span> : <span class="hljs-string">"female/alice"</span>, 
    <span class="hljs-string">"_to"</span> : <span class="hljs-string">"male/charly"</span>, 
<<<<<<< HEAD
    <span class="hljs-string">"_rev"</span> : <span class="hljs-string">"19260"</span>, 
=======
    <span class="hljs-string">"_rev"</span> : <span class="hljs-string">"19307"</span>, 
>>>>>>> c1e90bb4
    <span class="hljs-string">"type"</span> : <span class="hljs-string">"friend"</span> 
  }, 
  { 
    <span class="hljs-string">"_key"</span> : <span class="hljs-string">"bobAndDiana"</span>, 
    <span class="hljs-string">"_id"</span> : <span class="hljs-string">"relation/bobAndDiana"</span>, 
    <span class="hljs-string">"_from"</span> : <span class="hljs-string">"male/bob"</span>, 
    <span class="hljs-string">"_to"</span> : <span class="hljs-string">"female/diana"</span>, 
<<<<<<< HEAD
    <span class="hljs-string">"_rev"</span> : <span class="hljs-string">"19266"</span>, 
=======
    <span class="hljs-string">"_rev"</span> : <span class="hljs-string">"19313"</span>, 
>>>>>>> c1e90bb4
    <span class="hljs-string">"type"</span> : <span class="hljs-string">"friend"</span> 
  }, 
  { 
    <span class="hljs-string">"_key"</span> : <span class="hljs-string">"aliceAndBob"</span>, 
    <span class="hljs-string">"_id"</span> : <span class="hljs-string">"relation/aliceAndBob"</span>, 
    <span class="hljs-string">"_from"</span> : <span class="hljs-string">"female/alice"</span>, 
    <span class="hljs-string">"_to"</span> : <span class="hljs-string">"male/bob"</span>, 
<<<<<<< HEAD
    <span class="hljs-string">"_rev"</span> : <span class="hljs-string">"19256"</span>, 
=======
    <span class="hljs-string">"_rev"</span> : <span class="hljs-string">"19303"</span>, 
>>>>>>> c1e90bb4
    <span class="hljs-string">"type"</span> : <span class="hljs-string">"married"</span> 
  } 
]<|MERGE_RESOLUTION|>--- conflicted
+++ resolved
@@ -8,11 +8,7 @@
     <span class="hljs-string">"_id"</span> : <span class="hljs-string">"relation/aliceAndBob"</span>, 
     <span class="hljs-string">"_from"</span> : <span class="hljs-string">"female/alice"</span>, 
     <span class="hljs-string">"_to"</span> : <span class="hljs-string">"male/bob"</span>, 
-<<<<<<< HEAD
-    <span class="hljs-string">"_rev"</span> : <span class="hljs-string">"19256"</span>, 
-=======
     <span class="hljs-string">"_rev"</span> : <span class="hljs-string">"19303"</span>, 
->>>>>>> c1e90bb4
     <span class="hljs-string">"type"</span> : <span class="hljs-string">"married"</span> 
   }, 
   { 
@@ -20,11 +16,7 @@
     <span class="hljs-string">"_id"</span> : <span class="hljs-string">"relation/aliceAndCharly"</span>, 
     <span class="hljs-string">"_from"</span> : <span class="hljs-string">"female/alice"</span>, 
     <span class="hljs-string">"_to"</span> : <span class="hljs-string">"male/charly"</span>, 
-<<<<<<< HEAD
-    <span class="hljs-string">"_rev"</span> : <span class="hljs-string">"19260"</span>, 
-=======
     <span class="hljs-string">"_rev"</span> : <span class="hljs-string">"19307"</span>, 
->>>>>>> c1e90bb4
     <span class="hljs-string">"type"</span> : <span class="hljs-string">"friend"</span> 
   }, 
   { 
@@ -32,11 +24,7 @@
     <span class="hljs-string">"_id"</span> : <span class="hljs-string">"relation/bobAndDiana"</span>, 
     <span class="hljs-string">"_from"</span> : <span class="hljs-string">"male/bob"</span>, 
     <span class="hljs-string">"_to"</span> : <span class="hljs-string">"female/diana"</span>, 
-<<<<<<< HEAD
-    <span class="hljs-string">"_rev"</span> : <span class="hljs-string">"19266"</span>, 
-=======
     <span class="hljs-string">"_rev"</span> : <span class="hljs-string">"19313"</span>, 
->>>>>>> c1e90bb4
     <span class="hljs-string">"type"</span> : <span class="hljs-string">"friend"</span> 
   }, 
   { 
@@ -44,11 +32,7 @@
     <span class="hljs-string">"_id"</span> : <span class="hljs-string">"relation/aliceAndBob"</span>, 
     <span class="hljs-string">"_from"</span> : <span class="hljs-string">"female/alice"</span>, 
     <span class="hljs-string">"_to"</span> : <span class="hljs-string">"male/bob"</span>, 
-<<<<<<< HEAD
-    <span class="hljs-string">"_rev"</span> : <span class="hljs-string">"19256"</span>, 
-=======
     <span class="hljs-string">"_rev"</span> : <span class="hljs-string">"19303"</span>, 
->>>>>>> c1e90bb4
     <span class="hljs-string">"type"</span> : <span class="hljs-string">"married"</span> 
   } 
 ]
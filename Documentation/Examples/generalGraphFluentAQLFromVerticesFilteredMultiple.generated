arangosh&gt; <span class="hljs-keyword">var</span> examples = <span class="hljs-built_in">require</span>(<span class="hljs-string">"@arangodb/graph-examples/example-graph.js"</span>);
arangosh&gt; <span class="hljs-keyword">var</span> graph = examples.loadGraph(<span class="hljs-string">"social"</span>);
arangosh&gt; <span class="hljs-keyword">var</span> query = graph._edges({type: <span class="hljs-string">"married"</span>});
arangosh&gt; query.fromVertices([{name: <span class="hljs-string">"Alice"</span>}, {name: <span class="hljs-string">"Charly"</span>}]).toArray();
[ 
  { 
    <span class="hljs-string">"_key"</span> : <span class="hljs-string">"alice"</span>, 
    <span class="hljs-string">"_id"</span> : <span class="hljs-string">"female/alice"</span>, 
<<<<<<< HEAD
    <span class="hljs-string">"_rev"</span> : <span class="hljs-string">"19439"</span>, 
=======
    <span class="hljs-string">"_rev"</span> : <span class="hljs-string">"19444"</span>, 
>>>>>>> 7e16f1ff
    <span class="hljs-string">"name"</span> : <span class="hljs-string">"Alice"</span> 
  }, 
  { 
    <span class="hljs-string">"_key"</span> : <span class="hljs-string">"charly"</span>, 
    <span class="hljs-string">"_id"</span> : <span class="hljs-string">"male/charly"</span>, 
<<<<<<< HEAD
    <span class="hljs-string">"_rev"</span> : <span class="hljs-string">"19447"</span>, 
=======
    <span class="hljs-string">"_rev"</span> : <span class="hljs-string">"19452"</span>, 
>>>>>>> 7e16f1ff
    <span class="hljs-string">"name"</span> : <span class="hljs-string">"Charly"</span> 
  } 
]<|MERGE_RESOLUTION|>--- conflicted
+++ resolved
@@ -6,21 +6,13 @@
   { 
     <span class="hljs-string">"_key"</span> : <span class="hljs-string">"alice"</span>, 
     <span class="hljs-string">"_id"</span> : <span class="hljs-string">"female/alice"</span>, 
-<<<<<<< HEAD
-    <span class="hljs-string">"_rev"</span> : <span class="hljs-string">"19439"</span>, 
-=======
     <span class="hljs-string">"_rev"</span> : <span class="hljs-string">"19444"</span>, 
->>>>>>> 7e16f1ff
     <span class="hljs-string">"name"</span> : <span class="hljs-string">"Alice"</span> 
   }, 
   { 
     <span class="hljs-string">"_key"</span> : <span class="hljs-string">"charly"</span>, 
     <span class="hljs-string">"_id"</span> : <span class="hljs-string">"male/charly"</span>, 
-<<<<<<< HEAD
-    <span class="hljs-string">"_rev"</span> : <span class="hljs-string">"19447"</span>, 
-=======
     <span class="hljs-string">"_rev"</span> : <span class="hljs-string">"19452"</span>, 
->>>>>>> 7e16f1ff
     <span class="hljs-string">"name"</span> : <span class="hljs-string">"Charly"</span> 
   } 
 ]
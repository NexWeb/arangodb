arangosh> var examples = require("org/arangodb/graph-examples/example-graph.js");
arangosh> var graph = examples.loadGraph("social");
arangosh> var query = graph._vertices([{name: "Alice"}, {name: "Bob"}]);
arangosh> query.inEdges([{type: "married"}, {type: "friend"}]).toArray();
[ 
  { 
    "_id" : "relation/aliceAndBob", 
    "_key" : "aliceAndBob", 
<<<<<<< HEAD
    "_rev" : "757218466", 
=======
    "_rev" : "761842931", 
>>>>>>> 25aa2a58
    "_from" : "female/alice", 
    "_to" : "male/bob", 
    "type" : "married" 
  } 
]<|MERGE_RESOLUTION|>--- conflicted
+++ resolved
@@ -6,11 +6,7 @@
   { 
     "_id" : "relation/aliceAndBob", 
     "_key" : "aliceAndBob", 
-<<<<<<< HEAD
-    "_rev" : "757218466", 
-=======
     "_rev" : "761842931", 
->>>>>>> 25aa2a58
     "_from" : "female/alice", 
     "_to" : "male/bob", 
     "type" : "married" 

--- conflicted
+++ resolved
@@ -7,215 +7,115 @@
     { 
       "startVertex" : "germanCity/Berlin", 
       "vertex" : { 
-<<<<<<< HEAD
-        "_id" : "frenchCity/Paris", 
-        "_key" : "Paris", 
-        "_rev" : "1093549218", 
-        "isCapital" : true, 
-        "population" : 4000000 
-=======
         "_id" : "frenchCity/Lyon", 
         "_key" : "Lyon", 
         "_rev" : "1099943155", 
         "isCapital" : false, 
         "population" : 80000 
->>>>>>> 25aa2a58
-      }, 
-      "paths" : [ 
-        { 
-          "edges" : [ 
-            { 
-<<<<<<< HEAD
-              "_id" : "internationalHighway/1095122082", 
-              "_key" : "1095122082", 
-              "_rev" : "1095122082", 
-=======
+      }, 
+      "paths" : [ 
+        { 
+          "edges" : [ 
+            { 
               "_id" : "internationalHighway/1101516019", 
               "_key" : "1101516019", 
               "_rev" : "1101516019", 
->>>>>>> 25aa2a58
               "_from" : "germanCity/Berlin", 
-              "_to" : "frenchCity/Paris", 
-              "distance" : 1200 
+              "_to" : "frenchCity/Lyon", 
+              "distance" : 1100 
             } 
           ], 
           "vertices" : [ 
             { 
               "_id" : "germanCity/Berlin", 
               "_key" : "Berlin", 
-<<<<<<< HEAD
-              "_rev" : "1092566178", 
-=======
               "_rev" : "1099156723", 
->>>>>>> 25aa2a58
               "isCapital" : true, 
               "population" : 3000000 
             }, 
             { 
-<<<<<<< HEAD
-              "_id" : "frenchCity/Paris", 
-              "_key" : "Paris", 
-              "_rev" : "1093549218", 
-              "isCapital" : true, 
-              "population" : 4000000 
-=======
               "_id" : "frenchCity/Lyon", 
               "_key" : "Lyon", 
               "_rev" : "1099943155", 
               "isCapital" : false, 
               "population" : 80000 
->>>>>>> 25aa2a58
-            } 
-          ] 
-        } 
-      ], 
-      "distance" : 1200 
+            } 
+          ] 
+        } 
+      ], 
+      "distance" : 1100 
     }, 
     { 
       "startVertex" : "germanCity/Berlin", 
       "vertex" : { 
-<<<<<<< HEAD
-        "_id" : "frenchCity/Lyon", 
-        "_key" : "Lyon", 
-        "_rev" : "1093352610", 
-        "isCapital" : false, 
-        "population" : 80000 
-=======
         "_id" : "frenchCity/Paris", 
         "_key" : "Paris", 
         "_rev" : "1100139763", 
         "isCapital" : true, 
         "population" : 4000000 
->>>>>>> 25aa2a58
-      }, 
-      "paths" : [ 
-        { 
-          "edges" : [ 
-            { 
-<<<<<<< HEAD
-              "_id" : "internationalHighway/1094925474", 
-              "_key" : "1094925474", 
-              "_rev" : "1094925474", 
-=======
+      }, 
+      "paths" : [ 
+        { 
+          "edges" : [ 
+            { 
               "_id" : "internationalHighway/1101712627", 
               "_key" : "1101712627", 
               "_rev" : "1101712627", 
->>>>>>> 25aa2a58
               "_from" : "germanCity/Berlin", 
-              "_to" : "frenchCity/Lyon", 
-              "distance" : 1100 
+              "_to" : "frenchCity/Paris", 
+              "distance" : 1200 
             } 
           ], 
           "vertices" : [ 
             { 
               "_id" : "germanCity/Berlin", 
               "_key" : "Berlin", 
-<<<<<<< HEAD
-              "_rev" : "1092566178", 
-=======
               "_rev" : "1099156723", 
->>>>>>> 25aa2a58
               "isCapital" : true, 
               "population" : 3000000 
             }, 
             { 
-<<<<<<< HEAD
-              "_id" : "frenchCity/Lyon", 
-              "_key" : "Lyon", 
-              "_rev" : "1093352610", 
-              "isCapital" : false, 
-              "population" : 80000 
-=======
               "_id" : "frenchCity/Paris", 
               "_key" : "Paris", 
               "_rev" : "1100139763", 
               "isCapital" : true, 
               "population" : 4000000 
->>>>>>> 25aa2a58
-            } 
-          ] 
-        } 
-      ], 
-      "distance" : 1100 
+            } 
+          ] 
+        } 
+      ], 
+      "distance" : 1200 
     }, 
     { 
       "startVertex" : "germanCity/Hamburg", 
       "vertex" : { 
-<<<<<<< HEAD
-        "_id" : "frenchCity/Lyon", 
-        "_key" : "Lyon", 
-        "_rev" : "1093352610", 
-        "isCapital" : false, 
-        "population" : 80000 
-=======
         "_id" : "frenchCity/Paris", 
         "_key" : "Paris", 
         "_rev" : "1100139763", 
         "isCapital" : true, 
         "population" : 4000000 
->>>>>>> 25aa2a58
-      }, 
-      "paths" : [ 
-        { 
-          "edges" : [ 
-            { 
-<<<<<<< HEAD
-              "_id" : "germanHighway/1094270114", 
-              "_key" : "1094270114", 
-              "_rev" : "1094270114", 
-              "_from" : "germanCity/Hamburg", 
-              "_to" : "germanCity/Cologne", 
-              "distance" : 500 
-            }, 
-            { 
-              "_id" : "internationalHighway/1095711906", 
-              "_key" : "1095711906", 
-              "_rev" : "1095711906", 
-              "_from" : "germanCity/Cologne", 
-              "_to" : "frenchCity/Lyon", 
-              "distance" : 700 
-=======
+      }, 
+      "paths" : [ 
+        { 
+          "edges" : [ 
+            { 
               "_id" : "internationalHighway/1101909235", 
               "_key" : "1101909235", 
               "_rev" : "1101909235", 
               "_from" : "germanCity/Hamburg", 
               "_to" : "frenchCity/Paris", 
               "distance" : 900 
->>>>>>> 25aa2a58
             } 
           ], 
           "vertices" : [ 
             { 
               "_id" : "germanCity/Hamburg", 
               "_key" : "Hamburg", 
-<<<<<<< HEAD
-              "_rev" : "1092959394", 
-              "isCapital" : false, 
-              "population" : 1000000 
-            }, 
-            { 
-              "_id" : "germanCity/Cologne", 
-              "_key" : "Cologne", 
-              "_rev" : "1092762786", 
-=======
               "_rev" : "1099549939", 
->>>>>>> 25aa2a58
-              "isCapital" : false, 
-              "population" : 1000000 
-            }, 
-            { 
-<<<<<<< HEAD
-              "_id" : "frenchCity/Lyon", 
-              "_key" : "Lyon", 
-              "_rev" : "1093352610", 
-              "isCapital" : false, 
-              "population" : 80000 
-            } 
-          ] 
-        } 
-      ], 
-      "distance" : 1200 
-=======
+              "isCapital" : false, 
+              "population" : 1000000 
+            }, 
+            { 
               "_id" : "frenchCity/Paris", 
               "_key" : "Paris", 
               "_rev" : "1100139763", 
@@ -226,37 +126,20 @@
         } 
       ], 
       "distance" : 900 
->>>>>>> 25aa2a58
     }, 
     { 
       "startVertex" : "germanCity/Hamburg", 
       "vertex" : { 
-<<<<<<< HEAD
-        "_id" : "frenchCity/Paris", 
-        "_key" : "Paris", 
-        "_rev" : "1093549218", 
-        "isCapital" : true, 
-        "population" : 4000000 
-=======
         "_id" : "frenchCity/Lyon", 
         "_key" : "Lyon", 
         "_rev" : "1099943155", 
         "isCapital" : false, 
         "population" : 80000 
->>>>>>> 25aa2a58
-      }, 
-      "paths" : [ 
-        { 
-          "edges" : [ 
-            { 
-<<<<<<< HEAD
-              "_id" : "internationalHighway/1095318690", 
-              "_key" : "1095318690", 
-              "_rev" : "1095318690", 
-              "_from" : "germanCity/Hamburg", 
-              "_to" : "frenchCity/Paris", 
-              "distance" : 900 
-=======
+      }, 
+      "paths" : [ 
+        { 
+          "edges" : [ 
+            { 
               "_id" : "germanHighway/1100860659", 
               "_key" : "1100860659", 
               "_rev" : "1100860659", 
@@ -271,16 +154,12 @@
               "_from" : "germanCity/Cologne", 
               "_to" : "frenchCity/Lyon", 
               "distance" : 700 
->>>>>>> 25aa2a58
             } 
           ], 
           "vertices" : [ 
             { 
               "_id" : "germanCity/Hamburg", 
               "_key" : "Hamburg", 
-<<<<<<< HEAD
-              "_rev" : "1092959394", 
-=======
               "_rev" : "1099549939", 
               "isCapital" : false, 
               "population" : 1000000 
@@ -289,23 +168,10 @@
               "_id" : "germanCity/Cologne", 
               "_key" : "Cologne", 
               "_rev" : "1099353331", 
->>>>>>> 25aa2a58
-              "isCapital" : false, 
-              "population" : 1000000 
-            }, 
-            { 
-<<<<<<< HEAD
-              "_id" : "frenchCity/Paris", 
-              "_key" : "Paris", 
-              "_rev" : "1093549218", 
-              "isCapital" : true, 
-              "population" : 4000000 
-            } 
-          ] 
-        } 
-      ], 
-      "distance" : 900 
-=======
+              "isCapital" : false, 
+              "population" : 1000000 
+            }, 
+            { 
               "_id" : "frenchCity/Lyon", 
               "_key" : "Lyon", 
               "_rev" : "1099943155", 
@@ -316,18 +182,13 @@
         } 
       ], 
       "distance" : 1200 
->>>>>>> 25aa2a58
     }, 
     { 
       "startVertex" : "germanCity/Cologne", 
       "vertex" : { 
         "_id" : "frenchCity/Paris", 
         "_key" : "Paris", 
-<<<<<<< HEAD
-        "_rev" : "1093549218", 
-=======
         "_rev" : "1100139763", 
->>>>>>> 25aa2a58
         "isCapital" : true, 
         "population" : 4000000 
       }, 
@@ -335,15 +196,9 @@
         { 
           "edges" : [ 
             { 
-<<<<<<< HEAD
-              "_id" : "internationalHighway/1095908514", 
-              "_key" : "1095908514", 
-              "_rev" : "1095908514", 
-=======
               "_id" : "internationalHighway/1102499059", 
               "_key" : "1102499059", 
               "_rev" : "1102499059", 
->>>>>>> 25aa2a58
               "_from" : "germanCity/Cologne", 
               "_to" : "frenchCity/Paris", 
               "distance" : 550 
@@ -353,22 +208,14 @@
             { 
               "_id" : "germanCity/Cologne", 
               "_key" : "Cologne", 
-<<<<<<< HEAD
-              "_rev" : "1092762786", 
-=======
               "_rev" : "1099353331", 
->>>>>>> 25aa2a58
               "isCapital" : false, 
               "population" : 1000000 
             }, 
             { 
               "_id" : "frenchCity/Paris", 
               "_key" : "Paris", 
-<<<<<<< HEAD
-              "_rev" : "1093549218", 
-=======
               "_rev" : "1100139763", 
->>>>>>> 25aa2a58
               "isCapital" : true, 
               "population" : 4000000 
             } 
@@ -382,11 +229,7 @@
       "vertex" : { 
         "_id" : "frenchCity/Lyon", 
         "_key" : "Lyon", 
-<<<<<<< HEAD
-        "_rev" : "1093352610", 
-=======
         "_rev" : "1099943155", 
->>>>>>> 25aa2a58
         "isCapital" : false, 
         "population" : 80000 
       }, 
@@ -394,15 +237,9 @@
         { 
           "edges" : [ 
             { 
-<<<<<<< HEAD
-              "_id" : "internationalHighway/1095711906", 
-              "_key" : "1095711906", 
-              "_rev" : "1095711906", 
-=======
               "_id" : "internationalHighway/1102302451", 
               "_key" : "1102302451", 
               "_rev" : "1102302451", 
->>>>>>> 25aa2a58
               "_from" : "germanCity/Cologne", 
               "_to" : "frenchCity/Lyon", 
               "distance" : 700 
@@ -412,22 +249,14 @@
             { 
               "_id" : "germanCity/Cologne", 
               "_key" : "Cologne", 
-<<<<<<< HEAD
-              "_rev" : "1092762786", 
-=======
               "_rev" : "1099353331", 
->>>>>>> 25aa2a58
               "isCapital" : false, 
               "population" : 1000000 
             }, 
             { 
               "_id" : "frenchCity/Lyon", 
               "_key" : "Lyon", 
-<<<<<<< HEAD
-              "_rev" : "1093352610", 
-=======
               "_rev" : "1099943155", 
->>>>>>> 25aa2a58
               "isCapital" : false, 
               "population" : 80000 
             } 

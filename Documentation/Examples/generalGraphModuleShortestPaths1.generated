arangosh&gt; <span class="hljs-keyword">var</span> examples = <span class="hljs-built_in">require</span>(<span class="hljs-string">"@arangodb/graph-examples/example-graph.js"</span>);
arangosh&gt; <span class="hljs-keyword">var</span> g = examples.loadGraph(<span class="hljs-string">"routeplanner"</span>);
arangosh&gt; g._shortestPath({}, {}, {<span class="hljs-attr">weight</span> : <span class="hljs-string">'distance'</span>, <span class="hljs-attr">endVertexCollectionRestriction</span> : <span class="hljs-string">'frenchCity'</span>,
........&gt; startVertexCollectionRestriction : <span class="hljs-string">'germanCity'</span>});
[ 
  { 
    <span class="hljs-string">"vertices"</span> : [ 
      <span class="hljs-string">"germanCity/Cologne"</span>, 
      <span class="hljs-string">"germanCity/Hamburg"</span> 
    ], 
    <span class="hljs-string">"edges"</span> : [ 
      { 
<<<<<<< HEAD
        <span class="hljs-string">"_key"</span> : <span class="hljs-string">"19775"</span>, 
        <span class="hljs-string">"_id"</span> : <span class="hljs-string">"germanHighway/19775"</span>, 
        <span class="hljs-string">"_from"</span> : <span class="hljs-string">"germanCity/Hamburg"</span>, 
        <span class="hljs-string">"_to"</span> : <span class="hljs-string">"germanCity/Cologne"</span>, 
        <span class="hljs-string">"_rev"</span> : <span class="hljs-string">"_VO3wKdq---"</span>, 
=======
        <span class="hljs-string">"_key"</span> : <span class="hljs-string">"19633"</span>, 
        <span class="hljs-string">"_id"</span> : <span class="hljs-string">"germanHighway/19633"</span>, 
        <span class="hljs-string">"_from"</span> : <span class="hljs-string">"germanCity/Hamburg"</span>, 
        <span class="hljs-string">"_to"</span> : <span class="hljs-string">"germanCity/Cologne"</span>, 
        <span class="hljs-string">"_rev"</span> : <span class="hljs-string">"_VRerlB2---"</span>, 
>>>>>>> a692577f
        <span class="hljs-string">"distance"</span> : <span class="hljs-number">500</span> 
      } 
    ], 
    <span class="hljs-string">"distance"</span> : <span class="hljs-number">1</span> 
  }, 
  { 
    <span class="hljs-string">"vertices"</span> : [ 
      <span class="hljs-string">"germanCity/Cologne"</span>, 
      <span class="hljs-string">"germanCity/Berlin"</span> 
    ], 
    <span class="hljs-string">"edges"</span> : [ 
      { 
<<<<<<< HEAD
        <span class="hljs-string">"_key"</span> : <span class="hljs-string">"19768"</span>, 
        <span class="hljs-string">"_id"</span> : <span class="hljs-string">"germanHighway/19768"</span>, 
        <span class="hljs-string">"_from"</span> : <span class="hljs-string">"germanCity/Berlin"</span>, 
        <span class="hljs-string">"_to"</span> : <span class="hljs-string">"germanCity/Cologne"</span>, 
        <span class="hljs-string">"_rev"</span> : <span class="hljs-string">"_VO3wKdm---"</span>, 
=======
        <span class="hljs-string">"_key"</span> : <span class="hljs-string">"19626"</span>, 
        <span class="hljs-string">"_id"</span> : <span class="hljs-string">"germanHighway/19626"</span>, 
        <span class="hljs-string">"_from"</span> : <span class="hljs-string">"germanCity/Berlin"</span>, 
        <span class="hljs-string">"_to"</span> : <span class="hljs-string">"germanCity/Cologne"</span>, 
        <span class="hljs-string">"_rev"</span> : <span class="hljs-string">"_VRerlBy---"</span>, 
>>>>>>> a692577f
        <span class="hljs-string">"distance"</span> : <span class="hljs-number">850</span> 
      } 
    ], 
    <span class="hljs-string">"distance"</span> : <span class="hljs-number">1</span> 
  }, 
  { 
    <span class="hljs-string">"vertices"</span> : [ 
      <span class="hljs-string">"germanCity/Cologne"</span>, 
      <span class="hljs-string">"frenchCity/Lyon"</span> 
    ], 
    <span class="hljs-string">"edges"</span> : [ 
      { 
<<<<<<< HEAD
        <span class="hljs-string">"_key"</span> : <span class="hljs-string">"19795"</span>, 
        <span class="hljs-string">"_id"</span> : <span class="hljs-string">"internationalHighway/19795"</span>, 
        <span class="hljs-string">"_from"</span> : <span class="hljs-string">"germanCity/Cologne"</span>, 
        <span class="hljs-string">"_to"</span> : <span class="hljs-string">"frenchCity/Lyon"</span>, 
        <span class="hljs-string">"_rev"</span> : <span class="hljs-string">"_VO3wKd2---"</span>, 
=======
        <span class="hljs-string">"_key"</span> : <span class="hljs-string">"19653"</span>, 
        <span class="hljs-string">"_id"</span> : <span class="hljs-string">"internationalHighway/19653"</span>, 
        <span class="hljs-string">"_from"</span> : <span class="hljs-string">"germanCity/Cologne"</span>, 
        <span class="hljs-string">"_to"</span> : <span class="hljs-string">"frenchCity/Lyon"</span>, 
        <span class="hljs-string">"_rev"</span> : <span class="hljs-string">"_VRerlC---_"</span>, 
>>>>>>> a692577f
        <span class="hljs-string">"distance"</span> : <span class="hljs-number">700</span> 
      } 
    ], 
    <span class="hljs-string">"distance"</span> : <span class="hljs-number">1</span> 
  }, 
  { 
    <span class="hljs-string">"vertices"</span> : [ 
      <span class="hljs-string">"germanCity/Cologne"</span>, 
      <span class="hljs-string">"frenchCity/Paris"</span> 
    ], 
    <span class="hljs-string">"edges"</span> : [ 
      { 
<<<<<<< HEAD
        <span class="hljs-string">"_key"</span> : <span class="hljs-string">"19798"</span>, 
        <span class="hljs-string">"_id"</span> : <span class="hljs-string">"internationalHighway/19798"</span>, 
        <span class="hljs-string">"_from"</span> : <span class="hljs-string">"germanCity/Cologne"</span>, 
        <span class="hljs-string">"_to"</span> : <span class="hljs-string">"frenchCity/Paris"</span>, 
        <span class="hljs-string">"_rev"</span> : <span class="hljs-string">"_VO3wKd2--_"</span>, 
=======
        <span class="hljs-string">"_key"</span> : <span class="hljs-string">"19656"</span>, 
        <span class="hljs-string">"_id"</span> : <span class="hljs-string">"internationalHighway/19656"</span>, 
        <span class="hljs-string">"_from"</span> : <span class="hljs-string">"germanCity/Cologne"</span>, 
        <span class="hljs-string">"_to"</span> : <span class="hljs-string">"frenchCity/Paris"</span>, 
        <span class="hljs-string">"_rev"</span> : <span class="hljs-string">"_VRerlC---A"</span>, 
>>>>>>> a692577f
        <span class="hljs-string">"distance"</span> : <span class="hljs-number">550</span> 
      } 
    ], 
    <span class="hljs-string">"distance"</span> : <span class="hljs-number">1</span> 
  }, 
  { 
    <span class="hljs-string">"vertices"</span> : [ 
      <span class="hljs-string">"germanCity/Hamburg"</span>, 
      <span class="hljs-string">"germanCity/Cologne"</span> 
    ], 
    <span class="hljs-string">"edges"</span> : [ 
      { 
<<<<<<< HEAD
        <span class="hljs-string">"_key"</span> : <span class="hljs-string">"19775"</span>, 
        <span class="hljs-string">"_id"</span> : <span class="hljs-string">"germanHighway/19775"</span>, 
        <span class="hljs-string">"_from"</span> : <span class="hljs-string">"germanCity/Hamburg"</span>, 
        <span class="hljs-string">"_to"</span> : <span class="hljs-string">"germanCity/Cologne"</span>, 
        <span class="hljs-string">"_rev"</span> : <span class="hljs-string">"_VO3wKdq---"</span>, 
=======
        <span class="hljs-string">"_key"</span> : <span class="hljs-string">"19633"</span>, 
        <span class="hljs-string">"_id"</span> : <span class="hljs-string">"germanHighway/19633"</span>, 
        <span class="hljs-string">"_from"</span> : <span class="hljs-string">"germanCity/Hamburg"</span>, 
        <span class="hljs-string">"_to"</span> : <span class="hljs-string">"germanCity/Cologne"</span>, 
        <span class="hljs-string">"_rev"</span> : <span class="hljs-string">"_VRerlB2---"</span>, 
>>>>>>> a692577f
        <span class="hljs-string">"distance"</span> : <span class="hljs-number">500</span> 
      } 
    ], 
    <span class="hljs-string">"distance"</span> : <span class="hljs-number">1</span> 
  }, 
  { 
    <span class="hljs-string">"vertices"</span> : [ 
      <span class="hljs-string">"germanCity/Hamburg"</span>, 
      <span class="hljs-string">"germanCity/Berlin"</span> 
    ], 
    <span class="hljs-string">"edges"</span> : [ 
      { 
<<<<<<< HEAD
        <span class="hljs-string">"_key"</span> : <span class="hljs-string">"19772"</span>, 
        <span class="hljs-string">"_id"</span> : <span class="hljs-string">"germanHighway/19772"</span>, 
        <span class="hljs-string">"_from"</span> : <span class="hljs-string">"germanCity/Berlin"</span>, 
        <span class="hljs-string">"_to"</span> : <span class="hljs-string">"germanCity/Hamburg"</span>, 
        <span class="hljs-string">"_rev"</span> : <span class="hljs-string">"_VO3wKdm--_"</span>, 
=======
        <span class="hljs-string">"_key"</span> : <span class="hljs-string">"19630"</span>, 
        <span class="hljs-string">"_id"</span> : <span class="hljs-string">"germanHighway/19630"</span>, 
        <span class="hljs-string">"_from"</span> : <span class="hljs-string">"germanCity/Berlin"</span>, 
        <span class="hljs-string">"_to"</span> : <span class="hljs-string">"germanCity/Hamburg"</span>, 
        <span class="hljs-string">"_rev"</span> : <span class="hljs-string">"_VRerlBy--_"</span>, 
>>>>>>> a692577f
        <span class="hljs-string">"distance"</span> : <span class="hljs-number">400</span> 
      } 
    ], 
    <span class="hljs-string">"distance"</span> : <span class="hljs-number">1</span> 
  }, 
  { 
    <span class="hljs-string">"vertices"</span> : [ 
      <span class="hljs-string">"germanCity/Hamburg"</span>, 
      <span class="hljs-string">"frenchCity/Lyon"</span> 
    ], 
    <span class="hljs-string">"edges"</span> : [ 
      { 
<<<<<<< HEAD
        <span class="hljs-string">"_key"</span> : <span class="hljs-string">"19792"</span>, 
        <span class="hljs-string">"_id"</span> : <span class="hljs-string">"internationalHighway/19792"</span>, 
        <span class="hljs-string">"_from"</span> : <span class="hljs-string">"germanCity/Hamburg"</span>, 
        <span class="hljs-string">"_to"</span> : <span class="hljs-string">"frenchCity/Lyon"</span>, 
        <span class="hljs-string">"_rev"</span> : <span class="hljs-string">"_VO3wKdy--_"</span>, 
=======
        <span class="hljs-string">"_key"</span> : <span class="hljs-string">"19650"</span>, 
        <span class="hljs-string">"_id"</span> : <span class="hljs-string">"internationalHighway/19650"</span>, 
        <span class="hljs-string">"_from"</span> : <span class="hljs-string">"germanCity/Hamburg"</span>, 
        <span class="hljs-string">"_to"</span> : <span class="hljs-string">"frenchCity/Lyon"</span>, 
        <span class="hljs-string">"_rev"</span> : <span class="hljs-string">"_VRerlC----"</span>, 
>>>>>>> a692577f
        <span class="hljs-string">"distance"</span> : <span class="hljs-number">1300</span> 
      } 
    ], 
    <span class="hljs-string">"distance"</span> : <span class="hljs-number">1</span> 
  }, 
  { 
    <span class="hljs-string">"vertices"</span> : [ 
      <span class="hljs-string">"germanCity/Hamburg"</span>, 
      <span class="hljs-string">"frenchCity/Paris"</span> 
    ], 
    <span class="hljs-string">"edges"</span> : [ 
      { 
<<<<<<< HEAD
        <span class="hljs-string">"_key"</span> : <span class="hljs-string">"19789"</span>, 
        <span class="hljs-string">"_id"</span> : <span class="hljs-string">"internationalHighway/19789"</span>, 
        <span class="hljs-string">"_from"</span> : <span class="hljs-string">"germanCity/Hamburg"</span>, 
        <span class="hljs-string">"_to"</span> : <span class="hljs-string">"frenchCity/Paris"</span>, 
        <span class="hljs-string">"_rev"</span> : <span class="hljs-string">"_VO3wKdy---"</span>, 
=======
        <span class="hljs-string">"_key"</span> : <span class="hljs-string">"19647"</span>, 
        <span class="hljs-string">"_id"</span> : <span class="hljs-string">"internationalHighway/19647"</span>, 
        <span class="hljs-string">"_from"</span> : <span class="hljs-string">"germanCity/Hamburg"</span>, 
        <span class="hljs-string">"_to"</span> : <span class="hljs-string">"frenchCity/Paris"</span>, 
        <span class="hljs-string">"_rev"</span> : <span class="hljs-string">"_VRerlB6--A"</span>, 
>>>>>>> a692577f
        <span class="hljs-string">"distance"</span> : <span class="hljs-number">900</span> 
      } 
    ], 
    <span class="hljs-string">"distance"</span> : <span class="hljs-number">1</span> 
  }, 
  { 
    <span class="hljs-string">"vertices"</span> : [ 
      <span class="hljs-string">"germanCity/Berlin"</span>, 
      <span class="hljs-string">"germanCity/Cologne"</span> 
    ], 
    <span class="hljs-string">"edges"</span> : [ 
      { 
<<<<<<< HEAD
        <span class="hljs-string">"_key"</span> : <span class="hljs-string">"19768"</span>, 
        <span class="hljs-string">"_id"</span> : <span class="hljs-string">"germanHighway/19768"</span>, 
        <span class="hljs-string">"_from"</span> : <span class="hljs-string">"germanCity/Berlin"</span>, 
        <span class="hljs-string">"_to"</span> : <span class="hljs-string">"germanCity/Cologne"</span>, 
        <span class="hljs-string">"_rev"</span> : <span class="hljs-string">"_VO3wKdm---"</span>, 
=======
        <span class="hljs-string">"_key"</span> : <span class="hljs-string">"19626"</span>, 
        <span class="hljs-string">"_id"</span> : <span class="hljs-string">"germanHighway/19626"</span>, 
        <span class="hljs-string">"_from"</span> : <span class="hljs-string">"germanCity/Berlin"</span>, 
        <span class="hljs-string">"_to"</span> : <span class="hljs-string">"germanCity/Cologne"</span>, 
        <span class="hljs-string">"_rev"</span> : <span class="hljs-string">"_VRerlBy---"</span>, 
>>>>>>> a692577f
        <span class="hljs-string">"distance"</span> : <span class="hljs-number">850</span> 
      } 
    ], 
    <span class="hljs-string">"distance"</span> : <span class="hljs-number">1</span> 
  }, 
  { 
    <span class="hljs-string">"vertices"</span> : [ 
      <span class="hljs-string">"germanCity/Berlin"</span>, 
      <span class="hljs-string">"germanCity/Hamburg"</span> 
    ], 
    <span class="hljs-string">"edges"</span> : [ 
      { 
<<<<<<< HEAD
        <span class="hljs-string">"_key"</span> : <span class="hljs-string">"19772"</span>, 
        <span class="hljs-string">"_id"</span> : <span class="hljs-string">"germanHighway/19772"</span>, 
        <span class="hljs-string">"_from"</span> : <span class="hljs-string">"germanCity/Berlin"</span>, 
        <span class="hljs-string">"_to"</span> : <span class="hljs-string">"germanCity/Hamburg"</span>, 
        <span class="hljs-string">"_rev"</span> : <span class="hljs-string">"_VO3wKdm--_"</span>, 
=======
        <span class="hljs-string">"_key"</span> : <span class="hljs-string">"19630"</span>, 
        <span class="hljs-string">"_id"</span> : <span class="hljs-string">"germanHighway/19630"</span>, 
        <span class="hljs-string">"_from"</span> : <span class="hljs-string">"germanCity/Berlin"</span>, 
        <span class="hljs-string">"_to"</span> : <span class="hljs-string">"germanCity/Hamburg"</span>, 
        <span class="hljs-string">"_rev"</span> : <span class="hljs-string">"_VRerlBy--_"</span>, 
>>>>>>> a692577f
        <span class="hljs-string">"distance"</span> : <span class="hljs-number">400</span> 
      } 
    ], 
    <span class="hljs-string">"distance"</span> : <span class="hljs-number">1</span> 
  }, 
  { 
    <span class="hljs-string">"vertices"</span> : [ 
      <span class="hljs-string">"germanCity/Berlin"</span>, 
      <span class="hljs-string">"frenchCity/Lyon"</span> 
    ], 
    <span class="hljs-string">"edges"</span> : [ 
      { 
<<<<<<< HEAD
        <span class="hljs-string">"_key"</span> : <span class="hljs-string">"19782"</span>, 
        <span class="hljs-string">"_id"</span> : <span class="hljs-string">"internationalHighway/19782"</span>, 
        <span class="hljs-string">"_from"</span> : <span class="hljs-string">"germanCity/Berlin"</span>, 
        <span class="hljs-string">"_to"</span> : <span class="hljs-string">"frenchCity/Lyon"</span>, 
        <span class="hljs-string">"_rev"</span> : <span class="hljs-string">"_VO3wKdu---"</span>, 
=======
        <span class="hljs-string">"_key"</span> : <span class="hljs-string">"19640"</span>, 
        <span class="hljs-string">"_id"</span> : <span class="hljs-string">"internationalHighway/19640"</span>, 
        <span class="hljs-string">"_from"</span> : <span class="hljs-string">"germanCity/Berlin"</span>, 
        <span class="hljs-string">"_to"</span> : <span class="hljs-string">"frenchCity/Lyon"</span>, 
        <span class="hljs-string">"_rev"</span> : <span class="hljs-string">"_VRerlB6---"</span>, 
>>>>>>> a692577f
        <span class="hljs-string">"distance"</span> : <span class="hljs-number">1100</span> 
      } 
    ], 
    <span class="hljs-string">"distance"</span> : <span class="hljs-number">1</span> 
  }, 
  { 
    <span class="hljs-string">"vertices"</span> : [ 
      <span class="hljs-string">"germanCity/Berlin"</span>, 
      <span class="hljs-string">"frenchCity/Paris"</span> 
    ], 
    <span class="hljs-string">"edges"</span> : [ 
      { 
<<<<<<< HEAD
        <span class="hljs-string">"_key"</span> : <span class="hljs-string">"19786"</span>, 
        <span class="hljs-string">"_id"</span> : <span class="hljs-string">"internationalHighway/19786"</span>, 
        <span class="hljs-string">"_from"</span> : <span class="hljs-string">"germanCity/Berlin"</span>, 
        <span class="hljs-string">"_to"</span> : <span class="hljs-string">"frenchCity/Paris"</span>, 
        <span class="hljs-string">"_rev"</span> : <span class="hljs-string">"_VO3wKdu--_"</span>, 
=======
        <span class="hljs-string">"_key"</span> : <span class="hljs-string">"19644"</span>, 
        <span class="hljs-string">"_id"</span> : <span class="hljs-string">"internationalHighway/19644"</span>, 
        <span class="hljs-string">"_from"</span> : <span class="hljs-string">"germanCity/Berlin"</span>, 
        <span class="hljs-string">"_to"</span> : <span class="hljs-string">"frenchCity/Paris"</span>, 
        <span class="hljs-string">"_rev"</span> : <span class="hljs-string">"_VRerlB6--_"</span>, 
>>>>>>> a692577f
        <span class="hljs-string">"distance"</span> : <span class="hljs-number">1200</span> 
      } 
    ], 
    <span class="hljs-string">"distance"</span> : <span class="hljs-number">1</span> 
  }, 
  { 
    <span class="hljs-string">"vertices"</span> : [ 
      <span class="hljs-string">"frenchCity/Lyon"</span>, 
      <span class="hljs-string">"germanCity/Cologne"</span> 
    ], 
    <span class="hljs-string">"edges"</span> : [ 
      { 
<<<<<<< HEAD
        <span class="hljs-string">"_key"</span> : <span class="hljs-string">"19795"</span>, 
        <span class="hljs-string">"_id"</span> : <span class="hljs-string">"internationalHighway/19795"</span>, 
        <span class="hljs-string">"_from"</span> : <span class="hljs-string">"germanCity/Cologne"</span>, 
        <span class="hljs-string">"_to"</span> : <span class="hljs-string">"frenchCity/Lyon"</span>, 
        <span class="hljs-string">"_rev"</span> : <span class="hljs-string">"_VO3wKd2---"</span>, 
=======
        <span class="hljs-string">"_key"</span> : <span class="hljs-string">"19653"</span>, 
        <span class="hljs-string">"_id"</span> : <span class="hljs-string">"internationalHighway/19653"</span>, 
        <span class="hljs-string">"_from"</span> : <span class="hljs-string">"germanCity/Cologne"</span>, 
        <span class="hljs-string">"_to"</span> : <span class="hljs-string">"frenchCity/Lyon"</span>, 
        <span class="hljs-string">"_rev"</span> : <span class="hljs-string">"_VRerlC---_"</span>, 
>>>>>>> a692577f
        <span class="hljs-string">"distance"</span> : <span class="hljs-number">700</span> 
      } 
    ], 
    <span class="hljs-string">"distance"</span> : <span class="hljs-number">1</span> 
  }, 
  { 
    <span class="hljs-string">"vertices"</span> : [ 
      <span class="hljs-string">"frenchCity/Lyon"</span>, 
      <span class="hljs-string">"germanCity/Hamburg"</span> 
    ], 
    <span class="hljs-string">"edges"</span> : [ 
      { 
<<<<<<< HEAD
        <span class="hljs-string">"_key"</span> : <span class="hljs-string">"19792"</span>, 
        <span class="hljs-string">"_id"</span> : <span class="hljs-string">"internationalHighway/19792"</span>, 
        <span class="hljs-string">"_from"</span> : <span class="hljs-string">"germanCity/Hamburg"</span>, 
        <span class="hljs-string">"_to"</span> : <span class="hljs-string">"frenchCity/Lyon"</span>, 
        <span class="hljs-string">"_rev"</span> : <span class="hljs-string">"_VO3wKdy--_"</span>, 
=======
        <span class="hljs-string">"_key"</span> : <span class="hljs-string">"19650"</span>, 
        <span class="hljs-string">"_id"</span> : <span class="hljs-string">"internationalHighway/19650"</span>, 
        <span class="hljs-string">"_from"</span> : <span class="hljs-string">"germanCity/Hamburg"</span>, 
        <span class="hljs-string">"_to"</span> : <span class="hljs-string">"frenchCity/Lyon"</span>, 
        <span class="hljs-string">"_rev"</span> : <span class="hljs-string">"_VRerlC----"</span>, 
>>>>>>> a692577f
        <span class="hljs-string">"distance"</span> : <span class="hljs-number">1300</span> 
      } 
    ], 
    <span class="hljs-string">"distance"</span> : <span class="hljs-number">1</span> 
  }, 
  { 
    <span class="hljs-string">"vertices"</span> : [ 
      <span class="hljs-string">"frenchCity/Lyon"</span>, 
      <span class="hljs-string">"germanCity/Berlin"</span> 
    ], 
    <span class="hljs-string">"edges"</span> : [ 
      { 
<<<<<<< HEAD
        <span class="hljs-string">"_key"</span> : <span class="hljs-string">"19782"</span>, 
        <span class="hljs-string">"_id"</span> : <span class="hljs-string">"internationalHighway/19782"</span>, 
        <span class="hljs-string">"_from"</span> : <span class="hljs-string">"germanCity/Berlin"</span>, 
        <span class="hljs-string">"_to"</span> : <span class="hljs-string">"frenchCity/Lyon"</span>, 
        <span class="hljs-string">"_rev"</span> : <span class="hljs-string">"_VO3wKdu---"</span>, 
=======
        <span class="hljs-string">"_key"</span> : <span class="hljs-string">"19640"</span>, 
        <span class="hljs-string">"_id"</span> : <span class="hljs-string">"internationalHighway/19640"</span>, 
        <span class="hljs-string">"_from"</span> : <span class="hljs-string">"germanCity/Berlin"</span>, 
        <span class="hljs-string">"_to"</span> : <span class="hljs-string">"frenchCity/Lyon"</span>, 
        <span class="hljs-string">"_rev"</span> : <span class="hljs-string">"_VRerlB6---"</span>, 
>>>>>>> a692577f
        <span class="hljs-string">"distance"</span> : <span class="hljs-number">1100</span> 
      } 
    ], 
    <span class="hljs-string">"distance"</span> : <span class="hljs-number">1</span> 
  }, 
  { 
    <span class="hljs-string">"vertices"</span> : [ 
      <span class="hljs-string">"frenchCity/Lyon"</span>, 
      <span class="hljs-string">"frenchCity/Paris"</span> 
    ], 
    <span class="hljs-string">"edges"</span> : [ 
      { 
<<<<<<< HEAD
        <span class="hljs-string">"_key"</span> : <span class="hljs-string">"19778"</span>, 
        <span class="hljs-string">"_id"</span> : <span class="hljs-string">"frenchHighway/19778"</span>, 
        <span class="hljs-string">"_from"</span> : <span class="hljs-string">"frenchCity/Paris"</span>, 
        <span class="hljs-string">"_to"</span> : <span class="hljs-string">"frenchCity/Lyon"</span>, 
        <span class="hljs-string">"_rev"</span> : <span class="hljs-string">"_VO3wKdq--_"</span>, 
=======
        <span class="hljs-string">"_key"</span> : <span class="hljs-string">"19636"</span>, 
        <span class="hljs-string">"_id"</span> : <span class="hljs-string">"frenchHighway/19636"</span>, 
        <span class="hljs-string">"_from"</span> : <span class="hljs-string">"frenchCity/Paris"</span>, 
        <span class="hljs-string">"_to"</span> : <span class="hljs-string">"frenchCity/Lyon"</span>, 
        <span class="hljs-string">"_rev"</span> : <span class="hljs-string">"_VRerlB2--_"</span>, 
>>>>>>> a692577f
        <span class="hljs-string">"distance"</span> : <span class="hljs-number">550</span> 
      } 
    ], 
    <span class="hljs-string">"distance"</span> : <span class="hljs-number">1</span> 
  }, 
  { 
    <span class="hljs-string">"vertices"</span> : [ 
      <span class="hljs-string">"frenchCity/Paris"</span>, 
      <span class="hljs-string">"germanCity/Cologne"</span> 
    ], 
    <span class="hljs-string">"edges"</span> : [ 
      { 
<<<<<<< HEAD
        <span class="hljs-string">"_key"</span> : <span class="hljs-string">"19798"</span>, 
        <span class="hljs-string">"_id"</span> : <span class="hljs-string">"internationalHighway/19798"</span>, 
        <span class="hljs-string">"_from"</span> : <span class="hljs-string">"germanCity/Cologne"</span>, 
        <span class="hljs-string">"_to"</span> : <span class="hljs-string">"frenchCity/Paris"</span>, 
        <span class="hljs-string">"_rev"</span> : <span class="hljs-string">"_VO3wKd2--_"</span>, 
=======
        <span class="hljs-string">"_key"</span> : <span class="hljs-string">"19656"</span>, 
        <span class="hljs-string">"_id"</span> : <span class="hljs-string">"internationalHighway/19656"</span>, 
        <span class="hljs-string">"_from"</span> : <span class="hljs-string">"germanCity/Cologne"</span>, 
        <span class="hljs-string">"_to"</span> : <span class="hljs-string">"frenchCity/Paris"</span>, 
        <span class="hljs-string">"_rev"</span> : <span class="hljs-string">"_VRerlC---A"</span>, 
>>>>>>> a692577f
        <span class="hljs-string">"distance"</span> : <span class="hljs-number">550</span> 
      } 
    ], 
    <span class="hljs-string">"distance"</span> : <span class="hljs-number">1</span> 
  }, 
  { 
    <span class="hljs-string">"vertices"</span> : [ 
      <span class="hljs-string">"frenchCity/Paris"</span>, 
      <span class="hljs-string">"germanCity/Hamburg"</span> 
    ], 
    <span class="hljs-string">"edges"</span> : [ 
      { 
<<<<<<< HEAD
        <span class="hljs-string">"_key"</span> : <span class="hljs-string">"19789"</span>, 
        <span class="hljs-string">"_id"</span> : <span class="hljs-string">"internationalHighway/19789"</span>, 
        <span class="hljs-string">"_from"</span> : <span class="hljs-string">"germanCity/Hamburg"</span>, 
        <span class="hljs-string">"_to"</span> : <span class="hljs-string">"frenchCity/Paris"</span>, 
        <span class="hljs-string">"_rev"</span> : <span class="hljs-string">"_VO3wKdy---"</span>, 
=======
        <span class="hljs-string">"_key"</span> : <span class="hljs-string">"19647"</span>, 
        <span class="hljs-string">"_id"</span> : <span class="hljs-string">"internationalHighway/19647"</span>, 
        <span class="hljs-string">"_from"</span> : <span class="hljs-string">"germanCity/Hamburg"</span>, 
        <span class="hljs-string">"_to"</span> : <span class="hljs-string">"frenchCity/Paris"</span>, 
        <span class="hljs-string">"_rev"</span> : <span class="hljs-string">"_VRerlB6--A"</span>, 
>>>>>>> a692577f
        <span class="hljs-string">"distance"</span> : <span class="hljs-number">900</span> 
      } 
    ], 
    <span class="hljs-string">"distance"</span> : <span class="hljs-number">1</span> 
  }, 
  { 
    <span class="hljs-string">"vertices"</span> : [ 
      <span class="hljs-string">"frenchCity/Paris"</span>, 
      <span class="hljs-string">"germanCity/Berlin"</span> 
    ], 
    <span class="hljs-string">"edges"</span> : [ 
      { 
<<<<<<< HEAD
        <span class="hljs-string">"_key"</span> : <span class="hljs-string">"19786"</span>, 
        <span class="hljs-string">"_id"</span> : <span class="hljs-string">"internationalHighway/19786"</span>, 
        <span class="hljs-string">"_from"</span> : <span class="hljs-string">"germanCity/Berlin"</span>, 
        <span class="hljs-string">"_to"</span> : <span class="hljs-string">"frenchCity/Paris"</span>, 
        <span class="hljs-string">"_rev"</span> : <span class="hljs-string">"_VO3wKdu--_"</span>, 
=======
        <span class="hljs-string">"_key"</span> : <span class="hljs-string">"19644"</span>, 
        <span class="hljs-string">"_id"</span> : <span class="hljs-string">"internationalHighway/19644"</span>, 
        <span class="hljs-string">"_from"</span> : <span class="hljs-string">"germanCity/Berlin"</span>, 
        <span class="hljs-string">"_to"</span> : <span class="hljs-string">"frenchCity/Paris"</span>, 
        <span class="hljs-string">"_rev"</span> : <span class="hljs-string">"_VRerlB6--_"</span>, 
>>>>>>> a692577f
        <span class="hljs-string">"distance"</span> : <span class="hljs-number">1200</span> 
      } 
    ], 
    <span class="hljs-string">"distance"</span> : <span class="hljs-number">1</span> 
  }, 
  { 
    <span class="hljs-string">"vertices"</span> : [ 
      <span class="hljs-string">"frenchCity/Paris"</span>, 
      <span class="hljs-string">"frenchCity/Lyon"</span> 
    ], 
    <span class="hljs-string">"edges"</span> : [ 
      { 
<<<<<<< HEAD
        <span class="hljs-string">"_key"</span> : <span class="hljs-string">"19778"</span>, 
        <span class="hljs-string">"_id"</span> : <span class="hljs-string">"frenchHighway/19778"</span>, 
        <span class="hljs-string">"_from"</span> : <span class="hljs-string">"frenchCity/Paris"</span>, 
        <span class="hljs-string">"_to"</span> : <span class="hljs-string">"frenchCity/Lyon"</span>, 
        <span class="hljs-string">"_rev"</span> : <span class="hljs-string">"_VO3wKdq--_"</span>, 
=======
        <span class="hljs-string">"_key"</span> : <span class="hljs-string">"19636"</span>, 
        <span class="hljs-string">"_id"</span> : <span class="hljs-string">"frenchHighway/19636"</span>, 
        <span class="hljs-string">"_from"</span> : <span class="hljs-string">"frenchCity/Paris"</span>, 
        <span class="hljs-string">"_to"</span> : <span class="hljs-string">"frenchCity/Lyon"</span>, 
        <span class="hljs-string">"_rev"</span> : <span class="hljs-string">"_VRerlB2--_"</span>, 
>>>>>>> a692577f
        <span class="hljs-string">"distance"</span> : <span class="hljs-number">550</span> 
      } 
    ], 
    <span class="hljs-string">"distance"</span> : <span class="hljs-number">1</span> 
  } 
]<|MERGE_RESOLUTION|>--- conflicted
+++ resolved
@@ -10,19 +10,11 @@
     ], 
     <span class="hljs-string">"edges"</span> : [ 
       { 
-<<<<<<< HEAD
-        <span class="hljs-string">"_key"</span> : <span class="hljs-string">"19775"</span>, 
-        <span class="hljs-string">"_id"</span> : <span class="hljs-string">"germanHighway/19775"</span>, 
-        <span class="hljs-string">"_from"</span> : <span class="hljs-string">"germanCity/Hamburg"</span>, 
-        <span class="hljs-string">"_to"</span> : <span class="hljs-string">"germanCity/Cologne"</span>, 
-        <span class="hljs-string">"_rev"</span> : <span class="hljs-string">"_VO3wKdq---"</span>, 
-=======
         <span class="hljs-string">"_key"</span> : <span class="hljs-string">"19633"</span>, 
         <span class="hljs-string">"_id"</span> : <span class="hljs-string">"germanHighway/19633"</span>, 
         <span class="hljs-string">"_from"</span> : <span class="hljs-string">"germanCity/Hamburg"</span>, 
         <span class="hljs-string">"_to"</span> : <span class="hljs-string">"germanCity/Cologne"</span>, 
         <span class="hljs-string">"_rev"</span> : <span class="hljs-string">"_VRerlB2---"</span>, 
->>>>>>> a692577f
         <span class="hljs-string">"distance"</span> : <span class="hljs-number">500</span> 
       } 
     ], 
@@ -35,19 +27,11 @@
     ], 
     <span class="hljs-string">"edges"</span> : [ 
       { 
-<<<<<<< HEAD
-        <span class="hljs-string">"_key"</span> : <span class="hljs-string">"19768"</span>, 
-        <span class="hljs-string">"_id"</span> : <span class="hljs-string">"germanHighway/19768"</span>, 
-        <span class="hljs-string">"_from"</span> : <span class="hljs-string">"germanCity/Berlin"</span>, 
-        <span class="hljs-string">"_to"</span> : <span class="hljs-string">"germanCity/Cologne"</span>, 
-        <span class="hljs-string">"_rev"</span> : <span class="hljs-string">"_VO3wKdm---"</span>, 
-=======
         <span class="hljs-string">"_key"</span> : <span class="hljs-string">"19626"</span>, 
         <span class="hljs-string">"_id"</span> : <span class="hljs-string">"germanHighway/19626"</span>, 
         <span class="hljs-string">"_from"</span> : <span class="hljs-string">"germanCity/Berlin"</span>, 
         <span class="hljs-string">"_to"</span> : <span class="hljs-string">"germanCity/Cologne"</span>, 
         <span class="hljs-string">"_rev"</span> : <span class="hljs-string">"_VRerlBy---"</span>, 
->>>>>>> a692577f
         <span class="hljs-string">"distance"</span> : <span class="hljs-number">850</span> 
       } 
     ], 
@@ -60,19 +44,11 @@
     ], 
     <span class="hljs-string">"edges"</span> : [ 
       { 
-<<<<<<< HEAD
-        <span class="hljs-string">"_key"</span> : <span class="hljs-string">"19795"</span>, 
-        <span class="hljs-string">"_id"</span> : <span class="hljs-string">"internationalHighway/19795"</span>, 
-        <span class="hljs-string">"_from"</span> : <span class="hljs-string">"germanCity/Cologne"</span>, 
-        <span class="hljs-string">"_to"</span> : <span class="hljs-string">"frenchCity/Lyon"</span>, 
-        <span class="hljs-string">"_rev"</span> : <span class="hljs-string">"_VO3wKd2---"</span>, 
-=======
         <span class="hljs-string">"_key"</span> : <span class="hljs-string">"19653"</span>, 
         <span class="hljs-string">"_id"</span> : <span class="hljs-string">"internationalHighway/19653"</span>, 
         <span class="hljs-string">"_from"</span> : <span class="hljs-string">"germanCity/Cologne"</span>, 
         <span class="hljs-string">"_to"</span> : <span class="hljs-string">"frenchCity/Lyon"</span>, 
         <span class="hljs-string">"_rev"</span> : <span class="hljs-string">"_VRerlC---_"</span>, 
->>>>>>> a692577f
         <span class="hljs-string">"distance"</span> : <span class="hljs-number">700</span> 
       } 
     ], 
@@ -85,19 +61,11 @@
     ], 
     <span class="hljs-string">"edges"</span> : [ 
       { 
-<<<<<<< HEAD
-        <span class="hljs-string">"_key"</span> : <span class="hljs-string">"19798"</span>, 
-        <span class="hljs-string">"_id"</span> : <span class="hljs-string">"internationalHighway/19798"</span>, 
-        <span class="hljs-string">"_from"</span> : <span class="hljs-string">"germanCity/Cologne"</span>, 
-        <span class="hljs-string">"_to"</span> : <span class="hljs-string">"frenchCity/Paris"</span>, 
-        <span class="hljs-string">"_rev"</span> : <span class="hljs-string">"_VO3wKd2--_"</span>, 
-=======
         <span class="hljs-string">"_key"</span> : <span class="hljs-string">"19656"</span>, 
         <span class="hljs-string">"_id"</span> : <span class="hljs-string">"internationalHighway/19656"</span>, 
         <span class="hljs-string">"_from"</span> : <span class="hljs-string">"germanCity/Cologne"</span>, 
         <span class="hljs-string">"_to"</span> : <span class="hljs-string">"frenchCity/Paris"</span>, 
         <span class="hljs-string">"_rev"</span> : <span class="hljs-string">"_VRerlC---A"</span>, 
->>>>>>> a692577f
         <span class="hljs-string">"distance"</span> : <span class="hljs-number">550</span> 
       } 
     ], 
@@ -110,19 +78,11 @@
     ], 
     <span class="hljs-string">"edges"</span> : [ 
       { 
-<<<<<<< HEAD
-        <span class="hljs-string">"_key"</span> : <span class="hljs-string">"19775"</span>, 
-        <span class="hljs-string">"_id"</span> : <span class="hljs-string">"germanHighway/19775"</span>, 
-        <span class="hljs-string">"_from"</span> : <span class="hljs-string">"germanCity/Hamburg"</span>, 
-        <span class="hljs-string">"_to"</span> : <span class="hljs-string">"germanCity/Cologne"</span>, 
-        <span class="hljs-string">"_rev"</span> : <span class="hljs-string">"_VO3wKdq---"</span>, 
-=======
         <span class="hljs-string">"_key"</span> : <span class="hljs-string">"19633"</span>, 
         <span class="hljs-string">"_id"</span> : <span class="hljs-string">"germanHighway/19633"</span>, 
         <span class="hljs-string">"_from"</span> : <span class="hljs-string">"germanCity/Hamburg"</span>, 
         <span class="hljs-string">"_to"</span> : <span class="hljs-string">"germanCity/Cologne"</span>, 
         <span class="hljs-string">"_rev"</span> : <span class="hljs-string">"_VRerlB2---"</span>, 
->>>>>>> a692577f
         <span class="hljs-string">"distance"</span> : <span class="hljs-number">500</span> 
       } 
     ], 
@@ -135,19 +95,11 @@
     ], 
     <span class="hljs-string">"edges"</span> : [ 
       { 
-<<<<<<< HEAD
-        <span class="hljs-string">"_key"</span> : <span class="hljs-string">"19772"</span>, 
-        <span class="hljs-string">"_id"</span> : <span class="hljs-string">"germanHighway/19772"</span>, 
-        <span class="hljs-string">"_from"</span> : <span class="hljs-string">"germanCity/Berlin"</span>, 
-        <span class="hljs-string">"_to"</span> : <span class="hljs-string">"germanCity/Hamburg"</span>, 
-        <span class="hljs-string">"_rev"</span> : <span class="hljs-string">"_VO3wKdm--_"</span>, 
-=======
         <span class="hljs-string">"_key"</span> : <span class="hljs-string">"19630"</span>, 
         <span class="hljs-string">"_id"</span> : <span class="hljs-string">"germanHighway/19630"</span>, 
         <span class="hljs-string">"_from"</span> : <span class="hljs-string">"germanCity/Berlin"</span>, 
         <span class="hljs-string">"_to"</span> : <span class="hljs-string">"germanCity/Hamburg"</span>, 
         <span class="hljs-string">"_rev"</span> : <span class="hljs-string">"_VRerlBy--_"</span>, 
->>>>>>> a692577f
         <span class="hljs-string">"distance"</span> : <span class="hljs-number">400</span> 
       } 
     ], 
@@ -160,19 +112,11 @@
     ], 
     <span class="hljs-string">"edges"</span> : [ 
       { 
-<<<<<<< HEAD
-        <span class="hljs-string">"_key"</span> : <span class="hljs-string">"19792"</span>, 
-        <span class="hljs-string">"_id"</span> : <span class="hljs-string">"internationalHighway/19792"</span>, 
-        <span class="hljs-string">"_from"</span> : <span class="hljs-string">"germanCity/Hamburg"</span>, 
-        <span class="hljs-string">"_to"</span> : <span class="hljs-string">"frenchCity/Lyon"</span>, 
-        <span class="hljs-string">"_rev"</span> : <span class="hljs-string">"_VO3wKdy--_"</span>, 
-=======
         <span class="hljs-string">"_key"</span> : <span class="hljs-string">"19650"</span>, 
         <span class="hljs-string">"_id"</span> : <span class="hljs-string">"internationalHighway/19650"</span>, 
         <span class="hljs-string">"_from"</span> : <span class="hljs-string">"germanCity/Hamburg"</span>, 
         <span class="hljs-string">"_to"</span> : <span class="hljs-string">"frenchCity/Lyon"</span>, 
         <span class="hljs-string">"_rev"</span> : <span class="hljs-string">"_VRerlC----"</span>, 
->>>>>>> a692577f
         <span class="hljs-string">"distance"</span> : <span class="hljs-number">1300</span> 
       } 
     ], 
@@ -185,19 +129,11 @@
     ], 
     <span class="hljs-string">"edges"</span> : [ 
       { 
-<<<<<<< HEAD
-        <span class="hljs-string">"_key"</span> : <span class="hljs-string">"19789"</span>, 
-        <span class="hljs-string">"_id"</span> : <span class="hljs-string">"internationalHighway/19789"</span>, 
-        <span class="hljs-string">"_from"</span> : <span class="hljs-string">"germanCity/Hamburg"</span>, 
-        <span class="hljs-string">"_to"</span> : <span class="hljs-string">"frenchCity/Paris"</span>, 
-        <span class="hljs-string">"_rev"</span> : <span class="hljs-string">"_VO3wKdy---"</span>, 
-=======
         <span class="hljs-string">"_key"</span> : <span class="hljs-string">"19647"</span>, 
         <span class="hljs-string">"_id"</span> : <span class="hljs-string">"internationalHighway/19647"</span>, 
         <span class="hljs-string">"_from"</span> : <span class="hljs-string">"germanCity/Hamburg"</span>, 
         <span class="hljs-string">"_to"</span> : <span class="hljs-string">"frenchCity/Paris"</span>, 
         <span class="hljs-string">"_rev"</span> : <span class="hljs-string">"_VRerlB6--A"</span>, 
->>>>>>> a692577f
         <span class="hljs-string">"distance"</span> : <span class="hljs-number">900</span> 
       } 
     ], 
@@ -210,19 +146,11 @@
     ], 
     <span class="hljs-string">"edges"</span> : [ 
       { 
-<<<<<<< HEAD
-        <span class="hljs-string">"_key"</span> : <span class="hljs-string">"19768"</span>, 
-        <span class="hljs-string">"_id"</span> : <span class="hljs-string">"germanHighway/19768"</span>, 
-        <span class="hljs-string">"_from"</span> : <span class="hljs-string">"germanCity/Berlin"</span>, 
-        <span class="hljs-string">"_to"</span> : <span class="hljs-string">"germanCity/Cologne"</span>, 
-        <span class="hljs-string">"_rev"</span> : <span class="hljs-string">"_VO3wKdm---"</span>, 
-=======
         <span class="hljs-string">"_key"</span> : <span class="hljs-string">"19626"</span>, 
         <span class="hljs-string">"_id"</span> : <span class="hljs-string">"germanHighway/19626"</span>, 
         <span class="hljs-string">"_from"</span> : <span class="hljs-string">"germanCity/Berlin"</span>, 
         <span class="hljs-string">"_to"</span> : <span class="hljs-string">"germanCity/Cologne"</span>, 
         <span class="hljs-string">"_rev"</span> : <span class="hljs-string">"_VRerlBy---"</span>, 
->>>>>>> a692577f
         <span class="hljs-string">"distance"</span> : <span class="hljs-number">850</span> 
       } 
     ], 
@@ -235,19 +163,11 @@
     ], 
     <span class="hljs-string">"edges"</span> : [ 
       { 
-<<<<<<< HEAD
-        <span class="hljs-string">"_key"</span> : <span class="hljs-string">"19772"</span>, 
-        <span class="hljs-string">"_id"</span> : <span class="hljs-string">"germanHighway/19772"</span>, 
-        <span class="hljs-string">"_from"</span> : <span class="hljs-string">"germanCity/Berlin"</span>, 
-        <span class="hljs-string">"_to"</span> : <span class="hljs-string">"germanCity/Hamburg"</span>, 
-        <span class="hljs-string">"_rev"</span> : <span class="hljs-string">"_VO3wKdm--_"</span>, 
-=======
         <span class="hljs-string">"_key"</span> : <span class="hljs-string">"19630"</span>, 
         <span class="hljs-string">"_id"</span> : <span class="hljs-string">"germanHighway/19630"</span>, 
         <span class="hljs-string">"_from"</span> : <span class="hljs-string">"germanCity/Berlin"</span>, 
         <span class="hljs-string">"_to"</span> : <span class="hljs-string">"germanCity/Hamburg"</span>, 
         <span class="hljs-string">"_rev"</span> : <span class="hljs-string">"_VRerlBy--_"</span>, 
->>>>>>> a692577f
         <span class="hljs-string">"distance"</span> : <span class="hljs-number">400</span> 
       } 
     ], 
@@ -260,19 +180,11 @@
     ], 
     <span class="hljs-string">"edges"</span> : [ 
       { 
-<<<<<<< HEAD
-        <span class="hljs-string">"_key"</span> : <span class="hljs-string">"19782"</span>, 
-        <span class="hljs-string">"_id"</span> : <span class="hljs-string">"internationalHighway/19782"</span>, 
-        <span class="hljs-string">"_from"</span> : <span class="hljs-string">"germanCity/Berlin"</span>, 
-        <span class="hljs-string">"_to"</span> : <span class="hljs-string">"frenchCity/Lyon"</span>, 
-        <span class="hljs-string">"_rev"</span> : <span class="hljs-string">"_VO3wKdu---"</span>, 
-=======
         <span class="hljs-string">"_key"</span> : <span class="hljs-string">"19640"</span>, 
         <span class="hljs-string">"_id"</span> : <span class="hljs-string">"internationalHighway/19640"</span>, 
         <span class="hljs-string">"_from"</span> : <span class="hljs-string">"germanCity/Berlin"</span>, 
         <span class="hljs-string">"_to"</span> : <span class="hljs-string">"frenchCity/Lyon"</span>, 
         <span class="hljs-string">"_rev"</span> : <span class="hljs-string">"_VRerlB6---"</span>, 
->>>>>>> a692577f
         <span class="hljs-string">"distance"</span> : <span class="hljs-number">1100</span> 
       } 
     ], 
@@ -285,19 +197,11 @@
     ], 
     <span class="hljs-string">"edges"</span> : [ 
       { 
-<<<<<<< HEAD
-        <span class="hljs-string">"_key"</span> : <span class="hljs-string">"19786"</span>, 
-        <span class="hljs-string">"_id"</span> : <span class="hljs-string">"internationalHighway/19786"</span>, 
-        <span class="hljs-string">"_from"</span> : <span class="hljs-string">"germanCity/Berlin"</span>, 
-        <span class="hljs-string">"_to"</span> : <span class="hljs-string">"frenchCity/Paris"</span>, 
-        <span class="hljs-string">"_rev"</span> : <span class="hljs-string">"_VO3wKdu--_"</span>, 
-=======
         <span class="hljs-string">"_key"</span> : <span class="hljs-string">"19644"</span>, 
         <span class="hljs-string">"_id"</span> : <span class="hljs-string">"internationalHighway/19644"</span>, 
         <span class="hljs-string">"_from"</span> : <span class="hljs-string">"germanCity/Berlin"</span>, 
         <span class="hljs-string">"_to"</span> : <span class="hljs-string">"frenchCity/Paris"</span>, 
         <span class="hljs-string">"_rev"</span> : <span class="hljs-string">"_VRerlB6--_"</span>, 
->>>>>>> a692577f
         <span class="hljs-string">"distance"</span> : <span class="hljs-number">1200</span> 
       } 
     ], 
@@ -310,19 +214,11 @@
     ], 
     <span class="hljs-string">"edges"</span> : [ 
       { 
-<<<<<<< HEAD
-        <span class="hljs-string">"_key"</span> : <span class="hljs-string">"19795"</span>, 
-        <span class="hljs-string">"_id"</span> : <span class="hljs-string">"internationalHighway/19795"</span>, 
-        <span class="hljs-string">"_from"</span> : <span class="hljs-string">"germanCity/Cologne"</span>, 
-        <span class="hljs-string">"_to"</span> : <span class="hljs-string">"frenchCity/Lyon"</span>, 
-        <span class="hljs-string">"_rev"</span> : <span class="hljs-string">"_VO3wKd2---"</span>, 
-=======
         <span class="hljs-string">"_key"</span> : <span class="hljs-string">"19653"</span>, 
         <span class="hljs-string">"_id"</span> : <span class="hljs-string">"internationalHighway/19653"</span>, 
         <span class="hljs-string">"_from"</span> : <span class="hljs-string">"germanCity/Cologne"</span>, 
         <span class="hljs-string">"_to"</span> : <span class="hljs-string">"frenchCity/Lyon"</span>, 
         <span class="hljs-string">"_rev"</span> : <span class="hljs-string">"_VRerlC---_"</span>, 
->>>>>>> a692577f
         <span class="hljs-string">"distance"</span> : <span class="hljs-number">700</span> 
       } 
     ], 
@@ -335,19 +231,11 @@
     ], 
     <span class="hljs-string">"edges"</span> : [ 
       { 
-<<<<<<< HEAD
-        <span class="hljs-string">"_key"</span> : <span class="hljs-string">"19792"</span>, 
-        <span class="hljs-string">"_id"</span> : <span class="hljs-string">"internationalHighway/19792"</span>, 
-        <span class="hljs-string">"_from"</span> : <span class="hljs-string">"germanCity/Hamburg"</span>, 
-        <span class="hljs-string">"_to"</span> : <span class="hljs-string">"frenchCity/Lyon"</span>, 
-        <span class="hljs-string">"_rev"</span> : <span class="hljs-string">"_VO3wKdy--_"</span>, 
-=======
         <span class="hljs-string">"_key"</span> : <span class="hljs-string">"19650"</span>, 
         <span class="hljs-string">"_id"</span> : <span class="hljs-string">"internationalHighway/19650"</span>, 
         <span class="hljs-string">"_from"</span> : <span class="hljs-string">"germanCity/Hamburg"</span>, 
         <span class="hljs-string">"_to"</span> : <span class="hljs-string">"frenchCity/Lyon"</span>, 
         <span class="hljs-string">"_rev"</span> : <span class="hljs-string">"_VRerlC----"</span>, 
->>>>>>> a692577f
         <span class="hljs-string">"distance"</span> : <span class="hljs-number">1300</span> 
       } 
     ], 
@@ -360,19 +248,11 @@
     ], 
     <span class="hljs-string">"edges"</span> : [ 
       { 
-<<<<<<< HEAD
-        <span class="hljs-string">"_key"</span> : <span class="hljs-string">"19782"</span>, 
-        <span class="hljs-string">"_id"</span> : <span class="hljs-string">"internationalHighway/19782"</span>, 
-        <span class="hljs-string">"_from"</span> : <span class="hljs-string">"germanCity/Berlin"</span>, 
-        <span class="hljs-string">"_to"</span> : <span class="hljs-string">"frenchCity/Lyon"</span>, 
-        <span class="hljs-string">"_rev"</span> : <span class="hljs-string">"_VO3wKdu---"</span>, 
-=======
         <span class="hljs-string">"_key"</span> : <span class="hljs-string">"19640"</span>, 
         <span class="hljs-string">"_id"</span> : <span class="hljs-string">"internationalHighway/19640"</span>, 
         <span class="hljs-string">"_from"</span> : <span class="hljs-string">"germanCity/Berlin"</span>, 
         <span class="hljs-string">"_to"</span> : <span class="hljs-string">"frenchCity/Lyon"</span>, 
         <span class="hljs-string">"_rev"</span> : <span class="hljs-string">"_VRerlB6---"</span>, 
->>>>>>> a692577f
         <span class="hljs-string">"distance"</span> : <span class="hljs-number">1100</span> 
       } 
     ], 
@@ -385,19 +265,11 @@
     ], 
     <span class="hljs-string">"edges"</span> : [ 
       { 
-<<<<<<< HEAD
-        <span class="hljs-string">"_key"</span> : <span class="hljs-string">"19778"</span>, 
-        <span class="hljs-string">"_id"</span> : <span class="hljs-string">"frenchHighway/19778"</span>, 
-        <span class="hljs-string">"_from"</span> : <span class="hljs-string">"frenchCity/Paris"</span>, 
-        <span class="hljs-string">"_to"</span> : <span class="hljs-string">"frenchCity/Lyon"</span>, 
-        <span class="hljs-string">"_rev"</span> : <span class="hljs-string">"_VO3wKdq--_"</span>, 
-=======
         <span class="hljs-string">"_key"</span> : <span class="hljs-string">"19636"</span>, 
         <span class="hljs-string">"_id"</span> : <span class="hljs-string">"frenchHighway/19636"</span>, 
         <span class="hljs-string">"_from"</span> : <span class="hljs-string">"frenchCity/Paris"</span>, 
         <span class="hljs-string">"_to"</span> : <span class="hljs-string">"frenchCity/Lyon"</span>, 
         <span class="hljs-string">"_rev"</span> : <span class="hljs-string">"_VRerlB2--_"</span>, 
->>>>>>> a692577f
         <span class="hljs-string">"distance"</span> : <span class="hljs-number">550</span> 
       } 
     ], 
@@ -410,19 +282,11 @@
     ], 
     <span class="hljs-string">"edges"</span> : [ 
       { 
-<<<<<<< HEAD
-        <span class="hljs-string">"_key"</span> : <span class="hljs-string">"19798"</span>, 
-        <span class="hljs-string">"_id"</span> : <span class="hljs-string">"internationalHighway/19798"</span>, 
-        <span class="hljs-string">"_from"</span> : <span class="hljs-string">"germanCity/Cologne"</span>, 
-        <span class="hljs-string">"_to"</span> : <span class="hljs-string">"frenchCity/Paris"</span>, 
-        <span class="hljs-string">"_rev"</span> : <span class="hljs-string">"_VO3wKd2--_"</span>, 
-=======
         <span class="hljs-string">"_key"</span> : <span class="hljs-string">"19656"</span>, 
         <span class="hljs-string">"_id"</span> : <span class="hljs-string">"internationalHighway/19656"</span>, 
         <span class="hljs-string">"_from"</span> : <span class="hljs-string">"germanCity/Cologne"</span>, 
         <span class="hljs-string">"_to"</span> : <span class="hljs-string">"frenchCity/Paris"</span>, 
         <span class="hljs-string">"_rev"</span> : <span class="hljs-string">"_VRerlC---A"</span>, 
->>>>>>> a692577f
         <span class="hljs-string">"distance"</span> : <span class="hljs-number">550</span> 
       } 
     ], 
@@ -435,19 +299,11 @@
     ], 
     <span class="hljs-string">"edges"</span> : [ 
       { 
-<<<<<<< HEAD
-        <span class="hljs-string">"_key"</span> : <span class="hljs-string">"19789"</span>, 
-        <span class="hljs-string">"_id"</span> : <span class="hljs-string">"internationalHighway/19789"</span>, 
-        <span class="hljs-string">"_from"</span> : <span class="hljs-string">"germanCity/Hamburg"</span>, 
-        <span class="hljs-string">"_to"</span> : <span class="hljs-string">"frenchCity/Paris"</span>, 
-        <span class="hljs-string">"_rev"</span> : <span class="hljs-string">"_VO3wKdy---"</span>, 
-=======
         <span class="hljs-string">"_key"</span> : <span class="hljs-string">"19647"</span>, 
         <span class="hljs-string">"_id"</span> : <span class="hljs-string">"internationalHighway/19647"</span>, 
         <span class="hljs-string">"_from"</span> : <span class="hljs-string">"germanCity/Hamburg"</span>, 
         <span class="hljs-string">"_to"</span> : <span class="hljs-string">"frenchCity/Paris"</span>, 
         <span class="hljs-string">"_rev"</span> : <span class="hljs-string">"_VRerlB6--A"</span>, 
->>>>>>> a692577f
         <span class="hljs-string">"distance"</span> : <span class="hljs-number">900</span> 
       } 
     ], 
@@ -460,19 +316,11 @@
     ], 
     <span class="hljs-string">"edges"</span> : [ 
       { 
-<<<<<<< HEAD
-        <span class="hljs-string">"_key"</span> : <span class="hljs-string">"19786"</span>, 
-        <span class="hljs-string">"_id"</span> : <span class="hljs-string">"internationalHighway/19786"</span>, 
-        <span class="hljs-string">"_from"</span> : <span class="hljs-string">"germanCity/Berlin"</span>, 
-        <span class="hljs-string">"_to"</span> : <span class="hljs-string">"frenchCity/Paris"</span>, 
-        <span class="hljs-string">"_rev"</span> : <span class="hljs-string">"_VO3wKdu--_"</span>, 
-=======
         <span class="hljs-string">"_key"</span> : <span class="hljs-string">"19644"</span>, 
         <span class="hljs-string">"_id"</span> : <span class="hljs-string">"internationalHighway/19644"</span>, 
         <span class="hljs-string">"_from"</span> : <span class="hljs-string">"germanCity/Berlin"</span>, 
         <span class="hljs-string">"_to"</span> : <span class="hljs-string">"frenchCity/Paris"</span>, 
         <span class="hljs-string">"_rev"</span> : <span class="hljs-string">"_VRerlB6--_"</span>, 
->>>>>>> a692577f
         <span class="hljs-string">"distance"</span> : <span class="hljs-number">1200</span> 
       } 
     ], 
@@ -485,19 +333,11 @@
     ], 
     <span class="hljs-string">"edges"</span> : [ 
       { 
-<<<<<<< HEAD
-        <span class="hljs-string">"_key"</span> : <span class="hljs-string">"19778"</span>, 
-        <span class="hljs-string">"_id"</span> : <span class="hljs-string">"frenchHighway/19778"</span>, 
-        <span class="hljs-string">"_from"</span> : <span class="hljs-string">"frenchCity/Paris"</span>, 
-        <span class="hljs-string">"_to"</span> : <span class="hljs-string">"frenchCity/Lyon"</span>, 
-        <span class="hljs-string">"_rev"</span> : <span class="hljs-string">"_VO3wKdq--_"</span>, 
-=======
         <span class="hljs-string">"_key"</span> : <span class="hljs-string">"19636"</span>, 
         <span class="hljs-string">"_id"</span> : <span class="hljs-string">"frenchHighway/19636"</span>, 
         <span class="hljs-string">"_from"</span> : <span class="hljs-string">"frenchCity/Paris"</span>, 
         <span class="hljs-string">"_to"</span> : <span class="hljs-string">"frenchCity/Lyon"</span>, 
         <span class="hljs-string">"_rev"</span> : <span class="hljs-string">"_VRerlB2--_"</span>, 
->>>>>>> a692577f
         <span class="hljs-string">"distance"</span> : <span class="hljs-number">550</span> 
       } 
     ], 

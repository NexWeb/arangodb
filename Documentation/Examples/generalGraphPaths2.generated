arangosh> var examples = require("org/arangodb/graph-examples/example-graph.js");
arangosh> var g = examples.loadGraph("social");
arangosh> db._query(
........> "RETURN GRAPH_PATHS('social', {direction : 'inbound', minLength : 1, maxLength :  2})"
........> ).toArray();
[ 
  [ 
    { 
      "vertices" : [ 
        { 
          "_id" : "female/diana", 
          "_key" : "diana", 
<<<<<<< HEAD
          "_rev" : "1121402018", 
=======
          "_rev" : "1128058099", 
>>>>>>> 25aa2a58
          "name" : "Diana" 
        }, 
        { 
          "_id" : "male/charly", 
          "_key" : "charly", 
<<<<<<< HEAD
          "_rev" : "1121205410", 
=======
          "_rev" : "1127861491", 
>>>>>>> 25aa2a58
          "name" : "Charly" 
        } 
      ], 
      "edges" : [ 
        { 
          "_id" : "relation/charlyAndDiana", 
          "_key" : "charlyAndDiana", 
<<<<<<< HEAD
          "_rev" : "1122188450", 
=======
          "_rev" : "1128844531", 
>>>>>>> 25aa2a58
          "_from" : "male/charly", 
          "_to" : "female/diana", 
          "type" : "married" 
        } 
      ], 
      "source" : { 
        "_id" : "female/diana", 
        "_key" : "diana", 
<<<<<<< HEAD
        "_rev" : "1121402018", 
=======
        "_rev" : "1128058099", 
>>>>>>> 25aa2a58
        "name" : "Diana" 
      }, 
      "destination" : { 
        "_id" : "male/charly", 
        "_key" : "charly", 
<<<<<<< HEAD
        "_rev" : "1121205410", 
=======
        "_rev" : "1127861491", 
>>>>>>> 25aa2a58
        "name" : "Charly" 
      } 
    }, 
    { 
      "vertices" : [ 
        { 
          "_id" : "female/diana", 
          "_key" : "diana", 
<<<<<<< HEAD
          "_rev" : "1121402018", 
=======
          "_rev" : "1128058099", 
>>>>>>> 25aa2a58
          "name" : "Diana" 
        }, 
        { 
          "_id" : "male/charly", 
          "_key" : "charly", 
<<<<<<< HEAD
          "_rev" : "1121205410", 
=======
          "_rev" : "1127861491", 
>>>>>>> 25aa2a58
          "name" : "Charly" 
        }, 
        { 
          "_id" : "female/alice", 
          "_key" : "alice", 
<<<<<<< HEAD
          "_rev" : "1120681122", 
=======
          "_rev" : "1127337203", 
>>>>>>> 25aa2a58
          "name" : "Alice" 
        } 
      ], 
      "edges" : [ 
        { 
          "_id" : "relation/charlyAndDiana", 
          "_key" : "charlyAndDiana", 
<<<<<<< HEAD
          "_rev" : "1122188450", 
=======
          "_rev" : "1128844531", 
>>>>>>> 25aa2a58
          "_from" : "male/charly", 
          "_to" : "female/diana", 
          "type" : "married" 
        }, 
        { 
          "_id" : "relation/aliceAndCharly", 
          "_key" : "aliceAndCharly", 
<<<<<<< HEAD
          "_rev" : "1121991842", 
=======
          "_rev" : "1128647923", 
>>>>>>> 25aa2a58
          "_from" : "female/alice", 
          "_to" : "male/charly", 
          "type" : "friend" 
        } 
      ], 
      "source" : { 
        "_id" : "female/diana", 
        "_key" : "diana", 
<<<<<<< HEAD
        "_rev" : "1121402018", 
=======
        "_rev" : "1128058099", 
>>>>>>> 25aa2a58
        "name" : "Diana" 
      }, 
      "destination" : { 
        "_id" : "female/alice", 
        "_key" : "alice", 
<<<<<<< HEAD
        "_rev" : "1120681122", 
=======
        "_rev" : "1127337203", 
>>>>>>> 25aa2a58
        "name" : "Alice" 
      } 
    }, 
    { 
      "vertices" : [ 
        { 
          "_id" : "female/diana", 
          "_key" : "diana", 
<<<<<<< HEAD
          "_rev" : "1121402018", 
=======
          "_rev" : "1128058099", 
>>>>>>> 25aa2a58
          "name" : "Diana" 
        }, 
        { 
          "_id" : "male/bob", 
          "_key" : "bob", 
<<<<<<< HEAD
          "_rev" : "1121008802", 
=======
          "_rev" : "1127664883", 
>>>>>>> 25aa2a58
          "name" : "Bob" 
        } 
      ], 
      "edges" : [ 
        { 
          "_id" : "relation/bobAndDiana", 
          "_key" : "bobAndDiana", 
<<<<<<< HEAD
          "_rev" : "1122385058", 
=======
          "_rev" : "1129041139", 
>>>>>>> 25aa2a58
          "_from" : "male/bob", 
          "_to" : "female/diana", 
          "type" : "friend" 
        } 
      ], 
      "source" : { 
        "_id" : "female/diana", 
        "_key" : "diana", 
<<<<<<< HEAD
        "_rev" : "1121402018", 
=======
        "_rev" : "1128058099", 
>>>>>>> 25aa2a58
        "name" : "Diana" 
      }, 
      "destination" : { 
        "_id" : "male/bob", 
        "_key" : "bob", 
<<<<<<< HEAD
        "_rev" : "1121008802", 
=======
        "_rev" : "1127664883", 
>>>>>>> 25aa2a58
        "name" : "Bob" 
      } 
    }, 
    { 
      "vertices" : [ 
        { 
          "_id" : "female/diana", 
          "_key" : "diana", 
<<<<<<< HEAD
          "_rev" : "1121402018", 
=======
          "_rev" : "1128058099", 
>>>>>>> 25aa2a58
          "name" : "Diana" 
        }, 
        { 
          "_id" : "male/bob", 
          "_key" : "bob", 
<<<<<<< HEAD
          "_rev" : "1121008802", 
=======
          "_rev" : "1127664883", 
>>>>>>> 25aa2a58
          "name" : "Bob" 
        }, 
        { 
          "_id" : "female/alice", 
          "_key" : "alice", 
<<<<<<< HEAD
          "_rev" : "1120681122", 
=======
          "_rev" : "1127337203", 
>>>>>>> 25aa2a58
          "name" : "Alice" 
        } 
      ], 
      "edges" : [ 
        { 
          "_id" : "relation/bobAndDiana", 
          "_key" : "bobAndDiana", 
<<<<<<< HEAD
          "_rev" : "1122385058", 
=======
          "_rev" : "1129041139", 
>>>>>>> 25aa2a58
          "_from" : "male/bob", 
          "_to" : "female/diana", 
          "type" : "friend" 
        }, 
        { 
          "_id" : "relation/aliceAndBob", 
          "_key" : "aliceAndBob", 
<<<<<<< HEAD
          "_rev" : "1121729698", 
=======
          "_rev" : "1128385779", 
>>>>>>> 25aa2a58
          "_from" : "female/alice", 
          "_to" : "male/bob", 
          "type" : "married" 
        } 
      ], 
      "source" : { 
        "_id" : "female/diana", 
        "_key" : "diana", 
<<<<<<< HEAD
        "_rev" : "1121402018", 
=======
        "_rev" : "1128058099", 
>>>>>>> 25aa2a58
        "name" : "Diana" 
      }, 
      "destination" : { 
        "_id" : "female/alice", 
        "_key" : "alice", 
<<<<<<< HEAD
        "_rev" : "1120681122", 
=======
        "_rev" : "1127337203", 
>>>>>>> 25aa2a58
        "name" : "Alice" 
      } 
    }, 
    { 
      "vertices" : [ 
        { 
          "_id" : "male/bob", 
          "_key" : "bob", 
<<<<<<< HEAD
          "_rev" : "1121008802", 
=======
          "_rev" : "1127664883", 
>>>>>>> 25aa2a58
          "name" : "Bob" 
        }, 
        { 
          "_id" : "female/alice", 
          "_key" : "alice", 
<<<<<<< HEAD
          "_rev" : "1120681122", 
=======
          "_rev" : "1127337203", 
>>>>>>> 25aa2a58
          "name" : "Alice" 
        } 
      ], 
      "edges" : [ 
        { 
          "_id" : "relation/aliceAndBob", 
          "_key" : "aliceAndBob", 
<<<<<<< HEAD
          "_rev" : "1121729698", 
=======
          "_rev" : "1128385779", 
>>>>>>> 25aa2a58
          "_from" : "female/alice", 
          "_to" : "male/bob", 
          "type" : "married" 
        } 
      ], 
      "source" : { 
        "_id" : "male/bob", 
        "_key" : "bob", 
<<<<<<< HEAD
        "_rev" : "1121008802", 
=======
        "_rev" : "1127664883", 
>>>>>>> 25aa2a58
        "name" : "Bob" 
      }, 
      "destination" : { 
        "_id" : "female/alice", 
        "_key" : "alice", 
<<<<<<< HEAD
        "_rev" : "1120681122", 
=======
        "_rev" : "1127337203", 
>>>>>>> 25aa2a58
        "name" : "Alice" 
      } 
    }, 
    { 
      "vertices" : [ 
        { 
          "_id" : "male/charly", 
          "_key" : "charly", 
<<<<<<< HEAD
          "_rev" : "1121205410", 
=======
          "_rev" : "1127861491", 
>>>>>>> 25aa2a58
          "name" : "Charly" 
        }, 
        { 
          "_id" : "female/alice", 
          "_key" : "alice", 
<<<<<<< HEAD
          "_rev" : "1120681122", 
=======
          "_rev" : "1127337203", 
>>>>>>> 25aa2a58
          "name" : "Alice" 
        } 
      ], 
      "edges" : [ 
        { 
          "_id" : "relation/aliceAndCharly", 
          "_key" : "aliceAndCharly", 
<<<<<<< HEAD
          "_rev" : "1121991842", 
=======
          "_rev" : "1128647923", 
>>>>>>> 25aa2a58
          "_from" : "female/alice", 
          "_to" : "male/charly", 
          "type" : "friend" 
        } 
      ], 
      "source" : { 
        "_id" : "male/charly", 
        "_key" : "charly", 
<<<<<<< HEAD
        "_rev" : "1121205410", 
=======
        "_rev" : "1127861491", 
>>>>>>> 25aa2a58
        "name" : "Charly" 
      }, 
      "destination" : { 
        "_id" : "female/alice", 
        "_key" : "alice", 
<<<<<<< HEAD
        "_rev" : "1120681122", 
=======
        "_rev" : "1127337203", 
>>>>>>> 25aa2a58
        "name" : "Alice" 
      } 
    } 
  ] 
]<|MERGE_RESOLUTION|>--- conflicted
+++ resolved
@@ -10,21 +10,13 @@
         { 
           "_id" : "female/diana", 
           "_key" : "diana", 
-<<<<<<< HEAD
-          "_rev" : "1121402018", 
-=======
-          "_rev" : "1128058099", 
->>>>>>> 25aa2a58
+          "_rev" : "1128058099", 
           "name" : "Diana" 
         }, 
         { 
           "_id" : "male/charly", 
           "_key" : "charly", 
-<<<<<<< HEAD
-          "_rev" : "1121205410", 
-=======
           "_rev" : "1127861491", 
->>>>>>> 25aa2a58
           "name" : "Charly" 
         } 
       ], 
@@ -32,11 +24,7 @@
         { 
           "_id" : "relation/charlyAndDiana", 
           "_key" : "charlyAndDiana", 
-<<<<<<< HEAD
-          "_rev" : "1122188450", 
-=======
           "_rev" : "1128844531", 
->>>>>>> 25aa2a58
           "_from" : "male/charly", 
           "_to" : "female/diana", 
           "type" : "married" 
@@ -45,21 +33,13 @@
       "source" : { 
         "_id" : "female/diana", 
         "_key" : "diana", 
-<<<<<<< HEAD
-        "_rev" : "1121402018", 
-=======
-        "_rev" : "1128058099", 
->>>>>>> 25aa2a58
+        "_rev" : "1128058099", 
         "name" : "Diana" 
       }, 
       "destination" : { 
         "_id" : "male/charly", 
         "_key" : "charly", 
-<<<<<<< HEAD
-        "_rev" : "1121205410", 
-=======
         "_rev" : "1127861491", 
->>>>>>> 25aa2a58
         "name" : "Charly" 
       } 
     }, 
@@ -68,31 +48,19 @@
         { 
           "_id" : "female/diana", 
           "_key" : "diana", 
-<<<<<<< HEAD
-          "_rev" : "1121402018", 
-=======
-          "_rev" : "1128058099", 
->>>>>>> 25aa2a58
+          "_rev" : "1128058099", 
           "name" : "Diana" 
         }, 
         { 
           "_id" : "male/charly", 
           "_key" : "charly", 
-<<<<<<< HEAD
-          "_rev" : "1121205410", 
-=======
           "_rev" : "1127861491", 
->>>>>>> 25aa2a58
           "name" : "Charly" 
         }, 
         { 
           "_id" : "female/alice", 
           "_key" : "alice", 
-<<<<<<< HEAD
-          "_rev" : "1120681122", 
-=======
-          "_rev" : "1127337203", 
->>>>>>> 25aa2a58
+          "_rev" : "1127337203", 
           "name" : "Alice" 
         } 
       ], 
@@ -100,11 +68,7 @@
         { 
           "_id" : "relation/charlyAndDiana", 
           "_key" : "charlyAndDiana", 
-<<<<<<< HEAD
-          "_rev" : "1122188450", 
-=======
           "_rev" : "1128844531", 
->>>>>>> 25aa2a58
           "_from" : "male/charly", 
           "_to" : "female/diana", 
           "type" : "married" 
@@ -112,11 +76,7 @@
         { 
           "_id" : "relation/aliceAndCharly", 
           "_key" : "aliceAndCharly", 
-<<<<<<< HEAD
-          "_rev" : "1121991842", 
-=======
           "_rev" : "1128647923", 
->>>>>>> 25aa2a58
           "_from" : "female/alice", 
           "_to" : "male/charly", 
           "type" : "friend" 
@@ -125,44 +85,28 @@
       "source" : { 
         "_id" : "female/diana", 
         "_key" : "diana", 
-<<<<<<< HEAD
-        "_rev" : "1121402018", 
-=======
-        "_rev" : "1128058099", 
->>>>>>> 25aa2a58
-        "name" : "Diana" 
-      }, 
-      "destination" : { 
-        "_id" : "female/alice", 
-        "_key" : "alice", 
-<<<<<<< HEAD
-        "_rev" : "1120681122", 
-=======
-        "_rev" : "1127337203", 
->>>>>>> 25aa2a58
-        "name" : "Alice" 
-      } 
-    }, 
-    { 
-      "vertices" : [ 
-        { 
-          "_id" : "female/diana", 
-          "_key" : "diana", 
-<<<<<<< HEAD
-          "_rev" : "1121402018", 
-=======
-          "_rev" : "1128058099", 
->>>>>>> 25aa2a58
+        "_rev" : "1128058099", 
+        "name" : "Diana" 
+      }, 
+      "destination" : { 
+        "_id" : "female/alice", 
+        "_key" : "alice", 
+        "_rev" : "1127337203", 
+        "name" : "Alice" 
+      } 
+    }, 
+    { 
+      "vertices" : [ 
+        { 
+          "_id" : "female/diana", 
+          "_key" : "diana", 
+          "_rev" : "1128058099", 
           "name" : "Diana" 
         }, 
         { 
           "_id" : "male/bob", 
           "_key" : "bob", 
-<<<<<<< HEAD
-          "_rev" : "1121008802", 
-=======
           "_rev" : "1127664883", 
->>>>>>> 25aa2a58
           "name" : "Bob" 
         } 
       ], 
@@ -170,11 +114,7 @@
         { 
           "_id" : "relation/bobAndDiana", 
           "_key" : "bobAndDiana", 
-<<<<<<< HEAD
-          "_rev" : "1122385058", 
-=======
           "_rev" : "1129041139", 
->>>>>>> 25aa2a58
           "_from" : "male/bob", 
           "_to" : "female/diana", 
           "type" : "friend" 
@@ -183,21 +123,13 @@
       "source" : { 
         "_id" : "female/diana", 
         "_key" : "diana", 
-<<<<<<< HEAD
-        "_rev" : "1121402018", 
-=======
-        "_rev" : "1128058099", 
->>>>>>> 25aa2a58
+        "_rev" : "1128058099", 
         "name" : "Diana" 
       }, 
       "destination" : { 
         "_id" : "male/bob", 
         "_key" : "bob", 
-<<<<<<< HEAD
-        "_rev" : "1121008802", 
-=======
         "_rev" : "1127664883", 
->>>>>>> 25aa2a58
         "name" : "Bob" 
       } 
     }, 
@@ -206,31 +138,19 @@
         { 
           "_id" : "female/diana", 
           "_key" : "diana", 
-<<<<<<< HEAD
-          "_rev" : "1121402018", 
-=======
-          "_rev" : "1128058099", 
->>>>>>> 25aa2a58
+          "_rev" : "1128058099", 
           "name" : "Diana" 
         }, 
         { 
           "_id" : "male/bob", 
           "_key" : "bob", 
-<<<<<<< HEAD
-          "_rev" : "1121008802", 
-=======
           "_rev" : "1127664883", 
->>>>>>> 25aa2a58
           "name" : "Bob" 
         }, 
         { 
           "_id" : "female/alice", 
           "_key" : "alice", 
-<<<<<<< HEAD
-          "_rev" : "1120681122", 
-=======
-          "_rev" : "1127337203", 
->>>>>>> 25aa2a58
+          "_rev" : "1127337203", 
           "name" : "Alice" 
         } 
       ], 
@@ -238,11 +158,7 @@
         { 
           "_id" : "relation/bobAndDiana", 
           "_key" : "bobAndDiana", 
-<<<<<<< HEAD
-          "_rev" : "1122385058", 
-=======
           "_rev" : "1129041139", 
->>>>>>> 25aa2a58
           "_from" : "male/bob", 
           "_to" : "female/diana", 
           "type" : "friend" 
@@ -250,11 +166,7 @@
         { 
           "_id" : "relation/aliceAndBob", 
           "_key" : "aliceAndBob", 
-<<<<<<< HEAD
-          "_rev" : "1121729698", 
-=======
           "_rev" : "1128385779", 
->>>>>>> 25aa2a58
           "_from" : "female/alice", 
           "_to" : "male/bob", 
           "type" : "married" 
@@ -263,21 +175,13 @@
       "source" : { 
         "_id" : "female/diana", 
         "_key" : "diana", 
-<<<<<<< HEAD
-        "_rev" : "1121402018", 
-=======
-        "_rev" : "1128058099", 
->>>>>>> 25aa2a58
-        "name" : "Diana" 
-      }, 
-      "destination" : { 
-        "_id" : "female/alice", 
-        "_key" : "alice", 
-<<<<<<< HEAD
-        "_rev" : "1120681122", 
-=======
-        "_rev" : "1127337203", 
->>>>>>> 25aa2a58
+        "_rev" : "1128058099", 
+        "name" : "Diana" 
+      }, 
+      "destination" : { 
+        "_id" : "female/alice", 
+        "_key" : "alice", 
+        "_rev" : "1127337203", 
         "name" : "Alice" 
       } 
     }, 
@@ -286,21 +190,13 @@
         { 
           "_id" : "male/bob", 
           "_key" : "bob", 
-<<<<<<< HEAD
-          "_rev" : "1121008802", 
-=======
           "_rev" : "1127664883", 
->>>>>>> 25aa2a58
           "name" : "Bob" 
         }, 
         { 
           "_id" : "female/alice", 
           "_key" : "alice", 
-<<<<<<< HEAD
-          "_rev" : "1120681122", 
-=======
-          "_rev" : "1127337203", 
->>>>>>> 25aa2a58
+          "_rev" : "1127337203", 
           "name" : "Alice" 
         } 
       ], 
@@ -308,11 +204,7 @@
         { 
           "_id" : "relation/aliceAndBob", 
           "_key" : "aliceAndBob", 
-<<<<<<< HEAD
-          "_rev" : "1121729698", 
-=======
           "_rev" : "1128385779", 
->>>>>>> 25aa2a58
           "_from" : "female/alice", 
           "_to" : "male/bob", 
           "type" : "married" 
@@ -321,21 +213,13 @@
       "source" : { 
         "_id" : "male/bob", 
         "_key" : "bob", 
-<<<<<<< HEAD
-        "_rev" : "1121008802", 
-=======
         "_rev" : "1127664883", 
->>>>>>> 25aa2a58
         "name" : "Bob" 
       }, 
       "destination" : { 
         "_id" : "female/alice", 
         "_key" : "alice", 
-<<<<<<< HEAD
-        "_rev" : "1120681122", 
-=======
-        "_rev" : "1127337203", 
->>>>>>> 25aa2a58
+        "_rev" : "1127337203", 
         "name" : "Alice" 
       } 
     }, 
@@ -344,21 +228,13 @@
         { 
           "_id" : "male/charly", 
           "_key" : "charly", 
-<<<<<<< HEAD
-          "_rev" : "1121205410", 
-=======
           "_rev" : "1127861491", 
->>>>>>> 25aa2a58
           "name" : "Charly" 
         }, 
         { 
           "_id" : "female/alice", 
           "_key" : "alice", 
-<<<<<<< HEAD
-          "_rev" : "1120681122", 
-=======
-          "_rev" : "1127337203", 
->>>>>>> 25aa2a58
+          "_rev" : "1127337203", 
           "name" : "Alice" 
         } 
       ], 
@@ -366,11 +242,7 @@
         { 
           "_id" : "relation/aliceAndCharly", 
           "_key" : "aliceAndCharly", 
-<<<<<<< HEAD
-          "_rev" : "1121991842", 
-=======
           "_rev" : "1128647923", 
->>>>>>> 25aa2a58
           "_from" : "female/alice", 
           "_to" : "male/charly", 
           "type" : "friend" 
@@ -379,21 +251,13 @@
       "source" : { 
         "_id" : "male/charly", 
         "_key" : "charly", 
-<<<<<<< HEAD
-        "_rev" : "1121205410", 
-=======
         "_rev" : "1127861491", 
->>>>>>> 25aa2a58
         "name" : "Charly" 
       }, 
       "destination" : { 
         "_id" : "female/alice", 
         "_key" : "alice", 
-<<<<<<< HEAD
-        "_rev" : "1120681122", 
-=======
-        "_rev" : "1127337203", 
->>>>>>> 25aa2a58
+        "_rev" : "1127337203", 
         "name" : "Alice" 
       } 
     } 

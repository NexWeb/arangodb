arangosh&gt; <span class="hljs-keyword">var</span> examples = <span class="hljs-built_in">require</span>(<span class="hljs-string">"@arangodb/graph-examples/example-graph.js"</span>);
arangosh&gt; <span class="hljs-keyword">var</span> graph = examples.loadGraph(<span class="hljs-string">"social"</span>);
arangosh&gt; graph._vertices().toArray();
[ 
  { 
    <span class="hljs-string">"_key"</span> : <span class="hljs-string">"diana"</span>, 
    <span class="hljs-string">"_id"</span> : <span class="hljs-string">"female/diana"</span>, 
<<<<<<< HEAD
    <span class="hljs-string">"_rev"</span> : <span class="hljs-string">"26808"</span>, 
=======
    <span class="hljs-string">"_rev"</span> : <span class="hljs-string">"26813"</span>, 
>>>>>>> 7e16f1ff
    <span class="hljs-string">"name"</span> : <span class="hljs-string">"Diana"</span> 
  }, 
  { 
    <span class="hljs-string">"_key"</span> : <span class="hljs-string">"alice"</span>, 
    <span class="hljs-string">"_id"</span> : <span class="hljs-string">"female/alice"</span>, 
<<<<<<< HEAD
    <span class="hljs-string">"_rev"</span> : <span class="hljs-string">"26797"</span>, 
=======
    <span class="hljs-string">"_rev"</span> : <span class="hljs-string">"26802"</span>, 
>>>>>>> 7e16f1ff
    <span class="hljs-string">"name"</span> : <span class="hljs-string">"Alice"</span> 
  }, 
  { 
    <span class="hljs-string">"_key"</span> : <span class="hljs-string">"bob"</span>, 
    <span class="hljs-string">"_id"</span> : <span class="hljs-string">"male/bob"</span>, 
<<<<<<< HEAD
    <span class="hljs-string">"_rev"</span> : <span class="hljs-string">"26801"</span>, 
=======
    <span class="hljs-string">"_rev"</span> : <span class="hljs-string">"26806"</span>, 
>>>>>>> 7e16f1ff
    <span class="hljs-string">"name"</span> : <span class="hljs-string">"Bob"</span> 
  }, 
  { 
    <span class="hljs-string">"_key"</span> : <span class="hljs-string">"charly"</span>, 
    <span class="hljs-string">"_id"</span> : <span class="hljs-string">"male/charly"</span>, 
<<<<<<< HEAD
    <span class="hljs-string">"_rev"</span> : <span class="hljs-string">"26805"</span>, 
=======
    <span class="hljs-string">"_rev"</span> : <span class="hljs-string">"26810"</span>, 
>>>>>>> 7e16f1ff
    <span class="hljs-string">"name"</span> : <span class="hljs-string">"Charly"</span> 
  } 
]<|MERGE_RESOLUTION|>--- conflicted
+++ resolved
@@ -5,41 +5,25 @@
   { 
     <span class="hljs-string">"_key"</span> : <span class="hljs-string">"diana"</span>, 
     <span class="hljs-string">"_id"</span> : <span class="hljs-string">"female/diana"</span>, 
-<<<<<<< HEAD
-    <span class="hljs-string">"_rev"</span> : <span class="hljs-string">"26808"</span>, 
-=======
     <span class="hljs-string">"_rev"</span> : <span class="hljs-string">"26813"</span>, 
->>>>>>> 7e16f1ff
     <span class="hljs-string">"name"</span> : <span class="hljs-string">"Diana"</span> 
   }, 
   { 
     <span class="hljs-string">"_key"</span> : <span class="hljs-string">"alice"</span>, 
     <span class="hljs-string">"_id"</span> : <span class="hljs-string">"female/alice"</span>, 
-<<<<<<< HEAD
-    <span class="hljs-string">"_rev"</span> : <span class="hljs-string">"26797"</span>, 
-=======
     <span class="hljs-string">"_rev"</span> : <span class="hljs-string">"26802"</span>, 
->>>>>>> 7e16f1ff
     <span class="hljs-string">"name"</span> : <span class="hljs-string">"Alice"</span> 
   }, 
   { 
     <span class="hljs-string">"_key"</span> : <span class="hljs-string">"bob"</span>, 
     <span class="hljs-string">"_id"</span> : <span class="hljs-string">"male/bob"</span>, 
-<<<<<<< HEAD
-    <span class="hljs-string">"_rev"</span> : <span class="hljs-string">"26801"</span>, 
-=======
     <span class="hljs-string">"_rev"</span> : <span class="hljs-string">"26806"</span>, 
->>>>>>> 7e16f1ff
     <span class="hljs-string">"name"</span> : <span class="hljs-string">"Bob"</span> 
   }, 
   { 
     <span class="hljs-string">"_key"</span> : <span class="hljs-string">"charly"</span>, 
     <span class="hljs-string">"_id"</span> : <span class="hljs-string">"male/charly"</span>, 
-<<<<<<< HEAD
-    <span class="hljs-string">"_rev"</span> : <span class="hljs-string">"26805"</span>, 
-=======
     <span class="hljs-string">"_rev"</span> : <span class="hljs-string">"26810"</span>, 
->>>>>>> 7e16f1ff
     <span class="hljs-string">"name"</span> : <span class="hljs-string">"Charly"</span> 
   } 
 ]
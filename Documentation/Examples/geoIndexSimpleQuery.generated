arangosh&gt; <span class="hljs-keyword">for</span> (i = <span class="hljs-number">-90</span>;  i &lt;= <span class="hljs-number">90</span>;  i += <span class="hljs-number">10</span>) {
........&gt;  <span class="hljs-keyword">for</span> (j = <span class="hljs-number">-180</span>;  j &lt;= <span class="hljs-number">180</span>;  j += <span class="hljs-number">10</span>) {
........&gt;    db.complex.save({ name : <span class="hljs-string">"Name/"</span> + i + <span class="hljs-string">"/"</span> + j,
........&gt;                      home : [ i, j ],
........&gt;                      work : [ -i, -j ] });
........&gt;  }
........&gt; }
........&gt; 
arangosh&gt; db.complex.near(<span class="hljs-number">0</span>, <span class="hljs-number">170</span>).limit(<span class="hljs-number">5</span>);
[ArangoError <span class="hljs-number">1570</span>: no suitable geo index found <span class="hljs-keyword">for</span> geo restriction on <span class="hljs-string">'complex'</span>]
arangosh&gt; db.complex.ensureIndex({ type: <span class="hljs-string">"geo"</span>, fields: [ <span class="hljs-string">"home"</span> ] });
{ 
<<<<<<< HEAD
  <span class="hljs-string">"id"</span> : <span class="hljs-string">"complex/35652"</span>, 
=======
  <span class="hljs-string">"id"</span> : <span class="hljs-string">"complex/35657"</span>, 
>>>>>>> 7e16f1ff
  <span class="hljs-string">"type"</span> : <span class="hljs-string">"geo1"</span>, 
  <span class="hljs-string">"fields"</span> : [ 
    <span class="hljs-string">"home"</span> 
  ], 
  <span class="hljs-string">"geoJson"</span> : <span class="hljs-literal">false</span>, 
  <span class="hljs-string">"constraint"</span> : <span class="hljs-literal">false</span>, 
  <span class="hljs-string">"unique"</span> : <span class="hljs-literal">false</span>, 
  <span class="hljs-string">"ignoreNull"</span> : <span class="hljs-literal">true</span>, 
  <span class="hljs-string">"sparse"</span> : <span class="hljs-literal">true</span>, 
  <span class="hljs-string">"isNewlyCreated"</span> : <span class="hljs-literal">true</span>, 
  <span class="hljs-string">"code"</span> : <span class="hljs-number">201</span> 
}
arangosh&gt; db.complex.near(<span class="hljs-number">0</span>, <span class="hljs-number">170</span>).limit(<span class="hljs-number">5</span>).toArray();
[ 
  { 
<<<<<<< HEAD
    <span class="hljs-string">"_key"</span> : <span class="hljs-string">"34646"</span>, 
    <span class="hljs-string">"_id"</span> : <span class="hljs-string">"complex/34646"</span>, 
    <span class="hljs-string">"_rev"</span> : <span class="hljs-string">"34646"</span>, 
=======
    <span class="hljs-string">"_key"</span> : <span class="hljs-string">"34651"</span>, 
    <span class="hljs-string">"_id"</span> : <span class="hljs-string">"complex/34651"</span>, 
    <span class="hljs-string">"_rev"</span> : <span class="hljs-string">"34651"</span>, 
>>>>>>> 7e16f1ff
    <span class="hljs-string">"home"</span> : [ 
      <span class="hljs-number">0</span>, 
      <span class="hljs-number">170</span> 
    ], 
    <span class="hljs-string">"name"</span> : <span class="hljs-string">"Name/0/170"</span>, 
    <span class="hljs-string">"work"</span> : [ 
      <span class="hljs-number">0</span>, 
      <span class="hljs-number">-170</span> 
    ] 
  }, 
  { 
<<<<<<< HEAD
    <span class="hljs-string">"_key"</span> : <span class="hljs-string">"34649"</span>, 
    <span class="hljs-string">"_id"</span> : <span class="hljs-string">"complex/34649"</span>, 
    <span class="hljs-string">"_rev"</span> : <span class="hljs-string">"34649"</span>, 
=======
    <span class="hljs-string">"_key"</span> : <span class="hljs-string">"34654"</span>, 
    <span class="hljs-string">"_id"</span> : <span class="hljs-string">"complex/34654"</span>, 
    <span class="hljs-string">"_rev"</span> : <span class="hljs-string">"34654"</span>, 
>>>>>>> 7e16f1ff
    <span class="hljs-string">"home"</span> : [ 
      <span class="hljs-number">0</span>, 
      <span class="hljs-number">180</span> 
    ], 
    <span class="hljs-string">"name"</span> : <span class="hljs-string">"Name/0/180"</span>, 
    <span class="hljs-string">"work"</span> : [ 
      <span class="hljs-number">0</span>, 
      <span class="hljs-number">-180</span> 
    ] 
  }, 
  { 
<<<<<<< HEAD
    <span class="hljs-string">"_key"</span> : <span class="hljs-string">"34541"</span>, 
    <span class="hljs-string">"_id"</span> : <span class="hljs-string">"complex/34541"</span>, 
    <span class="hljs-string">"_rev"</span> : <span class="hljs-string">"34541"</span>, 
=======
    <span class="hljs-string">"_key"</span> : <span class="hljs-string">"34546"</span>, 
    <span class="hljs-string">"_id"</span> : <span class="hljs-string">"complex/34546"</span>, 
    <span class="hljs-string">"_rev"</span> : <span class="hljs-string">"34546"</span>, 
>>>>>>> 7e16f1ff
    <span class="hljs-string">"home"</span> : [ 
      <span class="hljs-number">0</span>, 
      <span class="hljs-number">-180</span> 
    ], 
    <span class="hljs-string">"name"</span> : <span class="hljs-string">"Name/0/-180"</span>, 
    <span class="hljs-string">"work"</span> : [ 
      <span class="hljs-number">0</span>, 
      <span class="hljs-number">180</span> 
    ] 
  }, 
  { 
<<<<<<< HEAD
    <span class="hljs-string">"_key"</span> : <span class="hljs-string">"34757"</span>, 
    <span class="hljs-string">"_id"</span> : <span class="hljs-string">"complex/34757"</span>, 
    <span class="hljs-string">"_rev"</span> : <span class="hljs-string">"34757"</span>, 
=======
    <span class="hljs-string">"_key"</span> : <span class="hljs-string">"34540"</span>, 
    <span class="hljs-string">"_id"</span> : <span class="hljs-string">"complex/34540"</span>, 
    <span class="hljs-string">"_rev"</span> : <span class="hljs-string">"34540"</span>, 
>>>>>>> 7e16f1ff
    <span class="hljs-string">"home"</span> : [ 
      <span class="hljs-number">10</span>, 
      <span class="hljs-number">170</span> 
    ], 
<<<<<<< HEAD
    <span class="hljs-string">"name"</span> : <span class="hljs-string">"Name/10/170"</span>, 
=======
    <span class="hljs-string">"name"</span> : <span class="hljs-string">"Name/-10/170"</span>, 
>>>>>>> 7e16f1ff
    <span class="hljs-string">"work"</span> : [ 
      <span class="hljs-number">-10</span>, 
      <span class="hljs-number">-170</span> 
    ] 
  }, 
  { 
<<<<<<< HEAD
    <span class="hljs-string">"_key"</span> : <span class="hljs-string">"34535"</span>, 
    <span class="hljs-string">"_id"</span> : <span class="hljs-string">"complex/34535"</span>, 
    <span class="hljs-string">"_rev"</span> : <span class="hljs-string">"34535"</span>, 
    <span class="hljs-string">"home"</span> : [ 
      <span class="hljs-number">-10</span>, 
      <span class="hljs-number">170</span> 
    ], 
    <span class="hljs-string">"name"</span> : <span class="hljs-string">"Name/-10/170"</span>, 
    <span class="hljs-string">"work"</span> : [ 
      <span class="hljs-number">10</span>, 
=======
    <span class="hljs-string">"_key"</span> : <span class="hljs-string">"34762"</span>, 
    <span class="hljs-string">"_id"</span> : <span class="hljs-string">"complex/34762"</span>, 
    <span class="hljs-string">"_rev"</span> : <span class="hljs-string">"34762"</span>, 
    <span class="hljs-string">"home"</span> : [ 
      <span class="hljs-number">10</span>, 
      <span class="hljs-number">170</span> 
    ], 
    <span class="hljs-string">"name"</span> : <span class="hljs-string">"Name/10/170"</span>, 
    <span class="hljs-string">"work"</span> : [ 
      <span class="hljs-number">-10</span>, 
>>>>>>> 7e16f1ff
      <span class="hljs-number">-170</span> 
    ] 
  } 
]
arangosh&gt; db.complex.geo(<span class="hljs-string">"work"</span>).near(<span class="hljs-number">0</span>, <span class="hljs-number">170</span>).limit(<span class="hljs-number">5</span>);
[ArangoError <span class="hljs-number">1570</span>: no suitable geo index found <span class="hljs-keyword">for</span> geo restriction on <span class="hljs-string">'complex'</span>]
arangosh&gt; db.complex.ensureIndex({ type: <span class="hljs-string">"geo"</span>, fields: [ <span class="hljs-string">"work"</span> ] });
{ 
<<<<<<< HEAD
  <span class="hljs-string">"id"</span> : <span class="hljs-string">"complex/35660"</span>, 
=======
  <span class="hljs-string">"id"</span> : <span class="hljs-string">"complex/35665"</span>, 
>>>>>>> 7e16f1ff
  <span class="hljs-string">"type"</span> : <span class="hljs-string">"geo1"</span>, 
  <span class="hljs-string">"fields"</span> : [ 
    <span class="hljs-string">"work"</span> 
  ], 
  <span class="hljs-string">"geoJson"</span> : <span class="hljs-literal">false</span>, 
  <span class="hljs-string">"constraint"</span> : <span class="hljs-literal">false</span>, 
  <span class="hljs-string">"unique"</span> : <span class="hljs-literal">false</span>, 
  <span class="hljs-string">"ignoreNull"</span> : <span class="hljs-literal">true</span>, 
  <span class="hljs-string">"sparse"</span> : <span class="hljs-literal">true</span>, 
  <span class="hljs-string">"isNewlyCreated"</span> : <span class="hljs-literal">true</span>, 
  <span class="hljs-string">"code"</span> : <span class="hljs-number">201</span> 
}
arangosh&gt; db.complex.geo(<span class="hljs-string">"work"</span>).near(<span class="hljs-number">0</span>, <span class="hljs-number">170</span>).limit(<span class="hljs-number">5</span>).toArray();
[ 
  { 
<<<<<<< HEAD
    <span class="hljs-string">"_key"</span> : <span class="hljs-string">"34646"</span>, 
    <span class="hljs-string">"_id"</span> : <span class="hljs-string">"complex/34646"</span>, 
    <span class="hljs-string">"_rev"</span> : <span class="hljs-string">"34646"</span>, 
    <span class="hljs-string">"home"</span> : [ 
      <span class="hljs-number">0</span>, 
      <span class="hljs-number">170</span> 
    ], 
    <span class="hljs-string">"name"</span> : <span class="hljs-string">"Name/0/170"</span>, 
    <span class="hljs-string">"work"</span> : [ 
      <span class="hljs-number">0</span>, 
      <span class="hljs-number">-170</span> 
    ] 
  }, 
  { 
    <span class="hljs-string">"_key"</span> : <span class="hljs-string">"34649"</span>, 
    <span class="hljs-string">"_id"</span> : <span class="hljs-string">"complex/34649"</span>, 
    <span class="hljs-string">"_rev"</span> : <span class="hljs-string">"34649"</span>, 
    <span class="hljs-string">"home"</span> : [ 
      <span class="hljs-number">0</span>, 
      <span class="hljs-number">180</span> 
    ], 
    <span class="hljs-string">"name"</span> : <span class="hljs-string">"Name/0/180"</span>, 
    <span class="hljs-string">"work"</span> : [ 
      <span class="hljs-number">0</span>, 
      <span class="hljs-number">-180</span> 
    ] 
  }, 
  { 
    <span class="hljs-string">"_key"</span> : <span class="hljs-string">"34541"</span>, 
    <span class="hljs-string">"_id"</span> : <span class="hljs-string">"complex/34541"</span>, 
    <span class="hljs-string">"_rev"</span> : <span class="hljs-string">"34541"</span>, 
=======
    <span class="hljs-string">"_key"</span> : <span class="hljs-string">"34651"</span>, 
    <span class="hljs-string">"_id"</span> : <span class="hljs-string">"complex/34651"</span>, 
    <span class="hljs-string">"_rev"</span> : <span class="hljs-string">"34651"</span>, 
    <span class="hljs-string">"home"</span> : [ 
      <span class="hljs-number">0</span>, 
      <span class="hljs-number">170</span> 
    ], 
    <span class="hljs-string">"name"</span> : <span class="hljs-string">"Name/0/170"</span>, 
    <span class="hljs-string">"work"</span> : [ 
      <span class="hljs-number">0</span>, 
      <span class="hljs-number">-170</span> 
    ] 
  }, 
  { 
    <span class="hljs-string">"_key"</span> : <span class="hljs-string">"34654"</span>, 
    <span class="hljs-string">"_id"</span> : <span class="hljs-string">"complex/34654"</span>, 
    <span class="hljs-string">"_rev"</span> : <span class="hljs-string">"34654"</span>, 
>>>>>>> 7e16f1ff
    <span class="hljs-string">"home"</span> : [ 
      <span class="hljs-number">0</span>, 
      <span class="hljs-number">180</span> 
    ], 
<<<<<<< HEAD
    <span class="hljs-string">"name"</span> : <span class="hljs-string">"Name/0/-180"</span>, 
=======
    <span class="hljs-string">"name"</span> : <span class="hljs-string">"Name/0/180"</span>, 
>>>>>>> 7e16f1ff
    <span class="hljs-string">"work"</span> : [ 
      <span class="hljs-number">0</span>, 
      <span class="hljs-number">-180</span> 
    ] 
  }, 
  { 
<<<<<<< HEAD
    <span class="hljs-string">"_key"</span> : <span class="hljs-string">"34757"</span>, 
    <span class="hljs-string">"_id"</span> : <span class="hljs-string">"complex/34757"</span>, 
    <span class="hljs-string">"_rev"</span> : <span class="hljs-string">"34757"</span>, 
    <span class="hljs-string">"home"</span> : [ 
      <span class="hljs-number">10</span>, 
      <span class="hljs-number">170</span> 
    ], 
    <span class="hljs-string">"name"</span> : <span class="hljs-string">"Name/10/170"</span>, 
    <span class="hljs-string">"work"</span> : [ 
      <span class="hljs-number">-10</span>, 
      <span class="hljs-number">-170</span> 
    ] 
  }, 
  { 
    <span class="hljs-string">"_key"</span> : <span class="hljs-string">"34535"</span>, 
    <span class="hljs-string">"_id"</span> : <span class="hljs-string">"complex/34535"</span>, 
    <span class="hljs-string">"_rev"</span> : <span class="hljs-string">"34535"</span>, 
    <span class="hljs-string">"home"</span> : [ 
      <span class="hljs-number">-10</span>, 
      <span class="hljs-number">170</span> 
    ], 
    <span class="hljs-string">"name"</span> : <span class="hljs-string">"Name/-10/170"</span>, 
    <span class="hljs-string">"work"</span> : [ 
      <span class="hljs-number">10</span>, 
=======
    <span class="hljs-string">"_key"</span> : <span class="hljs-string">"34546"</span>, 
    <span class="hljs-string">"_id"</span> : <span class="hljs-string">"complex/34546"</span>, 
    <span class="hljs-string">"_rev"</span> : <span class="hljs-string">"34546"</span>, 
    <span class="hljs-string">"home"</span> : [ 
      <span class="hljs-number">0</span>, 
      <span class="hljs-number">-180</span> 
    ], 
    <span class="hljs-string">"name"</span> : <span class="hljs-string">"Name/0/-180"</span>, 
    <span class="hljs-string">"work"</span> : [ 
      <span class="hljs-number">0</span>, 
      <span class="hljs-number">180</span> 
    ] 
  }, 
  { 
    <span class="hljs-string">"_key"</span> : <span class="hljs-string">"34540"</span>, 
    <span class="hljs-string">"_id"</span> : <span class="hljs-string">"complex/34540"</span>, 
    <span class="hljs-string">"_rev"</span> : <span class="hljs-string">"34540"</span>, 
    <span class="hljs-string">"home"</span> : [ 
      <span class="hljs-number">-10</span>, 
      <span class="hljs-number">170</span> 
    ], 
    <span class="hljs-string">"name"</span> : <span class="hljs-string">"Name/-10/170"</span>, 
    <span class="hljs-string">"work"</span> : [ 
      <span class="hljs-number">10</span>, 
      <span class="hljs-number">-170</span> 
    ] 
  }, 
  { 
    <span class="hljs-string">"_key"</span> : <span class="hljs-string">"34762"</span>, 
    <span class="hljs-string">"_id"</span> : <span class="hljs-string">"complex/34762"</span>, 
    <span class="hljs-string">"_rev"</span> : <span class="hljs-string">"34762"</span>, 
    <span class="hljs-string">"home"</span> : [ 
      <span class="hljs-number">10</span>, 
      <span class="hljs-number">170</span> 
    ], 
    <span class="hljs-string">"name"</span> : <span class="hljs-string">"Name/10/170"</span>, 
    <span class="hljs-string">"work"</span> : [ 
      <span class="hljs-number">-10</span>, 
>>>>>>> 7e16f1ff
      <span class="hljs-number">-170</span> 
    ] 
  } 
]<|MERGE_RESOLUTION|>--- conflicted
+++ resolved
@@ -10,11 +10,7 @@
 [ArangoError <span class="hljs-number">1570</span>: no suitable geo index found <span class="hljs-keyword">for</span> geo restriction on <span class="hljs-string">'complex'</span>]
 arangosh&gt; db.complex.ensureIndex({ type: <span class="hljs-string">"geo"</span>, fields: [ <span class="hljs-string">"home"</span> ] });
 { 
-<<<<<<< HEAD
-  <span class="hljs-string">"id"</span> : <span class="hljs-string">"complex/35652"</span>, 
-=======
   <span class="hljs-string">"id"</span> : <span class="hljs-string">"complex/35657"</span>, 
->>>>>>> 7e16f1ff
   <span class="hljs-string">"type"</span> : <span class="hljs-string">"geo1"</span>, 
   <span class="hljs-string">"fields"</span> : [ 
     <span class="hljs-string">"home"</span> 
@@ -30,174 +26,6 @@
 arangosh&gt; db.complex.near(<span class="hljs-number">0</span>, <span class="hljs-number">170</span>).limit(<span class="hljs-number">5</span>).toArray();
 [ 
   { 
-<<<<<<< HEAD
-    <span class="hljs-string">"_key"</span> : <span class="hljs-string">"34646"</span>, 
-    <span class="hljs-string">"_id"</span> : <span class="hljs-string">"complex/34646"</span>, 
-    <span class="hljs-string">"_rev"</span> : <span class="hljs-string">"34646"</span>, 
-=======
-    <span class="hljs-string">"_key"</span> : <span class="hljs-string">"34651"</span>, 
-    <span class="hljs-string">"_id"</span> : <span class="hljs-string">"complex/34651"</span>, 
-    <span class="hljs-string">"_rev"</span> : <span class="hljs-string">"34651"</span>, 
->>>>>>> 7e16f1ff
-    <span class="hljs-string">"home"</span> : [ 
-      <span class="hljs-number">0</span>, 
-      <span class="hljs-number">170</span> 
-    ], 
-    <span class="hljs-string">"name"</span> : <span class="hljs-string">"Name/0/170"</span>, 
-    <span class="hljs-string">"work"</span> : [ 
-      <span class="hljs-number">0</span>, 
-      <span class="hljs-number">-170</span> 
-    ] 
-  }, 
-  { 
-<<<<<<< HEAD
-    <span class="hljs-string">"_key"</span> : <span class="hljs-string">"34649"</span>, 
-    <span class="hljs-string">"_id"</span> : <span class="hljs-string">"complex/34649"</span>, 
-    <span class="hljs-string">"_rev"</span> : <span class="hljs-string">"34649"</span>, 
-=======
-    <span class="hljs-string">"_key"</span> : <span class="hljs-string">"34654"</span>, 
-    <span class="hljs-string">"_id"</span> : <span class="hljs-string">"complex/34654"</span>, 
-    <span class="hljs-string">"_rev"</span> : <span class="hljs-string">"34654"</span>, 
->>>>>>> 7e16f1ff
-    <span class="hljs-string">"home"</span> : [ 
-      <span class="hljs-number">0</span>, 
-      <span class="hljs-number">180</span> 
-    ], 
-    <span class="hljs-string">"name"</span> : <span class="hljs-string">"Name/0/180"</span>, 
-    <span class="hljs-string">"work"</span> : [ 
-      <span class="hljs-number">0</span>, 
-      <span class="hljs-number">-180</span> 
-    ] 
-  }, 
-  { 
-<<<<<<< HEAD
-    <span class="hljs-string">"_key"</span> : <span class="hljs-string">"34541"</span>, 
-    <span class="hljs-string">"_id"</span> : <span class="hljs-string">"complex/34541"</span>, 
-    <span class="hljs-string">"_rev"</span> : <span class="hljs-string">"34541"</span>, 
-=======
-    <span class="hljs-string">"_key"</span> : <span class="hljs-string">"34546"</span>, 
-    <span class="hljs-string">"_id"</span> : <span class="hljs-string">"complex/34546"</span>, 
-    <span class="hljs-string">"_rev"</span> : <span class="hljs-string">"34546"</span>, 
->>>>>>> 7e16f1ff
-    <span class="hljs-string">"home"</span> : [ 
-      <span class="hljs-number">0</span>, 
-      <span class="hljs-number">-180</span> 
-    ], 
-    <span class="hljs-string">"name"</span> : <span class="hljs-string">"Name/0/-180"</span>, 
-    <span class="hljs-string">"work"</span> : [ 
-      <span class="hljs-number">0</span>, 
-      <span class="hljs-number">180</span> 
-    ] 
-  }, 
-  { 
-<<<<<<< HEAD
-    <span class="hljs-string">"_key"</span> : <span class="hljs-string">"34757"</span>, 
-    <span class="hljs-string">"_id"</span> : <span class="hljs-string">"complex/34757"</span>, 
-    <span class="hljs-string">"_rev"</span> : <span class="hljs-string">"34757"</span>, 
-=======
-    <span class="hljs-string">"_key"</span> : <span class="hljs-string">"34540"</span>, 
-    <span class="hljs-string">"_id"</span> : <span class="hljs-string">"complex/34540"</span>, 
-    <span class="hljs-string">"_rev"</span> : <span class="hljs-string">"34540"</span>, 
->>>>>>> 7e16f1ff
-    <span class="hljs-string">"home"</span> : [ 
-      <span class="hljs-number">10</span>, 
-      <span class="hljs-number">170</span> 
-    ], 
-<<<<<<< HEAD
-    <span class="hljs-string">"name"</span> : <span class="hljs-string">"Name/10/170"</span>, 
-=======
-    <span class="hljs-string">"name"</span> : <span class="hljs-string">"Name/-10/170"</span>, 
->>>>>>> 7e16f1ff
-    <span class="hljs-string">"work"</span> : [ 
-      <span class="hljs-number">-10</span>, 
-      <span class="hljs-number">-170</span> 
-    ] 
-  }, 
-  { 
-<<<<<<< HEAD
-    <span class="hljs-string">"_key"</span> : <span class="hljs-string">"34535"</span>, 
-    <span class="hljs-string">"_id"</span> : <span class="hljs-string">"complex/34535"</span>, 
-    <span class="hljs-string">"_rev"</span> : <span class="hljs-string">"34535"</span>, 
-    <span class="hljs-string">"home"</span> : [ 
-      <span class="hljs-number">-10</span>, 
-      <span class="hljs-number">170</span> 
-    ], 
-    <span class="hljs-string">"name"</span> : <span class="hljs-string">"Name/-10/170"</span>, 
-    <span class="hljs-string">"work"</span> : [ 
-      <span class="hljs-number">10</span>, 
-=======
-    <span class="hljs-string">"_key"</span> : <span class="hljs-string">"34762"</span>, 
-    <span class="hljs-string">"_id"</span> : <span class="hljs-string">"complex/34762"</span>, 
-    <span class="hljs-string">"_rev"</span> : <span class="hljs-string">"34762"</span>, 
-    <span class="hljs-string">"home"</span> : [ 
-      <span class="hljs-number">10</span>, 
-      <span class="hljs-number">170</span> 
-    ], 
-    <span class="hljs-string">"name"</span> : <span class="hljs-string">"Name/10/170"</span>, 
-    <span class="hljs-string">"work"</span> : [ 
-      <span class="hljs-number">-10</span>, 
->>>>>>> 7e16f1ff
-      <span class="hljs-number">-170</span> 
-    ] 
-  } 
-]
-arangosh&gt; db.complex.geo(<span class="hljs-string">"work"</span>).near(<span class="hljs-number">0</span>, <span class="hljs-number">170</span>).limit(<span class="hljs-number">5</span>);
-[ArangoError <span class="hljs-number">1570</span>: no suitable geo index found <span class="hljs-keyword">for</span> geo restriction on <span class="hljs-string">'complex'</span>]
-arangosh&gt; db.complex.ensureIndex({ type: <span class="hljs-string">"geo"</span>, fields: [ <span class="hljs-string">"work"</span> ] });
-{ 
-<<<<<<< HEAD
-  <span class="hljs-string">"id"</span> : <span class="hljs-string">"complex/35660"</span>, 
-=======
-  <span class="hljs-string">"id"</span> : <span class="hljs-string">"complex/35665"</span>, 
->>>>>>> 7e16f1ff
-  <span class="hljs-string">"type"</span> : <span class="hljs-string">"geo1"</span>, 
-  <span class="hljs-string">"fields"</span> : [ 
-    <span class="hljs-string">"work"</span> 
-  ], 
-  <span class="hljs-string">"geoJson"</span> : <span class="hljs-literal">false</span>, 
-  <span class="hljs-string">"constraint"</span> : <span class="hljs-literal">false</span>, 
-  <span class="hljs-string">"unique"</span> : <span class="hljs-literal">false</span>, 
-  <span class="hljs-string">"ignoreNull"</span> : <span class="hljs-literal">true</span>, 
-  <span class="hljs-string">"sparse"</span> : <span class="hljs-literal">true</span>, 
-  <span class="hljs-string">"isNewlyCreated"</span> : <span class="hljs-literal">true</span>, 
-  <span class="hljs-string">"code"</span> : <span class="hljs-number">201</span> 
-}
-arangosh&gt; db.complex.geo(<span class="hljs-string">"work"</span>).near(<span class="hljs-number">0</span>, <span class="hljs-number">170</span>).limit(<span class="hljs-number">5</span>).toArray();
-[ 
-  { 
-<<<<<<< HEAD
-    <span class="hljs-string">"_key"</span> : <span class="hljs-string">"34646"</span>, 
-    <span class="hljs-string">"_id"</span> : <span class="hljs-string">"complex/34646"</span>, 
-    <span class="hljs-string">"_rev"</span> : <span class="hljs-string">"34646"</span>, 
-    <span class="hljs-string">"home"</span> : [ 
-      <span class="hljs-number">0</span>, 
-      <span class="hljs-number">170</span> 
-    ], 
-    <span class="hljs-string">"name"</span> : <span class="hljs-string">"Name/0/170"</span>, 
-    <span class="hljs-string">"work"</span> : [ 
-      <span class="hljs-number">0</span>, 
-      <span class="hljs-number">-170</span> 
-    ] 
-  }, 
-  { 
-    <span class="hljs-string">"_key"</span> : <span class="hljs-string">"34649"</span>, 
-    <span class="hljs-string">"_id"</span> : <span class="hljs-string">"complex/34649"</span>, 
-    <span class="hljs-string">"_rev"</span> : <span class="hljs-string">"34649"</span>, 
-    <span class="hljs-string">"home"</span> : [ 
-      <span class="hljs-number">0</span>, 
-      <span class="hljs-number">180</span> 
-    ], 
-    <span class="hljs-string">"name"</span> : <span class="hljs-string">"Name/0/180"</span>, 
-    <span class="hljs-string">"work"</span> : [ 
-      <span class="hljs-number">0</span>, 
-      <span class="hljs-number">-180</span> 
-    ] 
-  }, 
-  { 
-    <span class="hljs-string">"_key"</span> : <span class="hljs-string">"34541"</span>, 
-    <span class="hljs-string">"_id"</span> : <span class="hljs-string">"complex/34541"</span>, 
-    <span class="hljs-string">"_rev"</span> : <span class="hljs-string">"34541"</span>, 
-=======
     <span class="hljs-string">"_key"</span> : <span class="hljs-string">"34651"</span>, 
     <span class="hljs-string">"_id"</span> : <span class="hljs-string">"complex/34651"</span>, 
     <span class="hljs-string">"_rev"</span> : <span class="hljs-string">"34651"</span>, 
@@ -215,48 +43,17 @@
     <span class="hljs-string">"_key"</span> : <span class="hljs-string">"34654"</span>, 
     <span class="hljs-string">"_id"</span> : <span class="hljs-string">"complex/34654"</span>, 
     <span class="hljs-string">"_rev"</span> : <span class="hljs-string">"34654"</span>, 
->>>>>>> 7e16f1ff
     <span class="hljs-string">"home"</span> : [ 
       <span class="hljs-number">0</span>, 
       <span class="hljs-number">180</span> 
     ], 
-<<<<<<< HEAD
-    <span class="hljs-string">"name"</span> : <span class="hljs-string">"Name/0/-180"</span>, 
-=======
     <span class="hljs-string">"name"</span> : <span class="hljs-string">"Name/0/180"</span>, 
->>>>>>> 7e16f1ff
     <span class="hljs-string">"work"</span> : [ 
       <span class="hljs-number">0</span>, 
       <span class="hljs-number">-180</span> 
     ] 
   }, 
   { 
-<<<<<<< HEAD
-    <span class="hljs-string">"_key"</span> : <span class="hljs-string">"34757"</span>, 
-    <span class="hljs-string">"_id"</span> : <span class="hljs-string">"complex/34757"</span>, 
-    <span class="hljs-string">"_rev"</span> : <span class="hljs-string">"34757"</span>, 
-    <span class="hljs-string">"home"</span> : [ 
-      <span class="hljs-number">10</span>, 
-      <span class="hljs-number">170</span> 
-    ], 
-    <span class="hljs-string">"name"</span> : <span class="hljs-string">"Name/10/170"</span>, 
-    <span class="hljs-string">"work"</span> : [ 
-      <span class="hljs-number">-10</span>, 
-      <span class="hljs-number">-170</span> 
-    ] 
-  }, 
-  { 
-    <span class="hljs-string">"_key"</span> : <span class="hljs-string">"34535"</span>, 
-    <span class="hljs-string">"_id"</span> : <span class="hljs-string">"complex/34535"</span>, 
-    <span class="hljs-string">"_rev"</span> : <span class="hljs-string">"34535"</span>, 
-    <span class="hljs-string">"home"</span> : [ 
-      <span class="hljs-number">-10</span>, 
-      <span class="hljs-number">170</span> 
-    ], 
-    <span class="hljs-string">"name"</span> : <span class="hljs-string">"Name/-10/170"</span>, 
-    <span class="hljs-string">"work"</span> : [ 
-      <span class="hljs-number">10</span>, 
-=======
     <span class="hljs-string">"_key"</span> : <span class="hljs-string">"34546"</span>, 
     <span class="hljs-string">"_id"</span> : <span class="hljs-string">"complex/34546"</span>, 
     <span class="hljs-string">"_rev"</span> : <span class="hljs-string">"34546"</span>, 
@@ -295,7 +92,96 @@
     <span class="hljs-string">"name"</span> : <span class="hljs-string">"Name/10/170"</span>, 
     <span class="hljs-string">"work"</span> : [ 
       <span class="hljs-number">-10</span>, 
->>>>>>> 7e16f1ff
+      <span class="hljs-number">-170</span> 
+    ] 
+  } 
+]
+arangosh&gt; db.complex.geo(<span class="hljs-string">"work"</span>).near(<span class="hljs-number">0</span>, <span class="hljs-number">170</span>).limit(<span class="hljs-number">5</span>);
+[ArangoError <span class="hljs-number">1570</span>: no suitable geo index found <span class="hljs-keyword">for</span> geo restriction on <span class="hljs-string">'complex'</span>]
+arangosh&gt; db.complex.ensureIndex({ type: <span class="hljs-string">"geo"</span>, fields: [ <span class="hljs-string">"work"</span> ] });
+{ 
+  <span class="hljs-string">"id"</span> : <span class="hljs-string">"complex/35665"</span>, 
+  <span class="hljs-string">"type"</span> : <span class="hljs-string">"geo1"</span>, 
+  <span class="hljs-string">"fields"</span> : [ 
+    <span class="hljs-string">"work"</span> 
+  ], 
+  <span class="hljs-string">"geoJson"</span> : <span class="hljs-literal">false</span>, 
+  <span class="hljs-string">"constraint"</span> : <span class="hljs-literal">false</span>, 
+  <span class="hljs-string">"unique"</span> : <span class="hljs-literal">false</span>, 
+  <span class="hljs-string">"ignoreNull"</span> : <span class="hljs-literal">true</span>, 
+  <span class="hljs-string">"sparse"</span> : <span class="hljs-literal">true</span>, 
+  <span class="hljs-string">"isNewlyCreated"</span> : <span class="hljs-literal">true</span>, 
+  <span class="hljs-string">"code"</span> : <span class="hljs-number">201</span> 
+}
+arangosh&gt; db.complex.geo(<span class="hljs-string">"work"</span>).near(<span class="hljs-number">0</span>, <span class="hljs-number">170</span>).limit(<span class="hljs-number">5</span>).toArray();
+[ 
+  { 
+    <span class="hljs-string">"_key"</span> : <span class="hljs-string">"34651"</span>, 
+    <span class="hljs-string">"_id"</span> : <span class="hljs-string">"complex/34651"</span>, 
+    <span class="hljs-string">"_rev"</span> : <span class="hljs-string">"34651"</span>, 
+    <span class="hljs-string">"home"</span> : [ 
+      <span class="hljs-number">0</span>, 
+      <span class="hljs-number">170</span> 
+    ], 
+    <span class="hljs-string">"name"</span> : <span class="hljs-string">"Name/0/170"</span>, 
+    <span class="hljs-string">"work"</span> : [ 
+      <span class="hljs-number">0</span>, 
+      <span class="hljs-number">-170</span> 
+    ] 
+  }, 
+  { 
+    <span class="hljs-string">"_key"</span> : <span class="hljs-string">"34654"</span>, 
+    <span class="hljs-string">"_id"</span> : <span class="hljs-string">"complex/34654"</span>, 
+    <span class="hljs-string">"_rev"</span> : <span class="hljs-string">"34654"</span>, 
+    <span class="hljs-string">"home"</span> : [ 
+      <span class="hljs-number">0</span>, 
+      <span class="hljs-number">180</span> 
+    ], 
+    <span class="hljs-string">"name"</span> : <span class="hljs-string">"Name/0/180"</span>, 
+    <span class="hljs-string">"work"</span> : [ 
+      <span class="hljs-number">0</span>, 
+      <span class="hljs-number">-180</span> 
+    ] 
+  }, 
+  { 
+    <span class="hljs-string">"_key"</span> : <span class="hljs-string">"34546"</span>, 
+    <span class="hljs-string">"_id"</span> : <span class="hljs-string">"complex/34546"</span>, 
+    <span class="hljs-string">"_rev"</span> : <span class="hljs-string">"34546"</span>, 
+    <span class="hljs-string">"home"</span> : [ 
+      <span class="hljs-number">0</span>, 
+      <span class="hljs-number">-180</span> 
+    ], 
+    <span class="hljs-string">"name"</span> : <span class="hljs-string">"Name/0/-180"</span>, 
+    <span class="hljs-string">"work"</span> : [ 
+      <span class="hljs-number">0</span>, 
+      <span class="hljs-number">180</span> 
+    ] 
+  }, 
+  { 
+    <span class="hljs-string">"_key"</span> : <span class="hljs-string">"34540"</span>, 
+    <span class="hljs-string">"_id"</span> : <span class="hljs-string">"complex/34540"</span>, 
+    <span class="hljs-string">"_rev"</span> : <span class="hljs-string">"34540"</span>, 
+    <span class="hljs-string">"home"</span> : [ 
+      <span class="hljs-number">-10</span>, 
+      <span class="hljs-number">170</span> 
+    ], 
+    <span class="hljs-string">"name"</span> : <span class="hljs-string">"Name/-10/170"</span>, 
+    <span class="hljs-string">"work"</span> : [ 
+      <span class="hljs-number">10</span>, 
+      <span class="hljs-number">-170</span> 
+    ] 
+  }, 
+  { 
+    <span class="hljs-string">"_key"</span> : <span class="hljs-string">"34762"</span>, 
+    <span class="hljs-string">"_id"</span> : <span class="hljs-string">"complex/34762"</span>, 
+    <span class="hljs-string">"_rev"</span> : <span class="hljs-string">"34762"</span>, 
+    <span class="hljs-string">"home"</span> : [ 
+      <span class="hljs-number">10</span>, 
+      <span class="hljs-number">170</span> 
+    ], 
+    <span class="hljs-string">"name"</span> : <span class="hljs-string">"Name/10/170"</span>, 
+    <span class="hljs-string">"work"</span> : [ 
+      <span class="hljs-number">-10</span>, 
       <span class="hljs-number">-170</span> 
     ] 
   } 

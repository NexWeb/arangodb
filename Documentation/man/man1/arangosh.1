<<<<<<< HEAD
.TH arangosh 1 "3.0.devel" "ArangoDB" "ArangoDB"
=======
.TH arangosh 1 "3.1.devel" "ArangoDB" "ArangoDB"
>>>>>>> 6c64e619
.SH NAME
arangosh - the ArangoDB shell
.SH SYNOPSIS
arangosh [options]
.SH DESCRIPTION
The arangosh binary can be used to establish an interactive
client connection to the ArangoDB database. When the connection
is established, it can be used to execute actions on the server.
.SH OPTIONS
For a complete list of options, please refer to the ArangoDB
online manual, available at https://www.arangodb.com/

.SH AUTHOR
Copyright ArangoDB GmbH, Cologne, Germany
<|MERGE_RESOLUTION|>--- conflicted
+++ resolved
@@ -1,8 +1,4 @@
-<<<<<<< HEAD
-.TH arangosh 1 "3.0.devel" "ArangoDB" "ArangoDB"
-=======
 .TH arangosh 1 "3.1.devel" "ArangoDB" "ArangoDB"
->>>>>>> 6c64e619
 .SH NAME
 arangosh - the ArangoDB shell
 .SH SYNOPSIS

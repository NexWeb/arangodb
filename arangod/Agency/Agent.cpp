--- conflicted
+++ resolved
@@ -54,11 +54,7 @@
     _nextCompationAfter(_config.compactionStepSize()),
     _inception(std::make_unique<Inception>(this)),
     _activator(nullptr),
-<<<<<<< HEAD
-    _compactor(std::make_unique<Compactor>(this)),
-=======
     _compactor(this),
->>>>>>> 4edba27b
     _ready(false) {
   _state.configure(this);
   _constituent.configure(this);
@@ -247,17 +243,10 @@
         _lastCommitIndex   = index;
         _lastAppliedIndex  = index;
 
-<<<<<<< HEAD
-        if (_lastCommitIndex >= _nextCompationAfter) {
-          _compactor->wakeUp();
-          _state.compact(_lastCommitIndex-_config.compactionKeepSize());
-          _nextCompationAfter += _config.compactionStepSize();
-=======
         MUTEX_LOCKER(liLocker, _liLock);
         _leaderCommitIndex = index;
         if (_leaderCommitIndex >= _nextCompationAfter) {
           _compactor.wakeUp();
->>>>>>> 4edba27b
         }
 
       }
@@ -317,13 +306,7 @@
         _lastCommitIndex = _state.log(queries, ndups);
         
         if (_lastCommitIndex >= _nextCompationAfter) {
-<<<<<<< HEAD
-          _compactor->wakeUp();
-          _state.compact(_lastCommitIndex-_config.compactionKeepSize());
-          _nextCompationAfter += _config.compactionStepSize();
-=======
           _compactor.wakeUp();
->>>>>>> 4edba27b
         }
 
       } catch (std::exception const&) {
@@ -1201,13 +1184,6 @@
 
 }
 
-<<<<<<< HEAD
-  _spearhead.apply(
-    _state.slices(0, _lastCommitIndex), _lastCommitIndex, _constituent.term());
-  _readDB.apply(
-    _state.slices(0, _lastCommitIndex), _lastCommitIndex, _constituent.term());
-=======
->>>>>>> 4edba27b
 
 /// Compact read db
 void Agent::compact() {
@@ -1242,11 +1218,7 @@
 
 /// Get readdb
 arangodb::consensus::index_t Agent::readDB(Node& node) const {
-<<<<<<< HEAD
-  MUTEX_LOCKER(mutexLocker, _ioLock);
-=======
   MUTEX_LOCKER(ioLocker, _ioLock);
->>>>>>> 4edba27b
   node = _readDB.get();
   return _lastCommitIndex;
 }

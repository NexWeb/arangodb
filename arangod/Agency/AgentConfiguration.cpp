////////////////////////////////////////////////////////////////////////////////
/// DISCLAIMER
///
/// Copyright 2014-2016 ArangoDB GmbH, Cologne, Germany
/// Copyright 2004-2014 triAGENS GmbH, Cologne, Germany
///
/// Licensed under the Apache License, Version 2.0 (the "License");
/// you may not use this file except in compliance with the License.
/// You may obtain a copy of the License at
///
///     http://www.apache.org/licenses/LICENSE-2.0
///
/// Unless required by applicable law or agreed to in writing, software
/// distributed under the License is distributed on an "AS IS" BASIS,
/// WITHOUT WARRANTIES OR CONDITIONS OF ANY KIND, either express or implied.
/// See the License for the specific language governing permissions and
/// limitations under the License.
///
/// Copyright holder is ArangoDB GmbH, Cologne, Germany
///
/// @author Kaveh Vahedipour
////////////////////////////////////////////////////////////////////////////////

#include "AgentConfiguration.h"

#include "Basics/ReadLocker.h"
#include "Basics/WriteLocker.h"

using namespace arangodb::consensus;

config_t::config_t()
  : _agencySize(0),
    _poolSize(0),
    _minPing(0.0),
    _maxPing(0.0),
    _timeoutMult(1),
    _endpoint(defaultEndpointStr),
    _supervision(false),
    _supervisionTouched(false),
    _waitForSync(true),
    _supervisionFrequency(5.0),
    _compactionStepSize(2000),
    _compactionKeepSize(500),
    _supervisionGracePeriod(15.0),
    _cmdLineTimings(false),
    _version(0),
    _startup("origin"),
    _maxAppendSize(250),
    _lock() {}

config_t::config_t(
  std::string const& rid, size_t as, size_t ps, double minp, double maxp,
  std::string const& e, std::vector<std::string> const& g, bool s, bool st,
  bool w, double f, uint64_t c, uint64_t k, double p, bool t, size_t a)
  : _recoveryId(rid),
    _agencySize(as),
    _poolSize(ps),
    _minPing(minp),
    _maxPing(maxp),
    _timeoutMult(1),
    _endpoint(e),
    _gossipPeers(g),
    _supervision(s),
    _supervisionTouched(st),
    _waitForSync(w),
    _supervisionFrequency(f),
    _compactionStepSize(c),
    _compactionKeepSize(k),      
    _supervisionGracePeriod(p),
    _cmdLineTimings(t),
    _version(0),
    _startup("origin"),
    _maxAppendSize(a),
    _lock() {}

config_t::config_t(config_t const& other) { 
  READ_LOCKER(readLocker, other._lock);
  *this = other; 
}

config_t& config_t::operator=(config_t const& other) {
  // must hold the lock of other to copy _pool, _minPing, _maxPing etc.
  READ_LOCKER(readLocker, other._lock);
  _id = other._id;
  _recoveryId = other._recoveryId;
  _agencySize = other._agencySize;
  _poolSize = other._poolSize;
  _minPing = other._minPing;
  _maxPing = other._maxPing;
  _timeoutMult = other._timeoutMult;
  _endpoint = other._endpoint;
  _pool = other._pool;
  _gossipPeers = other._gossipPeers;
  _active = other._active;
  _supervision = other._supervision;
  _supervisionTouched = other._supervisionTouched;
  _waitForSync = other._waitForSync;
  _supervisionFrequency = other._supervisionFrequency;
  _compactionStepSize = other._compactionStepSize;
  _compactionKeepSize = other._compactionKeepSize;
  _supervisionGracePeriod = other._supervisionGracePeriod;
  _cmdLineTimings = other._cmdLineTimings;
  _version = other._version;
  _startup = other._startup;
  _maxAppendSize = other._maxAppendSize;
  return *this;
}

config_t& config_t::operator=(config_t&& other) {
  READ_LOCKER(readLocker, other._lock);

  _id = std::move(other._id);
  _agencySize = std::move(other._agencySize);
  _poolSize = std::move(other._poolSize);
  _minPing = std::move(other._minPing);
  _maxPing = std::move(other._maxPing);
  _timeoutMult = std::move(other._timeoutMult);
  _endpoint = std::move(other._endpoint);
  _pool = std::move(other._pool);
  _gossipPeers = std::move(other._gossipPeers);
  _active = std::move(other._active);
  _supervision = std::move(other._supervision);
  _supervisionTouched = std::move(other._supervisionTouched);
  _waitForSync = std::move(other._waitForSync);
  _supervisionFrequency = std::move(other._supervisionFrequency);
  _compactionStepSize = std::move(other._compactionStepSize);
  _compactionKeepSize = std::move(other._compactionKeepSize);
  _supervisionGracePeriod = std::move(other._supervisionGracePeriod);
  _cmdLineTimings = std::move(other._cmdLineTimings);
  _version = std::move(other._version);
  _startup = std::move(other._startup);
  _maxAppendSize = std::move(other._maxAppendSize);
  return *this;
}

size_t config_t::version() const {
  READ_LOCKER(readLocker, _lock);
  return _version;
}

bool config_t::cmdLineTimings() const {
  READ_LOCKER(readLocker, _lock);
  return _cmdLineTimings;
}

double config_t::supervisionGracePeriod() const {
  READ_LOCKER(readLocker, _lock);
  return _supervisionGracePeriod;
}

double config_t::minPing() const {
  READ_LOCKER(readLocker, _lock);
  return _minPing;
}

double config_t::maxPing() const {
  READ_LOCKER(readLocker, _lock);
  return _maxPing;
}

int64_t config_t::timeoutMult() const {
  READ_LOCKER(readLocker, _lock);
  return _timeoutMult;
}

void config_t::pingTimes(double minPing, double maxPing) {
  WRITE_LOCKER(writeLocker, _lock);
  if (_minPing != minPing || _maxPing != maxPing ) {
    _minPing = minPing;
    _maxPing = maxPing;
    ++_version;
  }
}

void config_t::setTimeoutMult(int64_t m) {
  WRITE_LOCKER(writeLocker, _lock);
  if (_timeoutMult != m) {
    _timeoutMult = m;
    ++_version;
  }
}

std::unordered_map<std::string, std::string> config_t::pool() const {
  READ_LOCKER(readLocker, _lock);
  return _pool;
}

std::string config_t::id() const {
  READ_LOCKER(readLocker, _lock);
  return _id;
}

std::string config_t::recoveryId() const {
  READ_LOCKER(readLocker, _lock);
  return _recoveryId;
}

std::string config_t::poolAt(std::string const& id) const {
  READ_LOCKER(readLocker, _lock);
  return _pool.at(id);
}

std::string config_t::endpoint() const {
  READ_LOCKER(readLocker, _lock);
  return _endpoint;
}

std::vector<std::string> config_t::active() const {
  READ_LOCKER(readLocker, _lock);
  return _active;
}

bool config_t::activeEmpty() const {
  READ_LOCKER(readLocker, _lock);
  return _active.empty();
}

void config_t::activate() {
  WRITE_LOCKER(readLocker, _lock);
  _active.clear();
  for (auto const& pair : _pool) {
    _active.push_back(pair.first);
  }
}

bool config_t::waitForSync() const {
  READ_LOCKER(readLocker, _lock);
  return _waitForSync;
}

bool config_t::supervision() const {
  READ_LOCKER(readLocker, _lock);
  return _supervision;
}

double config_t::supervisionFrequency() const {
  READ_LOCKER(readLocker, _lock);
  return _supervisionFrequency;
}

bool config_t::activePushBack(std::string const& id) {
  WRITE_LOCKER(writeLocker, _lock);
  if (_active.size() < _agencySize &&
      std::find(_active.begin(), _active.end(), id) == _active.end()) {
    _active.push_back(id);
    ++_version;
    return true;
  }
  return false;
}

std::vector<std::string> config_t::gossipPeers() const {
  READ_LOCKER(readLocker, _lock);
  return _gossipPeers;
}

void config_t::eraseFromGossipPeers(std::string const& endpoint) {
  WRITE_LOCKER(readLocker, _lock);
  if (std::find(_gossipPeers.begin(), _gossipPeers.end(), endpoint) !=
      _gossipPeers.end()) {
    _gossipPeers.erase(
      std::remove(_gossipPeers.begin(), _gossipPeers.end(), endpoint),
      _gossipPeers.end());
    ++_version;
  }
}

bool config_t::addToPool(std::pair<std::string, std::string> const& i) {
  WRITE_LOCKER(readLocker, _lock);
  if (_pool.find(i.first) == _pool.end()) {
    LOG_TOPIC(INFO, Logger::AGENCY)
      << "Adding " << i.first << "(" << i.second << ") to agent pool";
    _pool[i.first] = i.second;
    ++_version;
  } else {
    if (_pool.at(i.first) != i.second) {  /// discrepancy!
      return false;
    }
  }
  return true;
}

<<<<<<< HEAD
bool config_t::swapActiveMember(
  std::string const& failed, std::string const& repl) {
  try {
    WRITE_LOCKER(writeLocker, _lock);
    LOG_TOPIC(INFO, Logger::AGENCY) << "Replacing " << failed << " with " << repl;
    std::replace (_active.begin(), _active.end(), failed, repl);
    ++_version;
  } catch (std::exception const& e) {
    LOG_TOPIC(ERR, Logger::AGENCY)
      << "Replacing " << failed << " with " << repl << "failed : " << e.what();
    return false;
  }

  return true;
}

=======
>>>>>>> b603ea5f
size_t config_t::maxAppendSize() const {
  READ_LOCKER(readLocker, _lock);
  return _maxAppendSize;
}

size_t config_t::compactionStepSize() const {
  READ_LOCKER(readLocker, _lock);
  return _compactionStepSize;
}

size_t config_t::compactionKeepSize() const {
  READ_LOCKER(readLocker, _lock);
  return _compactionKeepSize;
}

size_t config_t::size() const {
  READ_LOCKER(readLocker, _lock);
  return _agencySize;
}

size_t config_t::poolSize() const {
  READ_LOCKER(readLocker, _lock);
  return _poolSize;
}

bool config_t::poolComplete() const {
  READ_LOCKER(readLocker, _lock);
  return _poolSize == _pool.size();
}

query_t config_t::activeToBuilder() const {
  query_t ret = std::make_shared<arangodb::velocypack::Builder>();
  {
    READ_LOCKER(readLocker, _lock);
    VPackArrayBuilder r(ret.get());
    for (auto const& i : _active) {
      ret->add(VPackValue(i));
    }
  }
  return ret;
}

query_t config_t::activeAgentsToBuilder() const {
  query_t ret = std::make_shared<arangodb::velocypack::Builder>();
  {
    READ_LOCKER(readLocker, _lock);
    VPackObjectBuilder r(ret.get());
    for (auto const& i : _active) {
      ret->add(i, VPackValue(_pool.at(i)));
    }
  }
  return ret;
}

query_t config_t::poolToBuilder() const {
  query_t ret = std::make_shared<arangodb::velocypack::Builder>();
  {
    READ_LOCKER(readLocker, _lock);
    VPackObjectBuilder r(ret.get());
    for (auto const& i : _pool) {
      ret->add(i.first, VPackValue(i.second));
    }
  }
  return ret;
}


bool config_t::updateEndpoint(std::string const& id, std::string const& ep) {
  WRITE_LOCKER(readLocker, _lock);
  if (_pool[id] != ep) {
    _pool[id] = ep;
    ++_version;
    return true;
  }
  return false;
}


void config_t::update(query_t const& message) {
  VPackSlice slice = message->slice();
  std::unordered_map<std::string, std::string> pool;
  bool changed = false;
  for (auto const& p : VPackObjectIterator(slice.get(poolStr))) {
    auto const& id = p.key.copyString();
    if (id != _id) {
      pool[id] = p.value.copyString();
    } else {
      pool[id] = _endpoint;
    }
  }
  std::vector<std::string> active;
  for (auto const& a : VPackArrayIterator(slice.get(activeStr))) {
    active.push_back(a.copyString());
  }
  double minPing = slice.get(minPingStr).getNumber<double>();
  double maxPing = slice.get(maxPingStr).getNumber<double>();
  int64_t timeoutMult = slice.get(timeoutMultStr).getNumber<int64_t>();
  WRITE_LOCKER(writeLocker, _lock);
  if (pool != _pool) {
    _pool = pool;
    changed=true;
  }
  if (active != _active) {
    _active = active;
    changed=true;
  }
  if (minPing != _minPing) {
    _minPing = minPing;
    changed=true;
  }
  if (maxPing != _maxPing) {
    _maxPing = maxPing;
    changed=true;
  }
  if (timeoutMult != _timeoutMult) {
    _timeoutMult = timeoutMult;
    changed=true;
  }
  if (changed) {
    ++_version;
  }
}

/// @brief vpack representation
query_t config_t::toBuilder() const {

  query_t ret = std::make_shared<arangodb::velocypack::Builder>();
  { VPackObjectBuilder b(ret.get());
    READ_LOCKER(readLocker, _lock);

    ret->add(VPackValue(poolStr));
    { VPackObjectBuilder bb(ret.get());
      for (auto const& i : _pool) {
        ret->add(i.first, VPackValue(i.second));
      }}

    ret->add(VPackValue(activeStr));
    { VPackArrayBuilder bb(ret.get());
      for (auto const& i : _active) {
        ret->add(VPackValue(i));
      }}

    ret->add(idStr, VPackValue(_id));
    ret->add(agencySizeStr, VPackValue(_pool.size()));
    ret->add(poolSizeStr, VPackValue(_poolSize));
    ret->add(endpointStr, VPackValue(_endpoint));
    ret->add(minPingStr, VPackValue(_minPing));
    ret->add(maxPingStr, VPackValue(_maxPing));
    ret->add(timeoutMultStr, VPackValue(_timeoutMult));
    ret->add(supervisionStr, VPackValue(_supervision));
    ret->add(supervisionFrequencyStr, VPackValue(_supervisionFrequency));
    ret->add(compactionStepSizeStr, VPackValue(_compactionStepSize));
    ret->add(compactionKeepSizeStr, VPackValue(_compactionKeepSize));
    ret->add(supervisionGracePeriodStr, VPackValue(_supervisionGracePeriod));
    ret->add(versionStr, VPackValue(_version));
    ret->add(startupStr, VPackValue(_startup));
  }

  return ret;
}

// Set my id
bool config_t::setId(std::string const& i) {
  WRITE_LOCKER(writeLocker, _lock);
  if (_id.empty()) {
    _id = i;
    _pool[_id] = _endpoint;  // Register my endpoint with it
    ++_version;
    return true;
  } else {
    return false;
  }
}

// Get startup fix
std::string config_t::startup() const {
  READ_LOCKER(readLocker, _lock);
  return _startup;
}

/// @brief merge from persisted configuration
bool config_t::merge(VPackSlice const& conf) {
  WRITE_LOCKER(writeLocker, _lock); // All must happen under the lock or else ...

  // FIXME: All these "command line beats persistence" are wrong, since
  // the given default values never happen. Only fixed _supervision with
  // _supervisionTouched as an emergency measure.
  _id = conf.get(idStr).copyString();  // I get my id
  _recoveryId.clear();
  _startup = "persistence";

  std::stringstream ss;
  ss << "Agency size: ";
  if (conf.hasKey(agencySizeStr)) {  // Persistence beats command line
    _agencySize = conf.get(agencySizeStr).getUInt();
    ss << _agencySize << " (persisted)";
  } else {
    if (_agencySize == 0) {
      _agencySize = 1;
      ss << _agencySize << " (default)";
    } else {
      ss << _agencySize << " (command line)";
    }
  }
  LOG_TOPIC(DEBUG, Logger::AGENCY) << ss.str();

  ss.str("");
  ss.clear();
  ss << "Agency pool size: ";
  if (_poolSize == 0) {  // Command line beats persistence
    if (conf.hasKey(poolSizeStr)) {
      _poolSize = conf.get(poolSizeStr).getUInt();
      ss << _poolSize << " (persisted)";
    } else {
      _poolSize = _agencySize;
      ss << _poolSize << " (default)";
    }
  } else {
    ss << _poolSize << " (command line)";
  }
  LOG_TOPIC(DEBUG, Logger::AGENCY) << ss.str();

  ss.str("");
  ss.clear();
  ss << "Agent pool: ";
  if (conf.hasKey(poolStr)) {  // Persistence only
    LOG_TOPIC(DEBUG, Logger::AGENCY) << "Found agent pool in persistence:";
    for (auto const& peer : VPackObjectIterator(conf.get(poolStr))) {
      auto const& id = peer.key.copyString();
      if (id != _id) {
        _pool[id] = peer.value.copyString();
      } else {
        _pool[id] = _endpoint;
      }
    }
    ss << conf.get(poolStr).toJson() << " (persisted)";
  } else {
    ss << "empty (default)";
  }
  LOG_TOPIC(DEBUG, Logger::AGENCY) << ss.str();

  ss.str("");
  ss.clear();
  ss << "Active agents: ";
  if (conf.hasKey(activeStr)) {  // Persistence only?
    for (auto const& a : VPackArrayIterator(conf.get(activeStr))) {
      _active.push_back(a.copyString());
      ss << a.copyString() << " ";
    }
    ss << conf.get(activeStr).toJson();
  } else {
    ss << "empty (default)";
  }
  LOG_TOPIC(DEBUG, Logger::AGENCY) << ss.str();

  ss.str("");
  ss.clear();
  ss << "Min RAFT interval: ";
  if (_minPing == 0) {  // Command line beats persistence
    if (conf.hasKey(minPingStr)) {
      _minPing = conf.get(minPingStr).getNumber<double>();
      ss << _minPing << " (persisted)";
    } else {
      _minPing = 1.0;
      ss << _minPing << " (default)";
    }
  } else {
    ss << _minPing << " (command line)";
  }
  LOG_TOPIC(DEBUG, Logger::AGENCY) << ss.str();

  ss.str("");
  ss.clear();
  ss << "Max RAFT interval: ";
  if (_maxPing == 0) {  // Command line beats persistence
    if (conf.hasKey(maxPingStr)) {
      _maxPing = conf.get(maxPingStr).getNumber<double>();
      ss << _maxPing << " (persisted)";
    } else {
      _maxPing = 5.0;
      ss << _maxPing << " (default)";
    }
  } else {
    ss << _maxPing << " (command line)";
  }
  LOG_TOPIC(DEBUG, Logger::AGENCY) << ss.str();

  ss.str("");
  ss.clear();
  ss << "Supervision: ";
  if (!_supervisionTouched) {  // Command line beats persistence
    if (conf.hasKey(supervisionStr)) {
      _supervision = conf.get(supervisionStr).getBoolean();
      ss << _supervision << " (persisted)";
    } else {
      ss << _supervision << " (default)";
    }
  } else {
    ss << _supervision << " (command line)";
  }
  LOG_TOPIC(DEBUG, Logger::AGENCY) << ss.str();

  ss.str("");
  ss.clear();
  ss << "Supervision interval [s]: ";
  if (_supervisionFrequency == 0) {  // Command line beats persistence
    if (conf.hasKey(supervisionFrequencyStr)) {
      _supervisionFrequency = conf.get(supervisionFrequencyStr).getNumber<double>();
      ss << _supervisionFrequency << " (persisted)";
    } else {
      _supervisionFrequency = 2.5;
      ss << _supervisionFrequency << " (default)";
    }
  } else {
    ss << _supervisionFrequency << " (command line)";
  }
  LOG_TOPIC(DEBUG, Logger::AGENCY) << ss.str();

  ss.str("");
  ss.clear();
  ss << "Compaction step size: ";
  if (_compactionStepSize == 0) {  // Command line beats persistence
    if (conf.hasKey(compactionStepSizeStr)) {
      _compactionStepSize = conf.get(compactionStepSizeStr).getUInt();
      ss << _compactionStepSize << " (persisted)";
    } else {
      _compactionStepSize = 2000;
      ss << _compactionStepSize << " (default)";
    }
  } else {
    ss << _compactionStepSize << " (command line)";
  }
  LOG_TOPIC(DEBUG, Logger::AGENCY) << ss.str();

  ss.str("");
  ss.clear();
  ss << "Compaction keep size: ";
  if (_compactionKeepSize == 0) {  // Command line beats persistence
    if (conf.hasKey(compactionKeepSizeStr)) {
      _compactionKeepSize = conf.get(compactionKeepSizeStr).getUInt();
      ss << _compactionKeepSize << " (persisted)";
    } else {
      _compactionStepSize =  500;
      ss << _compactionKeepSize << " (default)";
    }
  } else {
    ss << _compactionKeepSize << " (command line)";
  }
  LOG_TOPIC(DEBUG, Logger::AGENCY) << ss.str();
  ++_version;
  return true;
}


void config_t::updateConfiguration(VPackSlice const& other) {

  TRI_ASSERT(other.isObject());
  TRI_ASSERT(other.hasKey(poolStr));
  TRI_ASSERT(other.hasKey(compactionStepSizeStr));
  TRI_ASSERT(other.hasKey(compactionKeepSizeStr));
  TRI_ASSERT(other.hasKey(maxPingStr));
  TRI_ASSERT(other.hasKey(minPingStr));
  TRI_ASSERT(other.hasKey(supervisionStr));
  TRI_ASSERT(other.hasKey(supervisionGracePeriodStr));
  TRI_ASSERT(other.hasKey(supervisionFrequencyStr));
  TRI_ASSERT(other.hasKey(compactionStepSizeStr));
  TRI_ASSERT(other.hasKey(compactionKeepSizeStr));
    
  WRITE_LOCKER(writeLocker, _lock);

  auto pool = other.get(poolStr);
  TRI_ASSERT(pool.isObject());
  _pool.clear();
  for (auto const p : VPackObjectIterator(pool)) {
    _pool[p.key.copyString()] = p.value.copyString();
  }
  _poolSize = _pool.size();

  auto active = other.get(activeStr);
  TRI_ASSERT(active.isArray());
  _active.clear();
  for (auto const id : VPackArrayIterator(active)) {
    _active.push_back(id.copyString());
  }
  _agencySize = _pool.size();

  _minPing = other.get(minPingStr).getNumber<double>();
  _maxPing = other.get(maxPingStr).getNumber<double>();
  _supervision = other.get(supervisionStr).getBoolean();
  _supervisionFrequency = other.get(supervisionFrequencyStr).getNumber<double>();
  _supervisionGracePeriod = other.get(supervisionGracePeriodStr).getNumber<double>();

  _compactionStepSize = other.get(compactionStepSizeStr).getNumber<uint64_t>();
  _compactionKeepSize = other.get(compactionKeepSizeStr).getNumber<uint64_t>();
  
  ++_version;
  
}

arangodb::Result config_t::addServer(VPackSlice const& server) {

  std::string errorMessage;

  if (server.isObject() &&
      server.hasKey("id") && server.get("id").isString() &&
      server.hasKey("endpoint") && server.get("endpoint").isString()) {
    
    auto id = server.get("id").copyString();
    auto endpoint = server.get("endpoint").copyString();
    auto tmpActive = _active;           // Fail safe
    auto tmpPool   = _pool;
    try {
      if (_pool.find(id) == _pool.end()) {
        if (_pool.size() == 1) {
          errorMessage = std::string("Single host agencies cannot be expanded.");
        }
        _pool[id] = endpoint;
        _active.push_back(id);
      } else {
        errorMessage =
          std::string("Failed to add new server ") + id + " already exists.";
      }
    } catch (std::exception const& e) {
      _pool   = tmpPool;
      _active = tmpActive;
      errorMessage += std::string("Failed to add new server ") + server.toJson()
        + std::string(" to agency: ") + e.what();
    }
  } else {
    errorMessage =
      std::string("Server identifier for adding must be Object with id and endpoint keys");
  }

  Result result;
  if (errorMessage.empty()) {
    _version++;
  } else {
    result.reset(1, errorMessage);
    LOG_TOPIC(ERR, Logger::AGENCY) << errorMessage;
  }
  return result;
  
}

arangodb::Result config_t::removeServer(VPackSlice const& server) {

  std::string errorMessage;

  if (server.isObject() && server.hasKey("id") && server.get("id").isString()) {
    auto id = server.get("id").copyString();
    auto tmpActive = _active;           // Fail safe
    auto tmpPool   = _pool;
    try {
      auto it = _pool.find(id);
      if (it != _pool.end()) {
        if (_pool.size() <= 3) {
          errorMessage = std::string("Resilient agencies cannot be reduced to less than 3 servers.");
          
        }
        _pool.erase(it);
        _active.erase(std::remove(_active.begin(), _active.end(), id));
      } else {
        errorMessage = std::string("Failed to remove server ") + server.toJson()
          + " from agency: This server is unknown";
      }
    } catch (std::exception const& e) { // Undo and complain
      _pool   = tmpPool;
      _active = tmpActive;
      errorMessage = std::string("Failed to remove server ") + server.toJson() 
        + std::string(" from agency :") + e.what();
    }
  } else {
    errorMessage =
      std::string("Server identifier for removal must be Object with id");
  }
  
  Result result;
  if (errorMessage.empty()) {
    _version++;
  } else {
    result.reset(1, errorMessage);
    LOG_TOPIC(ERR, Logger::AGENCY) << errorMessage;
  }

  return result;
  
}

/// Still member?
legitimacy_t config_t::legitimise(size_t const& v) const {
  READ_LOCKER(readLocker, _lock);
  return legitimacy_t(
    _version <= v || std::find(std::begin(_active),std::end(_active),_id)!=_active.end(),
    _version
    );
}<|MERGE_RESOLUTION|>--- conflicted
+++ resolved
@@ -280,25 +280,6 @@
   return true;
 }
 
-<<<<<<< HEAD
-bool config_t::swapActiveMember(
-  std::string const& failed, std::string const& repl) {
-  try {
-    WRITE_LOCKER(writeLocker, _lock);
-    LOG_TOPIC(INFO, Logger::AGENCY) << "Replacing " << failed << " with " << repl;
-    std::replace (_active.begin(), _active.end(), failed, repl);
-    ++_version;
-  } catch (std::exception const& e) {
-    LOG_TOPIC(ERR, Logger::AGENCY)
-      << "Replacing " << failed << " with " << repl << "failed : " << e.what();
-    return false;
-  }
-
-  return true;
-}
-
-=======
->>>>>>> b603ea5f
 size_t config_t::maxAppendSize() const {
   READ_LOCKER(readLocker, _lock);
   return _maxAppendSize;

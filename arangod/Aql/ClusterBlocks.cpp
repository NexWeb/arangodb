////////////////////////////////////////////////////////////////////////////////
/// DISCLAIMER
///
/// Copyright 2014-2016 ArangoDB GmbH, Cologne, Germany
/// Copyright 2004-2014 triAGENS GmbH, Cologne, Germany
///
/// Licensed under the Apache License, Version 2.0 (the "License");
/// you may not use this file except in compliance with the License.
/// You may obtain a copy of the License at
///
///     http://www.apache.org/licenses/LICENSE-2.0
///
/// Unless required by applicable law or agreed to in writing, software
/// distributed under the License is distributed on an "AS IS" BASIS,
/// WITHOUT WARRANTIES OR CONDITIONS OF ANY KIND, either express or implied.
/// See the License for the specific language governing permissions and
/// limitations under the License.
///
/// Copyright holder is ArangoDB GmbH, Cologne, Germany
///
/// @author Max Neunhoeffer
////////////////////////////////////////////////////////////////////////////////

#include "ClusterBlocks.h"
#include "Aql/ExecutionEngine.h"
#include "Basics/Exceptions.h"
#include "Basics/json-utilities.h"
#include "Basics/StringUtils.h"
#include "Basics/StringBuffer.h"
#include "Basics/VelocyPackHelper.h"
#include "Cluster/ClusterComm.h"
#include "Cluster/ClusterInfo.h"
#include "Cluster/ClusterMethods.h"
#include "Dispatcher/DispatcherThread.h"
#include "V8/v8-globals.h"
#include "VocBase/server.h"
#include "VocBase/vocbase.h"

#include <velocypack/Builder.h>
#include <velocypack/Slice.h>
#include <velocypack/velocypack-aliases.h>

using namespace arangodb;
using namespace arangodb::aql;

using Json = arangodb::basics::Json;
using JsonHelper = arangodb::basics::JsonHelper;
using VelocyPackHelper = arangodb::basics::VelocyPackHelper;
using StringBuffer = arangodb::basics::StringBuffer;

// uncomment the following to get some debugging information
#if 0
#define ENTER_BLOCK \
  try {             \
    (void)0;
#define LEAVE_BLOCK                                                            \
  }                                                                            \
  catch (...) {                                                                \
    std::cout << "caught an exception in " << __FUNCTION__ << ", " << __FILE__ \
              << ":" << __LINE__ << "!\n";                                     \
    throw;                                                                     \
  }
#else
#define ENTER_BLOCK
#define LEAVE_BLOCK
#endif

GatherBlock::GatherBlock(ExecutionEngine* engine, GatherNode const* en)
    : ExecutionBlock(engine, en),
      _sortRegisters(),
      _isSimple(en->getElements().empty()) {
  if (!_isSimple) {
    for (auto const& p : en->getElements()) {
      // We know that planRegisters has been run, so
      // getPlanNode()->_registerPlan is set up
      auto it = en->getRegisterPlan()->varInfo.find(p.first->id);
      TRI_ASSERT(it != en->getRegisterPlan()->varInfo.end());
      TRI_ASSERT(it->second.registerId < ExecutionNode::MaxRegisterId);
      _sortRegisters.emplace_back(
          std::make_pair(it->second.registerId, p.second));
    }
  }
}

GatherBlock::~GatherBlock() {
  ENTER_BLOCK
  for (std::deque<AqlItemBlock*>& x : _gatherBlockBuffer) {
    for (AqlItemBlock* y : x) {
      delete y;
    }
    x.clear();
  }
  _gatherBlockBuffer.clear();
  LEAVE_BLOCK
}

////////////////////////////////////////////////////////////////////////////////
/// @brief initialize
////////////////////////////////////////////////////////////////////////////////

int GatherBlock::initialize() {
  ENTER_BLOCK
  _atDep = 0;
  auto res = ExecutionBlock::initialize();

  if (res != TRI_ERROR_NO_ERROR) {
    return res;
  }

  return TRI_ERROR_NO_ERROR;
  LEAVE_BLOCK
}

////////////////////////////////////////////////////////////////////////////////
/// @brief shutdown: need our own method since our _buffer is different
////////////////////////////////////////////////////////////////////////////////

int GatherBlock::shutdown(int errorCode) {
  ENTER_BLOCK
  // don't call default shutdown method since it does the wrong thing to
  // _gatherBlockBuffer
  for (auto it = _dependencies.begin(); it != _dependencies.end(); ++it) {
    int res = (*it)->shutdown(errorCode);

    if (res != TRI_ERROR_NO_ERROR) {
      return res;
    }
  }

  if (!_isSimple) {
    for (std::deque<AqlItemBlock*>& x : _gatherBlockBuffer) {
      for (AqlItemBlock* y : x) {
        delete y;
      }
      x.clear();
    }
    _gatherBlockBuffer.clear();
    _gatherBlockPos.clear();
  }

  return TRI_ERROR_NO_ERROR;
  LEAVE_BLOCK
}

////////////////////////////////////////////////////////////////////////////////
/// @brief initializeCursor
////////////////////////////////////////////////////////////////////////////////

int GatherBlock::initializeCursor(AqlItemBlock* items, size_t pos) {
  ENTER_BLOCK
  int res = ExecutionBlock::initializeCursor(items, pos);

  if (res != TRI_ERROR_NO_ERROR) {
    return res;
  }

  _atDep = 0;

  if (!_isSimple) {
    for (std::deque<AqlItemBlock*>& x : _gatherBlockBuffer) {
      for (AqlItemBlock* y : x) {
        delete y;
      }
      x.clear();
    }
    _gatherBlockBuffer.clear();
    _gatherBlockPos.clear();

    _gatherBlockBuffer.reserve(_dependencies.size());
    _gatherBlockPos.reserve(_dependencies.size());
    for (size_t i = 0; i < _dependencies.size(); i++) {
      _gatherBlockBuffer.emplace_back();
      _gatherBlockPos.emplace_back(std::make_pair(i, 0));
    }
  }

  _done = false;
  return TRI_ERROR_NO_ERROR;
  LEAVE_BLOCK
}

////////////////////////////////////////////////////////////////////////////////
/// @brief count: the sum of the count() of the dependencies or -1 (if any
/// dependency has count -1
////////////////////////////////////////////////////////////////////////////////

int64_t GatherBlock::count() const {
  ENTER_BLOCK
  int64_t sum = 0;
  for (auto const& x : _dependencies) {
    if (x->count() == -1) {
      return -1;
    }
    sum += x->count();
  }
  return sum;
  LEAVE_BLOCK
}

////////////////////////////////////////////////////////////////////////////////
/// @brief remaining: the sum of the remaining() of the dependencies or -1 (if
/// any dependency has remaining -1
////////////////////////////////////////////////////////////////////////////////

int64_t GatherBlock::remaining() {
  ENTER_BLOCK
  int64_t sum = 0;
  for (auto const& x : _dependencies) {
    if (x->remaining() == -1) {
      return -1;
    }
    sum += x->remaining();
  }
  return sum;
  LEAVE_BLOCK
}

////////////////////////////////////////////////////////////////////////////////
/// @brief hasMore: true if any position of _buffer hasMore and false
/// otherwise.
////////////////////////////////////////////////////////////////////////////////

bool GatherBlock::hasMore() {
  ENTER_BLOCK
  if (_done) {
    return false;
  }

  if (_isSimple) {
    for (size_t i = 0; i < _dependencies.size(); i++) {
      if (_dependencies.at(i)->hasMore()) {
        return true;
      }
    }
  } else {
    for (size_t i = 0; i < _gatherBlockBuffer.size(); i++) {
      if (!_gatherBlockBuffer.at(i).empty()) {
        return true;
      } else if (getBlock(i, DefaultBatchSize, DefaultBatchSize)) {
        _gatherBlockPos.at(i) = std::make_pair(i, 0);
        return true;
      }
    }
  }
  _done = true;
  return false;
  LEAVE_BLOCK
}

////////////////////////////////////////////////////////////////////////////////
/// @brief getSome
////////////////////////////////////////////////////////////////////////////////

AqlItemBlock* GatherBlock::getSome(size_t atLeast, size_t atMost) {
  ENTER_BLOCK
  if (_done) {
    return nullptr;
  }

  // the simple case . . .
  if (_isSimple) {
    auto res = _dependencies.at(_atDep)->getSome(atLeast, atMost);
    while (res == nullptr && _atDep < _dependencies.size() - 1) {
      _atDep++;
      res = _dependencies.at(_atDep)->getSome(atLeast, atMost);
    }
    if (res == nullptr) {
      _done = true;
    }
    return res;
  }

  // the non-simple case . . .
  size_t available = 0;  // nr of available rows
  size_t index = 0;      // an index of a non-empty buffer

  // pull more blocks from dependencies . . .
  for (size_t i = 0; i < _dependencies.size(); i++) {
    if (_gatherBlockBuffer.at(i).empty()) {
      if (getBlock(i, atLeast, atMost)) {
        index = i;
        _gatherBlockPos.at(i) = std::make_pair(i, 0);
      }
    } else {
      index = i;
    }

    auto cur = _gatherBlockBuffer.at(i);
    if (!cur.empty()) {
      available += cur.at(0)->size() - _gatherBlockPos.at(i).second;
      for (size_t j = 1; j < cur.size(); j++) {
        available += cur.at(j)->size();
      }
    }
  }

  if (available == 0) {
    _done = true;
    return nullptr;
  }

  size_t toSend = (std::min)(available, atMost);  // nr rows in outgoing block

  // get collections for ourLessThan . . .
  std::vector<TRI_document_collection_t const*> colls;
  for (RegisterId i = 0; i < _sortRegisters.size(); i++) {
    colls.emplace_back(
        _gatherBlockBuffer.at(index).front()->getDocumentCollection(
            _sortRegisters[i].first));
  }

  // the following is similar to AqlItemBlock's slice method . . .
  std::unordered_map<AqlValue, AqlValue> cache;

  // comparison function
  OurLessThan ourLessThan(_trx, _gatherBlockBuffer, _sortRegisters, colls);
  AqlItemBlock* example = _gatherBlockBuffer.at(index).front();
  size_t nrRegs = example->getNrRegs();

  auto res = std::make_unique<AqlItemBlock>(
      toSend, static_cast<arangodb::aql::RegisterId>(nrRegs));
  // automatically deleted if things go wrong

  for (RegisterId i = 0; i < nrRegs; i++) {
    res->setDocumentCollection(i, example->getDocumentCollection(i));
  }

  for (size_t i = 0; i < toSend; i++) {
    // get the next smallest row from the buffer . . .
    std::pair<size_t, size_t> val = *(std::min_element(
        _gatherBlockPos.begin(), _gatherBlockPos.end(), ourLessThan));

    // copy the row in to the outgoing block . . .
    for (RegisterId col = 0; col < nrRegs; col++) {
      AqlValue const& x(
          _gatherBlockBuffer.at(val.first).front()->getValue(val.second, col));
      if (!x.isEmpty()) {
        auto it = cache.find(x);
        if (it == cache.end()) {
          AqlValue y = x.clone();
          try {
            res->setValue(i, col, y);
          } catch (...) {
            y.destroy();
            throw;
          }
          cache.emplace(x, y);
        } else {
          res->setValue(i, col, it->second);
        }
      }
    }

    // renew the _gatherBlockPos and clean up the buffer if necessary
    _gatherBlockPos.at(val.first).second++;
    if (_gatherBlockPos.at(val.first).second ==
        _gatherBlockBuffer.at(val.first).front()->size()) {
      AqlItemBlock* cur = _gatherBlockBuffer.at(val.first).front();
      delete cur;
      _gatherBlockBuffer.at(val.first).pop_front();
      _gatherBlockPos.at(val.first) = std::make_pair(val.first, 0);
    }
  }

  return res.release();
  LEAVE_BLOCK
}

////////////////////////////////////////////////////////////////////////////////
/// @brief skipSome
////////////////////////////////////////////////////////////////////////////////

size_t GatherBlock::skipSome(size_t atLeast, size_t atMost) {
  ENTER_BLOCK
  if (_done) {
    return 0;
  }

  // the simple case . . .
  if (_isSimple) {
    auto skipped = _dependencies.at(_atDep)->skipSome(atLeast, atMost);
    while (skipped == 0 && _atDep < _dependencies.size() - 1) {
      _atDep++;
      skipped = _dependencies.at(_atDep)->skipSome(atLeast, atMost);
    }
    if (skipped == 0) {
      _done = true;
    }
    return skipped;
  }

  // the non-simple case . . .
  size_t available = 0;  // nr of available rows
  size_t index = 0;      // an index of a non-empty buffer
  TRI_ASSERT(_dependencies.size() != 0);

  // pull more blocks from dependencies . . .
  for (size_t i = 0; i < _dependencies.size(); i++) {
    if (_gatherBlockBuffer.at(i).empty()) {
      if (getBlock(i, atLeast, atMost)) {
        index = i;
        _gatherBlockPos.at(i) = std::make_pair(i, 0);
      }
    } else {
      index = i;
    }

    auto cur = _gatherBlockBuffer.at(i);
    if (!cur.empty()) {
      available += cur.at(0)->size() - _gatherBlockPos.at(i).second;
      for (size_t j = 1; j < cur.size(); j++) {
        available += cur.at(j)->size();
      }
    }
  }

  if (available == 0) {
    _done = true;
    return 0;
  }

  size_t skipped = (std::min)(available, atMost);  // nr rows in outgoing block

  // get collections for ourLessThan . . .
  std::vector<TRI_document_collection_t const*> colls;
  for (RegisterId i = 0; i < _sortRegisters.size(); i++) {
    colls.emplace_back(
        _gatherBlockBuffer.at(index).front()->getDocumentCollection(
            _sortRegisters[i].first));
  }

  // comparison function
  OurLessThan ourLessThan(_trx, _gatherBlockBuffer, _sortRegisters, colls);

  for (size_t i = 0; i < skipped; i++) {
    // get the next smallest row from the buffer . . .
    std::pair<size_t, size_t> val = *(std::min_element(
        _gatherBlockPos.begin(), _gatherBlockPos.end(), ourLessThan));

    // renew the _gatherBlockPos and clean up the buffer if necessary
    _gatherBlockPos.at(val.first).second++;
    if (_gatherBlockPos.at(val.first).second ==
        _gatherBlockBuffer.at(val.first).front()->size()) {
      AqlItemBlock* cur = _gatherBlockBuffer.at(val.first).front();
      delete cur;
      _gatherBlockBuffer.at(val.first).pop_front();
      _gatherBlockPos.at(val.first) = std::make_pair(val.first, 0);
    }
  }

  return skipped;
  LEAVE_BLOCK
}

////////////////////////////////////////////////////////////////////////////////
/// @brief getBlock: from dependency i into _gatherBlockBuffer.at(i),
/// non-simple case only
////////////////////////////////////////////////////////////////////////////////

bool GatherBlock::getBlock(size_t i, size_t atLeast, size_t atMost) {
  ENTER_BLOCK
  TRI_ASSERT(i < _dependencies.size());
  TRI_ASSERT(!_isSimple);
  AqlItemBlock* docs = _dependencies.at(i)->getSome(atLeast, atMost);
  if (docs != nullptr) {
    try {
      _gatherBlockBuffer.at(i).emplace_back(docs);
    } catch (...) {
      delete docs;
      throw;
    }
    return true;
  }

  return false;
  LEAVE_BLOCK
}

////////////////////////////////////////////////////////////////////////////////
/// @brief OurLessThan: comparison method for elements of _gatherBlockPos
////////////////////////////////////////////////////////////////////////////////

bool GatherBlock::OurLessThan::operator()(std::pair<size_t, size_t> const& a,
                                          std::pair<size_t, size_t> const& b) {
  // nothing in the buffer is maximum!
  if (_gatherBlockBuffer.at(a.first).empty()) {
    return false;
  }
  if (_gatherBlockBuffer.at(b.first).empty()) {
    return true;
  }

  size_t i = 0;
  for (auto const& reg : _sortRegisters) {
    int cmp = AqlValue::Compare(
        _trx,
        _gatherBlockBuffer.at(a.first).front()->getValue(a.second, reg.first),
        _colls[i],
        _gatherBlockBuffer.at(b.first).front()->getValue(b.second, reg.first),
        _colls[i], true);

    if (cmp == -1) {
      return reg.second;
    } else if (cmp == 1) {
      return !reg.second;
    }
    i++;
  }

  return false;
}

BlockWithClients::BlockWithClients(ExecutionEngine* engine,
                                   ExecutionNode const* ep,
                                   std::vector<std::string> const& shardIds)
    : ExecutionBlock(engine, ep), _nrClients(shardIds.size()) {
  _shardIdMap.reserve(_nrClients);
  for (size_t i = 0; i < _nrClients; i++) {
    _shardIdMap.emplace(std::make_pair(shardIds[i], i));
  }
}

////////////////////////////////////////////////////////////////////////////////
/// @brief initializeCursor: reset _doneForClient
////////////////////////////////////////////////////////////////////////////////

int BlockWithClients::initializeCursor(AqlItemBlock* items, size_t pos) {
  ENTER_BLOCK

  int res = ExecutionBlock::initializeCursor(items, pos);

  if (res != TRI_ERROR_NO_ERROR) {
    return res;
  }

  _doneForClient.clear();
  _doneForClient.reserve(_nrClients);

  for (size_t i = 0; i < _nrClients; i++) {
    _doneForClient.push_back(false);
  }

  return TRI_ERROR_NO_ERROR;

  LEAVE_BLOCK
}

////////////////////////////////////////////////////////////////////////////////
/// @brief shutdown
////////////////////////////////////////////////////////////////////////////////

int BlockWithClients::shutdown(int errorCode) {
  ENTER_BLOCK

  _doneForClient.clear();

  return ExecutionBlock::shutdown(errorCode);
  LEAVE_BLOCK
}

////////////////////////////////////////////////////////////////////////////////
/// @brief getSomeForShard
////////////////////////////////////////////////////////////////////////////////

AqlItemBlock* BlockWithClients::getSomeForShard(size_t atLeast, size_t atMost,
                                                std::string const& shardId) {
  ENTER_BLOCK
  size_t skipped = 0;
  AqlItemBlock* result = nullptr;

  int out =
      getOrSkipSomeForShard(atLeast, atMost, false, result, skipped, shardId);

  if (out == TRI_ERROR_NO_ERROR) {
    return result;
  }

  if (result != nullptr) {
    delete result;
  }

  THROW_ARANGO_EXCEPTION(out);

  LEAVE_BLOCK
}

////////////////////////////////////////////////////////////////////////////////
/// @brief skipSomeForShard
////////////////////////////////////////////////////////////////////////////////

size_t BlockWithClients::skipSomeForShard(size_t atLeast, size_t atMost,
                                          std::string const& shardId) {
  ENTER_BLOCK
  size_t skipped = 0;
  AqlItemBlock* result = nullptr;
  int out =
      getOrSkipSomeForShard(atLeast, atMost, true, result, skipped, shardId);
  TRI_ASSERT(result == nullptr);
  if (out != TRI_ERROR_NO_ERROR) {
    THROW_ARANGO_EXCEPTION(out);
  }
  return skipped;
  LEAVE_BLOCK
}

////////////////////////////////////////////////////////////////////////////////
/// @brief skipForShard
////////////////////////////////////////////////////////////////////////////////

bool BlockWithClients::skipForShard(size_t number, std::string const& shardId) {
  ENTER_BLOCK
  size_t skipped = skipSomeForShard(number, number, shardId);
  size_t nr = skipped;
  while (nr != 0 && skipped < number) {
    nr = skipSomeForShard(number - skipped, number - skipped, shardId);
    skipped += nr;
  }
  if (nr == 0) {
    return true;
  }
  return !hasMoreForShard(shardId);
  LEAVE_BLOCK
}

////////////////////////////////////////////////////////////////////////////////
/// @brief getClientId: get the number <clientId> (used internally)
/// corresponding to <shardId>
////////////////////////////////////////////////////////////////////////////////

size_t BlockWithClients::getClientId(std::string const& shardId) {
  ENTER_BLOCK
  if (shardId.empty()) {
    THROW_ARANGO_EXCEPTION_MESSAGE(TRI_ERROR_INTERNAL, "got empty shard id");
  }

  auto it = _shardIdMap.find(shardId);
  if (it == _shardIdMap.end()) {
    std::string message("AQL: unknown shard id ");
    message.append(shardId);
    THROW_ARANGO_EXCEPTION_MESSAGE(TRI_ERROR_INTERNAL, message);
  }
  return ((*it).second);
  LEAVE_BLOCK
}

////////////////////////////////////////////////////////////////////////////////
/// @brief initializeCursor
////////////////////////////////////////////////////////////////////////////////

int ScatterBlock::initializeCursor(AqlItemBlock* items, size_t pos) {
  ENTER_BLOCK

  int res = BlockWithClients::initializeCursor(items, pos);
  if (res != TRI_ERROR_NO_ERROR) {
    return res;
  }

  // local clean up
  _posForClient.clear();

  for (size_t i = 0; i < _nrClients; i++) {
    _posForClient.emplace_back(std::make_pair(0, 0));
  }
  return TRI_ERROR_NO_ERROR;
  LEAVE_BLOCK
}

////////////////////////////////////////////////////////////////////////////////
/// @brief initializeCursor
////////////////////////////////////////////////////////////////////////////////

int ScatterBlock::shutdown(int errorCode) {
  ENTER_BLOCK
  int res = BlockWithClients::shutdown(errorCode);
  if (res != TRI_ERROR_NO_ERROR) {
    return res;
  }

  // local clean up
  _posForClient.clear();

  return TRI_ERROR_NO_ERROR;
  LEAVE_BLOCK
}

////////////////////////////////////////////////////////////////////////////////
/// @brief hasMoreForShard: any more for shard <shardId>?
////////////////////////////////////////////////////////////////////////////////

bool ScatterBlock::hasMoreForShard(std::string const& shardId) {
  ENTER_BLOCK
  size_t clientId = getClientId(shardId);

  if (_doneForClient.at(clientId)) {
    return false;
  }

  std::pair<size_t, size_t> pos = _posForClient.at(clientId);
  // (i, j) where i is the position in _buffer, and j is the position in
  // _buffer.at(i) we are sending to <clientId>

  if (pos.first > _buffer.size()) {
    if (!ExecutionBlock::getBlock(DefaultBatchSize, DefaultBatchSize)) {
      _doneForClient.at(clientId) = true;
      return false;
    }
  }
  return true;
  LEAVE_BLOCK
}

////////////////////////////////////////////////////////////////////////////////
/// @brief remainingForShard: remaining for shard, sum of the number of row left
/// in the buffer and _dependencies[0]->remaining()
////////////////////////////////////////////////////////////////////////////////

int64_t ScatterBlock::remainingForShard(std::string const& shardId) {
  ENTER_BLOCK
  size_t clientId = getClientId(shardId);
  if (_doneForClient.at(clientId)) {
    return 0;
  }

  int64_t sum = _dependencies[0]->remaining();
  if (sum == -1) {
    return -1;
  }

  std::pair<size_t, size_t> pos = _posForClient.at(clientId);

  if (pos.first <= _buffer.size()) {
    sum += _buffer.at(pos.first)->size() - pos.second;
    for (auto i = pos.first + 1; i < _buffer.size(); i++) {
      sum += _buffer.at(i)->size();
    }
  }

  return sum;
  LEAVE_BLOCK
}

////////////////////////////////////////////////////////////////////////////////
/// @brief getOrSkipSomeForShard
////////////////////////////////////////////////////////////////////////////////

int ScatterBlock::getOrSkipSomeForShard(size_t atLeast, size_t atMost,
                                        bool skipping, AqlItemBlock*& result,
                                        size_t& skipped,
                                        std::string const& shardId) {
  ENTER_BLOCK
  TRI_ASSERT(0 < atLeast && atLeast <= atMost);
  TRI_ASSERT(result == nullptr && skipped == 0);

  size_t clientId = getClientId(shardId);

  if (_doneForClient.at(clientId)) {
    return TRI_ERROR_NO_ERROR;
  }

  std::pair<size_t, size_t> pos = _posForClient.at(clientId);

  // pull more blocks from dependency if necessary . . .
  if (pos.first >= _buffer.size()) {
    if (!getBlock(atLeast, atMost)) {
      _doneForClient.at(clientId) = true;
      return TRI_ERROR_NO_ERROR;
    }
  }

  size_t available = _buffer.at(pos.first)->size() - pos.second;
  // available should be non-zero

  skipped = (std::min)(available, atMost);  // nr rows in outgoing block

  if (!skipping) {
    result = _buffer.at(pos.first)->slice(pos.second, pos.second + skipped);
  }

  // increment the position . . .
  _posForClient.at(clientId).second += skipped;

  // check if we're done at current block in buffer . . .
  if (_posForClient.at(clientId).second ==
      _buffer.at(_posForClient.at(clientId).first)->size()) {
    _posForClient.at(clientId).first++;
    _posForClient.at(clientId).second = 0;

    // check if we can pop the front of the buffer . . .
    bool popit = true;
    for (size_t i = 0; i < _nrClients; i++) {
      if (_posForClient.at(i).first == 0) {
        popit = false;
        break;
      }
    }
    if (popit) {
      delete _buffer.front();
      _buffer.pop_front();
      // update the values in first coord of _posForClient
      for (size_t i = 0; i < _nrClients; i++) {
        _posForClient.at(i).first--;
      }
    }
  }

  return TRI_ERROR_NO_ERROR;
  LEAVE_BLOCK
}

DistributeBlock::DistributeBlock(ExecutionEngine* engine,
                                 DistributeNode const* ep,
                                 std::vector<std::string> const& shardIds,
                                 Collection const* collection)
    : BlockWithClients(engine, ep, shardIds),
      _collection(collection),
      _index(0),
      _regId(ExecutionNode::MaxRegisterId),
      _alternativeRegId(ExecutionNode::MaxRegisterId) {
  // get the variable to inspect . . .
  VariableId varId = ep->_varId;

  // get the register id of the variable to inspect . . .
  auto it = ep->getRegisterPlan()->varInfo.find(varId);
  TRI_ASSERT(it != ep->getRegisterPlan()->varInfo.end());
  _regId = (*it).second.registerId;

  TRI_ASSERT(_regId < ExecutionNode::MaxRegisterId);

  if (ep->_alternativeVarId != ep->_varId) {
    // use second variable
    auto it = ep->getRegisterPlan()->varInfo.find(ep->_alternativeVarId);
    TRI_ASSERT(it != ep->getRegisterPlan()->varInfo.end());
    _alternativeRegId = (*it).second.registerId;

    TRI_ASSERT(_alternativeRegId < ExecutionNode::MaxRegisterId);
  }

  _usesDefaultSharding = collection->usesDefaultSharding();
}

////////////////////////////////////////////////////////////////////////////////
/// @brief initializeCursor
////////////////////////////////////////////////////////////////////////////////

int DistributeBlock::initializeCursor(AqlItemBlock* items, size_t pos) {
  ENTER_BLOCK

  int res = BlockWithClients::initializeCursor(items, pos);

  if (res != TRI_ERROR_NO_ERROR) {
    return res;
  }

  // local clean up
  _distBuffer.clear();
  _distBuffer.reserve(_nrClients);

  for (size_t i = 0; i < _nrClients; i++) {
    _distBuffer.emplace_back();
  }

  return TRI_ERROR_NO_ERROR;
  LEAVE_BLOCK
}

////////////////////////////////////////////////////////////////////////////////
/// @brief shutdown
////////////////////////////////////////////////////////////////////////////////

int DistributeBlock::shutdown(int errorCode) {
  ENTER_BLOCK
  int res = BlockWithClients::shutdown(errorCode);
  if (res != TRI_ERROR_NO_ERROR) {
    return res;
  }

  // local clean up
  _distBuffer.clear();

  return TRI_ERROR_NO_ERROR;
  LEAVE_BLOCK
}

////////////////////////////////////////////////////////////////////////////////
/// @brief hasMore: any more for any shard?
////////////////////////////////////////////////////////////////////////////////

bool DistributeBlock::hasMoreForShard(std::string const& shardId) {
  ENTER_BLOCK

  size_t clientId = getClientId(shardId);
  if (_doneForClient.at(clientId)) {
    return false;
  }

  if (!_distBuffer.at(clientId).empty()) {
    return true;
  }

  if (!getBlockForClient(DefaultBatchSize, DefaultBatchSize, clientId)) {
    _doneForClient.at(clientId) = true;
    return false;
  }
  return true;
  LEAVE_BLOCK
}

////////////////////////////////////////////////////////////////////////////////
/// @brief getOrSkipSomeForShard
////////////////////////////////////////////////////////////////////////////////

int DistributeBlock::getOrSkipSomeForShard(size_t atLeast, size_t atMost,
                                           bool skipping, AqlItemBlock*& result,
                                           size_t& skipped,
                                           std::string const& shardId) {
  ENTER_BLOCK
  TRI_ASSERT(0 < atLeast && atLeast <= atMost);
  TRI_ASSERT(result == nullptr && skipped == 0);

  size_t clientId = getClientId(shardId);

  if (_doneForClient.at(clientId)) {
    return TRI_ERROR_NO_ERROR;
  }

  std::deque<std::pair<size_t, size_t>>& buf = _distBuffer.at(clientId);

  std::vector<AqlItemBlock*> collector;

  auto freeCollector = [&collector]() {
    for (auto& x : collector) {
      delete x;
    }
    collector.clear();
  };

  try {
    if (buf.empty()) {
      if (!getBlockForClient(atLeast, atMost, clientId)) {
        _doneForClient.at(clientId) = true;
        return TRI_ERROR_NO_ERROR;
      }
    }

    skipped = (std::min)(buf.size(), atMost);

    if (skipping) {
      for (size_t i = 0; i < skipped; i++) {
        buf.pop_front();
      }
      freeCollector();
      return TRI_ERROR_NO_ERROR;
    }

    size_t i = 0;
    while (i < skipped) {
      std::vector<size_t> chosen;
      size_t const n = buf.front().first;
      while (buf.front().first == n && i < skipped) {
        chosen.emplace_back(buf.front().second);
        buf.pop_front();
        i++;

        // make sure we are not overreaching over the end of the buffer
        if (buf.empty()) {
          break;
        }
      }

      std::unique_ptr<AqlItemBlock> more(
          _buffer.at(n)->slice(chosen, 0, chosen.size()));
      collector.emplace_back(more.get());
      more.release();  // do not delete it!
    }
  } catch (...) {
    freeCollector();
    throw;
  }

  if (!skipping) {
    if (collector.size() == 1) {
      result = collector[0];
      collector.clear();
    } else if (!collector.empty()) {
      try {
        result = AqlItemBlock::concatenate(collector);
      } catch (...) {
        freeCollector();
        throw;
      }
    }
  }

  freeCollector();

  // _buffer is left intact, deleted and cleared at shutdown

  return TRI_ERROR_NO_ERROR;
  LEAVE_BLOCK
}

////////////////////////////////////////////////////////////////////////////////
/// @brief getBlockForClient: try to get atLeast pairs into
/// _distBuffer.at(clientId), this means we have to look at every row in the
/// incoming blocks until they run out or we find enough rows for clientId. We
/// also keep track of blocks which should be sent to other clients than the
/// current one.
////////////////////////////////////////////////////////////////////////////////

bool DistributeBlock::getBlockForClient(size_t atLeast, size_t atMost,
                                        size_t clientId) {
  ENTER_BLOCK
  if (_buffer.empty()) {
    _index = 0;  // position in _buffer
    _pos = 0;    // position in _buffer.at(_index)
  }

  std::vector<std::deque<std::pair<size_t, size_t>>>& buf = _distBuffer;
  // it should be the case that buf.at(clientId) is empty

  while (buf.at(clientId).size() < atLeast) {
    if (_index == _buffer.size()) {
      if (!ExecutionBlock::getBlock(atLeast, atMost)) {
        if (buf.at(clientId).size() == 0) {
          _doneForClient.at(clientId) = true;
          return false;
        }
        break;
      }
    }

    AqlItemBlock* cur = _buffer.at(_index);

    while (_pos < cur->size() && buf.at(clientId).size() < atLeast) {
      // this may modify the input item buffer in place
      size_t id = sendToClient(cur);

      buf.at(id).emplace_back(std::make_pair(_index, _pos++));
    }

    if (_pos == cur->size()) {
      _pos = 0;
      _index++;
    } else {
      break;
    }
  }

  return true;
  LEAVE_BLOCK
}

////////////////////////////////////////////////////////////////////////////////
/// @brief return the JSON that is used to determine the initial shard
////////////////////////////////////////////////////////////////////////////////

TRI_json_t const* DistributeBlock::getInputJson(AqlItemBlock const* cur) const {
  auto const& val = cur->getValueReference(_pos, _regId);

  if (val._type != AqlValue::JSON) {
    THROW_ARANGO_EXCEPTION_MESSAGE(TRI_ERROR_FAILED,
                                   "DistributeBlock: can only send JSON");
  }

  TRI_json_t const* json = val._json->json();

  if (json != nullptr && TRI_IsNullJson(json) &&
      _alternativeRegId != ExecutionNode::MaxRegisterId) {
    // json is set, but null
    // check if there is a second input register available (UPSERT makes use of
    // two input registers,
    // one for the search document, the other for the insert document)
    auto const& val = cur->getValueReference(_pos, _alternativeRegId);

    if (val._type != AqlValue::JSON) {
      THROW_ARANGO_EXCEPTION_MESSAGE(TRI_ERROR_FAILED,
                                     "DistributeBlock: can only send JSON");
    }

    json = val._json->json();
  }

  if (json == nullptr) {
    THROW_ARANGO_EXCEPTION_MESSAGE(TRI_ERROR_INTERNAL, "json is a nullptr");
  }

  return json;
}

////////////////////////////////////////////////////////////////////////////////
/// @brief sendToClient: for each row of the incoming AqlItemBlock use the
/// attributes <shardKeys> of the Aql value <val> to determine to which shard
/// the row should be sent and return its clientId
////////////////////////////////////////////////////////////////////////////////

size_t DistributeBlock::sendToClient(AqlItemBlock* cur) {
  ENTER_BLOCK

  // inspect cur in row _pos and check to which shard it should be sent . .
  auto json = getInputJson(cur);

  TRI_ASSERT(json != nullptr);

  bool hasCreatedKeyAttribute = false;

  if (TRI_IsStringJson(json) &&
      static_cast<DistributeNode const*>(_exeNode)
          ->_allowKeyConversionToObject) {
    TRI_json_t* obj = TRI_CreateObjectJson(TRI_UNKNOWN_MEM_ZONE, 1);

    if (obj == nullptr) {
      THROW_ARANGO_EXCEPTION(TRI_ERROR_OUT_OF_MEMORY);
    }

    TRI_InsertObjectJson(TRI_UNKNOWN_MEM_ZONE, obj, TRI_VOC_ATTRIBUTE_KEY,
                         json);
    // clear the previous value
    cur->destroyValue(_pos, _regId);

    // overwrite with new value
    cur->setValue(_pos, _regId, AqlValue(new arangodb::basics::Json(
                                    TRI_UNKNOWN_MEM_ZONE, obj)));

    json = obj;
    hasCreatedKeyAttribute = true;
  } else if (!TRI_IsObjectJson(json)) {
    THROW_ARANGO_EXCEPTION(TRI_ERROR_ARANGO_DOCUMENT_TYPE_INVALID);
  }

  TRI_ASSERT(TRI_IsObjectJson(json));

  if (static_cast<DistributeNode const*>(_exeNode)->_createKeys) {
    // we are responsible for creating keys if none present

    if (_usesDefaultSharding) {
      // the collection is sharded by _key...

      if (!hasCreatedKeyAttribute &&
          TRI_LookupObjectJson(json, TRI_VOC_ATTRIBUTE_KEY) == nullptr) {
        // there is no _key attribute present, so we are responsible for
        // creating one
        std::string keyString(createKey());

        TRI_json_t* obj = TRI_CopyJson(TRI_UNKNOWN_MEM_ZONE, json);

        if (obj == nullptr) {
          THROW_ARANGO_EXCEPTION(TRI_ERROR_OUT_OF_MEMORY);
        }

        TRI_Insert3ObjectJson(
            TRI_UNKNOWN_MEM_ZONE, obj, TRI_VOC_ATTRIBUTE_KEY,
            TRI_CreateStringCopyJson(TRI_UNKNOWN_MEM_ZONE, keyString.c_str(),
                                     keyString.size()));

        // clear the previous value
        cur->destroyValue(_pos, _regId);

        // overwrite with new value
        cur->setValue(_pos, _regId, AqlValue(new arangodb::basics::Json(
                                        TRI_UNKNOWN_MEM_ZONE, obj)));
        json = obj;
      }
    } else {
      // the collection is not sharded by _key

      if (hasCreatedKeyAttribute ||
          TRI_LookupObjectJson(json, TRI_VOC_ATTRIBUTE_KEY) != nullptr) {
        // a _key was given, but user is not allowed to specify _key
        THROW_ARANGO_EXCEPTION(TRI_ERROR_CLUSTER_MUST_NOT_SPECIFY_KEY);
      }

      // no _key given. now create one
      std::string keyString(createKey());

      TRI_json_t* obj = TRI_CopyJson(TRI_UNKNOWN_MEM_ZONE, json);

      if (obj == nullptr) {
        THROW_ARANGO_EXCEPTION(TRI_ERROR_OUT_OF_MEMORY);
      }

      TRI_Insert3ObjectJson(
          TRI_UNKNOWN_MEM_ZONE, obj, TRI_VOC_ATTRIBUTE_KEY,
          TRI_CreateStringCopyJson(TRI_UNKNOWN_MEM_ZONE, keyString.c_str(),
                                   keyString.size()));

      // clear the previous value
      cur->destroyValue(_pos, _regId);

      // overwrite with new value
      cur->setValue(_pos, _regId, AqlValue(new arangodb::basics::Json(
                                      TRI_UNKNOWN_MEM_ZONE, obj)));
      json = obj;
    }
  }

  // std::cout << "JSON: " << arangodb::basics::JsonHelper::toString(json) <<
  // "\n";

  std::string shardId;
  bool usesDefaultShardingAttributes;
  auto clusterInfo = arangodb::ClusterInfo::instance();
  auto const planId =
      arangodb::basics::StringUtils::itoa(_collection->getPlanId());

  int res = clusterInfo->getResponsibleShard(planId, json, true, shardId,
                                             usesDefaultShardingAttributes);

  // std::cout << "SHARDID: " << shardId << "\n";

  if (res != TRI_ERROR_NO_ERROR) {
    THROW_ARANGO_EXCEPTION(res);
  }

  TRI_ASSERT(!shardId.empty());

  return getClientId(shardId);
  LEAVE_BLOCK
}

////////////////////////////////////////////////////////////////////////////////
/// @brief create a new document key
////////////////////////////////////////////////////////////////////////////////

std::string DistributeBlock::createKey() const {
  ClusterInfo* ci = ClusterInfo::instance();
  uint64_t uid = ci->uniqid();
  return std::to_string(uid);
}

////////////////////////////////////////////////////////////////////////////////
/// @brief local helper to throw an exception if a HTTP request went wrong
////////////////////////////////////////////////////////////////////////////////

static bool throwExceptionAfterBadSyncRequest(ClusterCommResult* res,
                                              bool isShutdown) {
  ENTER_BLOCK
  if (res->status == CL_COMM_TIMEOUT) {
    std::string errorMessage =
        std::string("Timeout in communication with shard '") +
        std::string(res->shardID) + std::string("' on cluster node '") +
        std::string(res->serverID) + std::string("' failed.");

    // No reply, we give up:
    THROW_ARANGO_EXCEPTION_MESSAGE(TRI_ERROR_CLUSTER_TIMEOUT, errorMessage);
  }

  if (res->status == CL_COMM_ERROR) {
    std::string errorMessage;
    // This could be a broken connection or an Http error:
    if (res->result == nullptr || !res->result->isComplete()) {
      // there is no result
      errorMessage +=
          std::string("Empty result in communication with shard '") +
          std::string(res->shardID) + std::string("' on cluster node '") +
          std::string(res->serverID) + std::string("'");
      THROW_ARANGO_EXCEPTION_MESSAGE(TRI_ERROR_CLUSTER_CONNECTION_LOST,
                                     errorMessage);
    }

    StringBuffer const& responseBodyBuf(res->result->getBody());

    // extract error number and message from response
    int errorNum = TRI_ERROR_NO_ERROR;
    TRI_json_t* json =
        TRI_JsonString(TRI_UNKNOWN_MEM_ZONE, responseBodyBuf.c_str());

    if (JsonHelper::getBooleanValue(json, "error", true)) {
      errorNum = TRI_ERROR_INTERNAL;
      errorMessage = std::string("Error message received from shard '") +
                     std::string(res->shardID) +
                     std::string("' on cluster node '") +
                     std::string(res->serverID) + std::string("': ");
    }

    if (TRI_IsObjectJson(json)) {
      TRI_json_t const* v = TRI_LookupObjectJson(json, "errorNum");

      if (TRI_IsNumberJson(v)) {
        if (static_cast<int>(v->_value._number) != TRI_ERROR_NO_ERROR) {
          /* if we've got an error num, error has to be true. */
          TRI_ASSERT(errorNum == TRI_ERROR_INTERNAL);
          errorNum = static_cast<int>(v->_value._number);
        }
      }

      v = TRI_LookupObjectJson(json, "errorMessage");
      if (TRI_IsStringJson(v)) {
        errorMessage +=
            std::string(v->_value._string.data, v->_value._string.length - 1);
      } else {
        errorMessage += std::string("(no valid error in response)");
      }
    } else {
      errorMessage += std::string("(no valid response)");
    }

    if (json != nullptr) {
      TRI_FreeJson(TRI_UNKNOWN_MEM_ZONE, json);
    }

    if (isShutdown && errorNum == TRI_ERROR_QUERY_NOT_FOUND) {
      // this error may happen on shutdown and is thus tolerated
      // pass the info to the caller who can opt to ignore this error
      return true;
    }

    // In this case a proper HTTP error was reported by the DBserver,
    if (errorNum > 0 && !errorMessage.empty()) {
      THROW_ARANGO_EXCEPTION_MESSAGE(errorNum, errorMessage);
    }

    // default error
    THROW_ARANGO_EXCEPTION(TRI_ERROR_CLUSTER_AQL_COMMUNICATION);
  }

  return false;
  LEAVE_BLOCK
}

////////////////////////////////////////////////////////////////////////////////
/// @brief timeout
////////////////////////////////////////////////////////////////////////////////

double const RemoteBlock::defaultTimeOut = 3600.0;

////////////////////////////////////////////////////////////////////////////////
/// @brief creates a remote block
////////////////////////////////////////////////////////////////////////////////

RemoteBlock::RemoteBlock(ExecutionEngine* engine, RemoteNode const* en,
                         std::string const& server, std::string const& ownName,
                         std::string const& queryId)
    : ExecutionBlock(engine, en),
      _server(server),
      _ownName(ownName),
      _queryId(queryId),
      _isResponsibleForInitCursor(en->isResponsibleForInitCursor()) {
  TRI_ASSERT(!queryId.empty());
  TRI_ASSERT(
      (arangodb::ServerState::instance()->isCoordinator() && ownName.empty()) ||
      (!arangodb::ServerState::instance()->isCoordinator() &&
       !ownName.empty()));
}

RemoteBlock::~RemoteBlock() {}

////////////////////////////////////////////////////////////////////////////////
/// @brief local helper to send a request
////////////////////////////////////////////////////////////////////////////////

std::unique_ptr<ClusterCommResult> RemoteBlock::sendRequest(
    arangodb::rest::HttpRequest::HttpRequestType type,
    std::string const& urlPart, std::string const& body) const {
  ENTER_BLOCK
  ClusterComm* cc = ClusterComm::instance();

  // Later, we probably want to set these sensibly:
  ClientTransactionID const clientTransactionId = "AQL";
  CoordTransactionID const coordTransactionId = TRI_NewTickServer();  // 1;
  std::map<std::string, std::string> headers;
  if (!_ownName.empty()) {
    headers.emplace("Shard-Id", _ownName);
  }

  auto currentThread = arangodb::rest::DispatcherThread::current();

  if (currentThread != nullptr) {
    currentThread->block();
  }

  auto result = cc->syncRequest(
      clientTransactionId, coordTransactionId, _server, type,
      std::string("/_db/") + arangodb::basics::StringUtils::urlEncode(
                                 _engine->getQuery()->trx()->vocbase()->_name) +
          urlPart + _queryId,
      body, headers, defaultTimeOut);

  if (currentThread != nullptr) {
    currentThread->unblock();
  }

  return result;
  LEAVE_BLOCK
}

////////////////////////////////////////////////////////////////////////////////
/// @brief initialize
////////////////////////////////////////////////////////////////////////////////

int RemoteBlock::initialize() {
  ENTER_BLOCK
  int res = ExecutionBlock::initialize();

  if (res != TRI_ERROR_NO_ERROR) {
    return res;
  }

  return TRI_ERROR_NO_ERROR;
  LEAVE_BLOCK
}

////////////////////////////////////////////////////////////////////////////////
/// @brief initializeCursor, could be called multiple times
////////////////////////////////////////////////////////////////////////////////

int RemoteBlock::initializeCursor(AqlItemBlock* items, size_t pos) {
  ENTER_BLOCK
  // For every call we simply forward via HTTP

  if (!_isResponsibleForInitCursor) {
    // do nothing...
    return TRI_ERROR_NO_ERROR;
  }

  Json body(Json::Object, 4);
  if (items == nullptr) {
    // first call, items is still a nullptr
    body("exhausted", Json(true))("error", Json(false));
  } else {
    body("pos", Json(static_cast<double>(pos)))(
        "items", items->toJson(_engine->getQuery()->trx()))(
        "exhausted", Json(false))("error", Json(false));
  }

  std::string bodyString(body.toString());

  std::unique_ptr<ClusterCommResult> res =
      sendRequest(rest::HttpRequest::HTTP_REQUEST_PUT,
                  "/_api/aql/initializeCursor/", bodyString);
  throwExceptionAfterBadSyncRequest(res.get(), false);

  // If we get here, then res->result is the response which will be
  // a serialized AqlItemBlock:
  StringBuffer const& responseBodyBuf(res->result->getBody());
  Json responseBodyJson(
      TRI_UNKNOWN_MEM_ZONE,
      TRI_JsonString(TRI_UNKNOWN_MEM_ZONE, responseBodyBuf.begin()));
  return JsonHelper::getNumericValue<int>(responseBodyJson.json(), "code",
                                          TRI_ERROR_INTERNAL);
  LEAVE_BLOCK
}

////////////////////////////////////////////////////////////////////////////////
/// @brief shutdown, will be called exactly once for the whole query
////////////////////////////////////////////////////////////////////////////////

int RemoteBlock::shutdown(int errorCode) {
  ENTER_BLOCK

  if (!_isResponsibleForInitCursor) {
    // do nothing...
    return TRI_ERROR_NO_ERROR;
  }

  // For every call we simply forward via HTTP

  std::unique_ptr<ClusterCommResult> res =
      sendRequest(rest::HttpRequest::HTTP_REQUEST_PUT, "/_api/aql/shutdown/",
                  std::string("{\"code\":" + std::to_string(errorCode) + "}"));
  if (throwExceptionAfterBadSyncRequest(res.get(), true)) {
    // artificially ignore error in case query was not found during shutdown
    return TRI_ERROR_NO_ERROR;
  }

  StringBuffer const& responseBodyBuf(res->result->getBody());
  Json responseBodyJson(
      TRI_UNKNOWN_MEM_ZONE,
      TRI_JsonString(TRI_UNKNOWN_MEM_ZONE, responseBodyBuf.begin()));

  // read "warnings" attribute if present and add it our query
  if (responseBodyJson.isObject()) {
    auto warnings = responseBodyJson.get("warnings");
    if (warnings.isArray()) {
      auto query = _engine->getQuery();
      for (size_t i = 0; i < warnings.size(); ++i) {
        auto warning = warnings.at(i);
        if (warning.isObject()) {
          auto code = warning.get("code");
          auto message = warning.get("message");
          if (code.isNumber() && message.isString()) {
            query->registerWarning(
                static_cast<int>(code.json()->_value._number),
                message.json()->_value._string.data);
          }
        }
      }
    }
  }

  return JsonHelper::getNumericValue<int>(responseBodyJson.json(), "code",
                                          TRI_ERROR_INTERNAL);
  LEAVE_BLOCK
}

////////////////////////////////////////////////////////////////////////////////
/// @brief getSome
////////////////////////////////////////////////////////////////////////////////

AqlItemBlock* RemoteBlock::getSome(size_t atLeast, size_t atMost) {
  ENTER_BLOCK
  // For every call we simply forward via HTTP

  Json body(Json::Object, 2);
  body("atLeast", Json(static_cast<double>(atLeast)))(
      "atMost", Json(static_cast<double>(atMost)));
  std::string bodyString(body.toString());

  std::unique_ptr<ClusterCommResult> res = sendRequest(
      rest::HttpRequest::HTTP_REQUEST_PUT, "/_api/aql/getSome/", bodyString);
  throwExceptionAfterBadSyncRequest(res.get(), false);

  // If we get here, then res->result is the response which will be
  // a serialized AqlItemBlock:
  std::shared_ptr<VPackBuilder> responseBodyBuilder = res->result->getBodyVelocyPack();
  VPackSlice responseBody = responseBodyBuilder->slice();

<<<<<<< HEAD
#warning fix this, ExecutionStats still JSON
  Json tmp(TRI_UNKNOWN_MEM_ZONE,
           VelocyPackHelper::velocyPackToJson(responseBody.get("stats")));
  ExecutionStats newStats(tmp);
=======
  std::shared_ptr<VPackBuilder> builder = JsonHelper::toVelocyPack(responseBodyJson.json());
  VPackSlice slice = builder->slice();
  
  ExecutionStats newStats(slice.get("stats"));
>>>>>>> 6f6f7e23

  _engine->_stats.addDelta(_deltaStats, newStats);
  _deltaStats = newStats;

  if (VelocyPackHelper::getBooleanValue(responseBody, "exhausted", true)) {
    return nullptr;
  }

  return new arangodb::aql::AqlItemBlock(responseBody);
  LEAVE_BLOCK
}

////////////////////////////////////////////////////////////////////////////////
/// @brief skipSome
////////////////////////////////////////////////////////////////////////////////

size_t RemoteBlock::skipSome(size_t atLeast, size_t atMost) {
  ENTER_BLOCK
  // For every call we simply forward via HTTP

  Json body(Json::Object, 2);
  body("atLeast", Json(static_cast<double>(atLeast)))(
      "atMost", Json(static_cast<double>(atMost)));
  std::string bodyString(body.toString());

  std::unique_ptr<ClusterCommResult> res = sendRequest(
      rest::HttpRequest::HTTP_REQUEST_PUT, "/_api/aql/skipSome/", bodyString);
  throwExceptionAfterBadSyncRequest(res.get(), false);

  // If we get here, then res->result is the response which will be
  // a serialized AqlItemBlock:
  StringBuffer const& responseBodyBuf(res->result->getBody());
  Json responseBodyJson(
      TRI_UNKNOWN_MEM_ZONE,
      TRI_JsonString(TRI_UNKNOWN_MEM_ZONE, responseBodyBuf.begin()));
  if (JsonHelper::getBooleanValue(responseBodyJson.json(), "error", true)) {
    THROW_ARANGO_EXCEPTION(TRI_ERROR_CLUSTER_AQL_COMMUNICATION);
  }
  size_t skipped = JsonHelper::getNumericValue<size_t>(responseBodyJson.json(),
                                                       "skipped", 0);
  return skipped;
  LEAVE_BLOCK
}

////////////////////////////////////////////////////////////////////////////////
/// @brief hasMore
////////////////////////////////////////////////////////////////////////////////

bool RemoteBlock::hasMore() {
  ENTER_BLOCK
  // For every call we simply forward via HTTP
  std::unique_ptr<ClusterCommResult> res = sendRequest(
      rest::HttpRequest::HTTP_REQUEST_GET, "/_api/aql/hasMore/", std::string());
  throwExceptionAfterBadSyncRequest(res.get(), false);

  // If we get here, then res->result is the response which will be
  // a serialized AqlItemBlock:
  StringBuffer const& responseBodyBuf(res->result->getBody());
  Json responseBodyJson(
      TRI_UNKNOWN_MEM_ZONE,
      TRI_JsonString(TRI_UNKNOWN_MEM_ZONE, responseBodyBuf.begin()));
  if (JsonHelper::getBooleanValue(responseBodyJson.json(), "error", true)) {
    THROW_ARANGO_EXCEPTION(TRI_ERROR_CLUSTER_AQL_COMMUNICATION);
  }
  return JsonHelper::getBooleanValue(responseBodyJson.json(), "hasMore", true);
  LEAVE_BLOCK
}

////////////////////////////////////////////////////////////////////////////////
/// @brief count
////////////////////////////////////////////////////////////////////////////////

int64_t RemoteBlock::count() const {
  ENTER_BLOCK
  // For every call we simply forward via HTTP
  std::unique_ptr<ClusterCommResult> res = sendRequest(
      rest::HttpRequest::HTTP_REQUEST_GET, "/_api/aql/count/", std::string());
  throwExceptionAfterBadSyncRequest(res.get(), false);

  // If we get here, then res->result is the response which will be
  // a serialized AqlItemBlock:
  StringBuffer const& responseBodyBuf(res->result->getBody());
  Json responseBodyJson(
      TRI_UNKNOWN_MEM_ZONE,
      TRI_JsonString(TRI_UNKNOWN_MEM_ZONE, responseBodyBuf.begin()));
  if (JsonHelper::getBooleanValue(responseBodyJson.json(), "error", true)) {
    THROW_ARANGO_EXCEPTION(TRI_ERROR_CLUSTER_AQL_COMMUNICATION);
  }
  return JsonHelper::getNumericValue<int64_t>(responseBodyJson.json(), "count",
                                              0);
  LEAVE_BLOCK
}

////////////////////////////////////////////////////////////////////////////////
/// @brief remaining
////////////////////////////////////////////////////////////////////////////////

int64_t RemoteBlock::remaining() {
  ENTER_BLOCK
  // For every call we simply forward via HTTP
  std::unique_ptr<ClusterCommResult> res =
      sendRequest(rest::HttpRequest::HTTP_REQUEST_GET, "/_api/aql/remaining/",
                  std::string());
  throwExceptionAfterBadSyncRequest(res.get(), false);

  // If we get here, then res->result is the response which will be
  // a serialized AqlItemBlock:
  StringBuffer const& responseBodyBuf(res->result->getBody());
  Json responseBodyJson(
      TRI_UNKNOWN_MEM_ZONE,
      TRI_JsonString(TRI_UNKNOWN_MEM_ZONE, responseBodyBuf.begin()));
  if (JsonHelper::getBooleanValue(responseBodyJson.json(), "error", true)) {
    THROW_ARANGO_EXCEPTION(TRI_ERROR_CLUSTER_AQL_COMMUNICATION);
  }
  return JsonHelper::getNumericValue<int64_t>(responseBodyJson.json(),
                                              "remaining", 0);
  LEAVE_BLOCK
}<|MERGE_RESOLUTION|>--- conflicted
+++ resolved
@@ -1514,17 +1514,7 @@
   std::shared_ptr<VPackBuilder> responseBodyBuilder = res->result->getBodyVelocyPack();
   VPackSlice responseBody = responseBodyBuilder->slice();
 
-<<<<<<< HEAD
-#warning fix this, ExecutionStats still JSON
-  Json tmp(TRI_UNKNOWN_MEM_ZONE,
-           VelocyPackHelper::velocyPackToJson(responseBody.get("stats")));
-  ExecutionStats newStats(tmp);
-=======
-  std::shared_ptr<VPackBuilder> builder = JsonHelper::toVelocyPack(responseBodyJson.json());
-  VPackSlice slice = builder->slice();
-  
-  ExecutionStats newStats(slice.get("stats"));
->>>>>>> 6f6f7e23
+  ExecutionStats newStats(responseBody.get("stats"));
 
   _engine->_stats.addDelta(_deltaStats, newStats);
   _deltaStats = newStats;

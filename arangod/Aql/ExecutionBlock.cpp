////////////////////////////////////////////////////////////////////////////////
/// @brief Infrastructure for ExecutionBlocks, the execution engine
///
/// @file arangod/Aql/ExecutionBlock.cpp
///
/// DISCLAIMER
///
/// Copyright 2010-2014 triagens GmbH, Cologne, Germany
///
/// Licensed under the Apache License, Version 2.0 (the "License");
/// you may not use this file except in compliance with the License.
/// You may obtain a copy of the License at
///
///     http://www.apache.org/licenses/LICENSE-2.0
///
/// Unless required by applicable law or agreed to in writing, software
/// distributed under the License is distributed on an "AS IS" BASIS,
/// WITHOUT WARRANTIES OR CONDITIONS OF ANY KIND, either express or implied.
/// See the License for the specific language governing permissions and
/// limitations under the License.
///
/// Copyright holder is triAGENS GmbH, Cologne, Germany
///
/// @author Max Neunhoeffer
/// @author Copyright 2014, triagens GmbH, Cologne, Germany
////////////////////////////////////////////////////////////////////////////////

#include "Aql/ExecutionBlock.h"
#include "Aql/CollectionScanner.h"
#include "Aql/ExecutionEngine.h"
#include "Basics/ScopeGuard.h"
#include "Basics/StringUtils.h"
#include "Basics/StringBuffer.h"
#include "Basics/json-utilities.h"
#include "Basics/Exceptions.h"
#include "Cluster/ClusterMethods.h"
#include "HashIndex/hash-index.h"
#include "V8/v8-globals.h"
#include "VocBase/edge-collection.h"
#include "VocBase/index.h"
#include "VocBase/vocbase.h"

using namespace std;
using namespace triagens::arango;
using namespace triagens::aql;

using Json = triagens::basics::Json;
using JsonHelper = triagens::basics::JsonHelper;
using StringBuffer = triagens::basics::StringBuffer;

// uncomment the following to get some debugging information
#if 0
#define ENTER_BLOCK try { (void) 0;
#define LEAVE_BLOCK } catch (...) { std::cout << "caught an exception in " << __FUNCTION__ << ", " << __FILE__ << ":" << __LINE__ << "!\n"; throw; }
#else
#define ENTER_BLOCK
#define LEAVE_BLOCK
#endif


// -----------------------------------------------------------------------------
// --SECTION--                                            struct AggregatorGroup
// -----------------------------------------------------------------------------
      
AggregatorGroup::AggregatorGroup (bool countOnly)
  : firstRow(0),
    lastRow(0),
    groupLength(0),
    rowsAreValid(false),
    countOnly(countOnly) {
}

AggregatorGroup::~AggregatorGroup () {
  //reset();
  for (auto it = groupBlocks.begin(); it != groupBlocks.end(); ++it) {
    delete (*it);
  }
  for (auto& it : groupValues) {
    it.destroy();
  }
}

// -----------------------------------------------------------------------------
// --SECTION--                                                    public methods
// -----------------------------------------------------------------------------

void AggregatorGroup::initialize (size_t capacity) {
  // TRI_ASSERT(capacity > 0);

  groupValues.clear();
  collections.clear();

  if (capacity > 0) {
    groupValues.reserve(capacity);
    collections.reserve(capacity);

    for (size_t i = 0; i < capacity; ++i) {
      groupValues.emplace_back();
      collections.emplace_back(nullptr);
    }
  }

  groupLength = 0;
}

void AggregatorGroup::reset () {
  for (auto it = groupBlocks.begin(); it != groupBlocks.end(); ++it) {
    delete (*it);
  }

  groupBlocks.clear();

  if (! groupValues.empty()) {
    for (auto& it : groupValues) {
      it.destroy();
    }
    groupValues[0].erase();   // only need to erase [0], because we have
                              // only copies of references anyway
  }

  groupLength = 0;
}

void AggregatorGroup::addValues (AqlItemBlock const* src,
                                 RegisterId groupRegister) {
  if (groupRegister == 0) {
    // nothing to do
    return;
  }

  if (rowsAreValid) {
    // emit group details
    TRI_ASSERT(firstRow <= lastRow);

    if (countOnly) {
      groupLength += lastRow + 1 - firstRow;
    }
    else {
      auto block = src->slice(firstRow, lastRow + 1);
      try {
        TRI_IF_FAILURE("AggregatorGroup::addValues") {
          THROW_ARANGO_EXCEPTION(TRI_ERROR_DEBUG);
        }
        groupBlocks.emplace_back(block);
      }
      catch (...) {
        delete block;
        throw;
      }
    }
  }

  firstRow = lastRow = 0;
  // the next statement ensures we don't add the same value (row) twice
  rowsAreValid = false;
}

// -----------------------------------------------------------------------------
// --SECTION--                                              class ExecutionBlock
// -----------------------------------------------------------------------------

////////////////////////////////////////////////////////////////////////////////
/// @brief batch size value
////////////////////////////////////////////////////////////////////////////////

size_t const ExecutionBlock::DefaultBatchSize = 1000;

// -----------------------------------------------------------------------------
// --SECTION--                                        constructors / destructors
// -----------------------------------------------------------------------------

////////////////////////////////////////////////////////////////////////////////
/// @brief constructor
////////////////////////////////////////////////////////////////////////////////

ExecutionBlock::ExecutionBlock (ExecutionEngine* engine,
                                ExecutionNode const* ep)
  : _engine(engine),
    _trx(engine->getQuery()->trx()), 
    _exeNode(ep), 
    _done(false) {
}

////////////////////////////////////////////////////////////////////////////////
/// @brief destructor
////////////////////////////////////////////////////////////////////////////////

ExecutionBlock::~ExecutionBlock () {
  for (auto it = _buffer.begin(); it != _buffer.end(); ++it) {
    delete *it;
  }
  _buffer.clear();
}

// -----------------------------------------------------------------------------
// --SECTION--                                                    public methods
// -----------------------------------------------------------------------------

////////////////////////////////////////////////////////////////////////////////
/// @brief determine the number of rows in a vector of blocks
////////////////////////////////////////////////////////////////////////////////

size_t ExecutionBlock::countBlocksRows (std::vector<AqlItemBlock*> const& blocks) const {
  size_t count = 0;
  for (auto it : blocks) {
    count += it->size();
  }
  return count;
}

bool ExecutionBlock::removeDependency (ExecutionBlock* ep) {
  auto it = _dependencies.begin();
  while (it != _dependencies.end()) {
    if (*it == ep) {
      _dependencies.erase(it);
      return true;
    }
    ++it;
  }
  return false;
}

int ExecutionBlock::initializeCursor (AqlItemBlock* items, size_t pos) {
  for (auto d : _dependencies) {
    int res = d->initializeCursor(items, pos);
    if (res != TRI_ERROR_NO_ERROR) {
      return res;
    }
  }

  for (auto it : _buffer) {
    delete it;
  }
  _buffer.clear();

  _done = false;
  return TRI_ERROR_NO_ERROR;
}

////////////////////////////////////////////////////////////////////////////////
/// @brief whether or not the query was killed
////////////////////////////////////////////////////////////////////////////////

bool ExecutionBlock::isKilled () const {
  return _engine->getQuery()->killed();
}

////////////////////////////////////////////////////////////////////////////////
/// @brief whether or not the query was killed
////////////////////////////////////////////////////////////////////////////////

void ExecutionBlock::throwIfKilled () {
  if (isKilled()) {
    THROW_ARANGO_EXCEPTION(TRI_ERROR_QUERY_KILLED);
  }
}

////////////////////////////////////////////////////////////////////////////////
/// @brief functionality to walk an execution block recursively
////////////////////////////////////////////////////////////////////////////////

bool ExecutionBlock::walk (WalkerWorker<ExecutionBlock>* worker) {
  // Only do every node exactly once:
  if (worker->done(this)) {
    return false;
  }

  if (worker->before(this)) {
    return true;
  }

  // Now the children in their natural order:
  for (auto c : _dependencies) {
    if (c->walk(worker)) {
      return true;
    }
  }
  // Now handle a subquery:
  if (_exeNode->getType() == ExecutionNode::SUBQUERY) {
    auto p = static_cast<SubqueryBlock*>(this);
    if (worker->enterSubquery(this, p->getSubquery())) {
      bool abort = p->getSubquery()->walk(worker);
      worker->leaveSubquery(this, p->getSubquery());
      if (abort) {
        return true;
      }
    }
  }
  worker->after(this);
  return false;
}

////////////////////////////////////////////////////////////////////////////////
/// @brief initialize
////////////////////////////////////////////////////////////////////////////////

int ExecutionBlock::initialize () {
  for (auto it = _dependencies.begin(); it != _dependencies.end(); ++it) {
    int res = (*it)->initialize();
    if (res != TRI_ERROR_NO_ERROR) {
      return res;
    }
  }
  return TRI_ERROR_NO_ERROR;
}

////////////////////////////////////////////////////////////////////////////////
/// @brief shutdown, will be called exactly once for the whole query
////////////////////////////////////////////////////////////////////////////////

int ExecutionBlock::shutdown (int errorCode) {
  int ret = TRI_ERROR_NO_ERROR;

  for (auto it = _buffer.begin(); it != _buffer.end(); ++it) {
    delete *it;
  }
  _buffer.clear();

  for (auto it = _dependencies.begin(); it != _dependencies.end(); ++it) {
    int res;
    try {
      res = (*it)->shutdown(errorCode);
    }
    catch (...) {
      res = TRI_ERROR_INTERNAL;
    }

    if (res != TRI_ERROR_NO_ERROR) {
      ret = res;
    }
  }

  return ret;
}

////////////////////////////////////////////////////////////////////////////////
/// @brief getSome, gets some more items, semantic is as follows: not
/// more than atMost items may be delivered. The method tries to
/// return a block of at least atLeast items, however, it may return
/// less (for example if there are not enough items to come). However,
/// if it returns an actual block, it must contain at least one item.
////////////////////////////////////////////////////////////////////////////////

AqlItemBlock* ExecutionBlock::getSome (size_t atLeast, size_t atMost) {
  std::unique_ptr<AqlItemBlock> result(getSomeWithoutRegisterClearout(atLeast, atMost));
  clearRegisters(result.get());
  return result.release();
}

// -----------------------------------------------------------------------------
// --SECTION--                                                 protected methods
// -----------------------------------------------------------------------------

////////////////////////////////////////////////////////////////////////////////
/// @brief resolve a collection name and return cid and document key
/// this is used for parsing _from, _to and _id values
////////////////////////////////////////////////////////////////////////////////
  
int ExecutionBlock::resolve (char const* handle, 
                             TRI_voc_cid_t& cid, 
                             std::string& key) const {
  char const* p = strchr(handle, TRI_DOCUMENT_HANDLE_SEPARATOR_CHR);
  if (p == nullptr || *p == '\0') {
    return TRI_ERROR_ARANGO_DOCUMENT_HANDLE_BAD;
  }
  
  if (*handle >= '0' && *handle <= '9') {
    cid = triagens::basics::StringUtils::uint64(handle, p - handle);
  }
  else {
    std::string const name(handle, p - handle);
    cid = _trx->resolver()->getCollectionIdCluster(name);
  }
                              
  if (cid == 0) {
    return TRI_ERROR_ARANGO_COLLECTION_NOT_FOUND;
  }

  key = std::string(p + 1);

  return TRI_ERROR_NO_ERROR;
}

////////////////////////////////////////////////////////////////////////////////
/// @brief copy register data from one block (src) into another (dst)
/// register values are cloned
////////////////////////////////////////////////////////////////////////////////

void ExecutionBlock::inheritRegisters (AqlItemBlock const* src,
                                       AqlItemBlock* dst,
                                       size_t srcRow,
                                       size_t dstRow) {
  RegisterId const n = src->getNrRegs();

  for (RegisterId i = 0; i < n; i++) {
    if (getPlanNode()->_regsToClear.find(i) == 
        getPlanNode()->_regsToClear.end()) {
      if (! src->getValue(srcRow, i).isEmpty()) {
        AqlValue a = src->getValue(srcRow, i).clone();
        try {
          dst->setValue(dstRow, i, a);
        }
        catch (...) {
          a.destroy();
          throw;
        }
      }
      // copy collection
      dst->setDocumentCollection(i, src->getDocumentCollection(i));
    }
  }
}

////////////////////////////////////////////////////////////////////////////////
/// @brief copy register data from one block (src) into another (dst)
/// register values are cloned
////////////////////////////////////////////////////////////////////////////////

void ExecutionBlock::inheritRegisters (AqlItemBlock const* src,
                                       AqlItemBlock* dst,
                                       size_t row) {
  RegisterId const n = src->getNrRegs();

  for (RegisterId i = 0; i < n; i++) {
    if (getPlanNode()->_regsToClear.find(i) == 
        getPlanNode()->_regsToClear.end()) {
      if (! src->getValue(row, i).isEmpty()) {
        AqlValue a = src->getValue(row, i).clone();
        try {
          TRI_IF_FAILURE("ExecutionBlock::inheritRegisters") {
            THROW_ARANGO_EXCEPTION(TRI_ERROR_DEBUG);
          }
          dst->setValue(0, i, a);
        }
        catch (...) {
          a.destroy();
          throw;
        }
      }
      // copy collection
      dst->setDocumentCollection(i, src->getDocumentCollection(i));
    }
  }
}

////////////////////////////////////////////////////////////////////////////////
/// @brief the following is internal to pull one more block and append it to
/// our _buffer deque. Returns true if a new block was appended and false if
/// the dependent node is exhausted.
////////////////////////////////////////////////////////////////////////////////

bool ExecutionBlock::getBlock (size_t atLeast, size_t atMost) {
  throwIfKilled(); // check if we were aborted

  AqlItemBlock* docs = _dependencies[0]->getSome(atLeast, atMost);
  if (docs == nullptr) {
    return false;
  }
  try {
    TRI_IF_FAILURE("ExecutionBlock::getBlock") {
      THROW_ARANGO_EXCEPTION(TRI_ERROR_DEBUG);
    }
    _buffer.emplace_back(docs);
  }
  catch (...) {
    delete docs;
    throw;
  }
  return true;
}

////////////////////////////////////////////////////////////////////////////////
/// @brief getSomeWithoutRegisterClearout, same as above, however, this
/// is the actual worker which does not clear out registers at the end
/// the idea is that somebody who wants to call the generic functionality
/// in a derived class but wants to modify the results before the register
/// cleanup can use this method, internal use only
////////////////////////////////////////////////////////////////////////////////

AqlItemBlock* ExecutionBlock::getSomeWithoutRegisterClearout (
                                  size_t atLeast, size_t atMost) {
  TRI_ASSERT(0 < atLeast && atLeast <= atMost);
  size_t skipped = 0;
  AqlItemBlock* result = nullptr;
  int out = getOrSkipSome(atLeast, atMost, false, result, skipped);
  if (out != TRI_ERROR_NO_ERROR) {
    THROW_ARANGO_EXCEPTION(out);
  }
  return result;
}

void ExecutionBlock::clearRegisters (AqlItemBlock* result) {
  // Clear out registers not needed later on:
  if (result != nullptr) {
    result->clearRegisters(getPlanNode()->_regsToClear);
  }
}

size_t ExecutionBlock::skipSome (size_t atLeast, size_t atMost) {
  TRI_ASSERT(0 < atLeast && atLeast <= atMost);
  size_t skipped = 0;
  AqlItemBlock* result = nullptr;
  int out = getOrSkipSome(atLeast, atMost, true, result, skipped);
  TRI_ASSERT(result == nullptr);
  if (out != TRI_ERROR_NO_ERROR) {
    THROW_ARANGO_EXCEPTION(out);
  }
  return skipped;
}

// skip exactly <number> outputs, returns <true> if _done after
// skipping, and <false> otherwise . . .
bool ExecutionBlock::skip (size_t number) {
  size_t skipped = skipSome(number, number);
  size_t nr = skipped;
  while (nr != 0 && skipped < number) {
    nr = skipSome(number - skipped, number - skipped);
    skipped += nr;
  }
  if (nr == 0) {
    return true;
  }
  return ! hasMore();
}

bool ExecutionBlock::hasMore () {
  if (_done) {
    return false;
  }
  if (! _buffer.empty()) {
    return true;
  }
  if (getBlock(DefaultBatchSize, DefaultBatchSize)) {
    _pos = 0;
    return true;
  }
  _done = true;
  return false;
}

int64_t ExecutionBlock::remaining () {
  int64_t sum = 0;
  for (auto it = _buffer.begin(); it != _buffer.end(); ++it) {
    sum += (*it)->size();
  }
  return sum + _dependencies[0]->remaining();
}

int ExecutionBlock::getOrSkipSome (size_t atLeast,
                                   size_t atMost,
                                   bool skipping,
                                   AqlItemBlock*& result,
                                   size_t& skipped) {
  
  TRI_ASSERT(result == nullptr && skipped == 0);
  if (_done) {
    return TRI_ERROR_NO_ERROR;
  }

  // if _buffer.size() is > 0 then _pos points to a valid place . . .
  vector<AqlItemBlock*> collector;

  auto freeCollector = [&collector]() {
    for (auto x : collector) {
      delete x;
    }
    collector.clear();
  };

  try {
    while (skipped < atLeast) {
      if (_buffer.empty()) {
        if (skipping) {
          _dependencies[0]->skip(atLeast - skipped);
          skipped = atLeast;
          freeCollector();
          return TRI_ERROR_NO_ERROR;
        }
        else {
          if (! getBlock(atLeast - skipped, atMost - skipped)) {
            _done = true;
            break; // must still put things in the result from the collector . . .
          }
          _pos = 0;
        }
      }

      AqlItemBlock* cur = _buffer.front();

      if (cur->size() - _pos > atMost - skipped) {
        // The current block is too large for atMost:
        if (! skipping) { 
          unique_ptr<AqlItemBlock> more(cur->slice(_pos, _pos + (atMost - skipped)));

          TRI_IF_FAILURE("ExecutionBlock::getOrSkipSome1") {
            THROW_ARANGO_EXCEPTION(TRI_ERROR_DEBUG);
          }

          collector.emplace_back(more.get());
          more.release(); // do not delete it!
        }
        _pos += atMost - skipped;
        skipped = atMost;
      }
      else if (_pos > 0) {
        // The current block fits into our result, but it is already
        // half-eaten:
        if (! skipping) {
          unique_ptr<AqlItemBlock> more(cur->slice(_pos, cur->size()));

          TRI_IF_FAILURE("ExecutionBlock::getOrSkipSome2") {
            THROW_ARANGO_EXCEPTION(TRI_ERROR_DEBUG);
          }

          collector.emplace_back(more.get());
          more.release();
        }
        skipped += cur->size() - _pos;
        delete cur;
        _buffer.pop_front();
        _pos = 0;
      }
      else {
        // The current block fits into our result and is fresh:
        skipped += cur->size();
        if (! skipping) {
          TRI_IF_FAILURE("ExecutionBlock::getOrSkipSome3") {
            THROW_ARANGO_EXCEPTION(TRI_ERROR_DEBUG);
          }
          collector.emplace_back(cur);
        }
        else {
          delete cur;
        }
        _buffer.pop_front();
        _pos = 0;
      }
    }
  }
  catch (...) {
    freeCollector();
    throw;
  }

  if (! skipping) {
    if (collector.size() == 1) {
      result = collector[0];
      collector.clear();
    }
    else if (! collector.empty()) {
      try {
        TRI_IF_FAILURE("ExecutionBlock::getOrSkipSomeConcatenate") {
          THROW_ARANGO_EXCEPTION(TRI_ERROR_DEBUG);
        }
        result = AqlItemBlock::concatenate(collector);
      }
      catch (...) {
        freeCollector();
        throw;
      }
    }
  }

  freeCollector();
  return TRI_ERROR_NO_ERROR;
}

// -----------------------------------------------------------------------------
// --SECTION--                                              class SingletonBlock
// -----------------------------------------------------------------------------

////////////////////////////////////////////////////////////////////////////////
/// @brief initializeCursor, store a copy of the register values coming from above
////////////////////////////////////////////////////////////////////////////////

int SingletonBlock::initializeCursor (AqlItemBlock* items, size_t pos) {
  // Create a deep copy of the register values given to us:
  if (_inputRegisterValues != nullptr) {
    delete _inputRegisterValues;
  }
  if (items != nullptr) {
    _inputRegisterValues = items->slice(pos, pos + 1);
  }
  _done = false;
  return TRI_ERROR_NO_ERROR;
}

////////////////////////////////////////////////////////////////////////////////
/// @brief shutdown the singleton block
////////////////////////////////////////////////////////////////////////////////

int SingletonBlock::shutdown (int errorCode) {

  int res = ExecutionBlock::shutdown(errorCode);

  deleteInputVariables();

  return res;
}

int SingletonBlock::getOrSkipSome (size_t,   // atLeast,
                                   size_t atMost,   // atMost,
                                   bool skipping,
                                   AqlItemBlock*& result,
                                   size_t& skipped) {

  TRI_ASSERT(result == nullptr && skipped == 0);

  if (_done) {
    return TRI_ERROR_NO_ERROR;
  }

  if (! skipping) {
    result = new AqlItemBlock(1, getPlanNode()->getRegisterPlan()->nrRegs[getPlanNode()->getDepth()]);
    try {
      if (_inputRegisterValues != nullptr) {
        skipped++;
        for (RegisterId reg = 0; reg < _inputRegisterValues->getNrRegs(); ++reg) {

          TRI_IF_FAILURE("SingletonBlock::getOrSkipSome") {
            THROW_ARANGO_EXCEPTION(TRI_ERROR_DEBUG);
          }

          AqlValue a = _inputRegisterValues->getValue(0, reg);
          _inputRegisterValues->steal(a);

          try {
            TRI_IF_FAILURE("SingletonBlock::getOrSkipSomeSet") {
              THROW_ARANGO_EXCEPTION(TRI_ERROR_DEBUG);
            }

            result->setValue(0, reg, a);
          }
          catch (...) {
            a.destroy();
            throw;
          }
          _inputRegisterValues->eraseValue(0, reg);
          // if the latter throws, it does not matter, since we have
          // already stolen the value
          result->setDocumentCollection(reg,
                                        _inputRegisterValues->getDocumentCollection(reg));

        }
      }
    }
    catch (...) {
      delete result;
      result = nullptr;
      throw;
    }
  }
  else {
    if (_inputRegisterValues != nullptr) {
      skipped++;
    }
  }

  _done = true;
  return TRI_ERROR_NO_ERROR;
}

// -----------------------------------------------------------------------------
// --SECTION--                                    class EnumerateCollectionBlock
// -----------------------------------------------------------------------------

EnumerateCollectionBlock::EnumerateCollectionBlock (ExecutionEngine* engine,
                                                    EnumerateCollectionNode const* ep)
  : ExecutionBlock(engine, ep),
    _collection(ep->_collection),
    _scanner(nullptr),
    _posInDocuments(0),
    _atBeginning(false),
    _random(ep->_random) {

  auto trxCollection = _trx->trxCollection(_collection->cid());
  if (trxCollection != nullptr) {
    _trx->orderBarrier(trxCollection);
  }

  if (_random) {
    // random scan
    _scanner = new RandomCollectionScanner(_trx, trxCollection);
  }
  else {
    // default: linear scan
    _scanner = new LinearCollectionScanner(_trx, trxCollection);
  }
}

EnumerateCollectionBlock::~EnumerateCollectionBlock () {
  delete _scanner;
}

bool EnumerateCollectionBlock::moreDocuments (size_t hint) {
  if (hint < DefaultBatchSize) {
    hint = DefaultBatchSize;
  }

  throwIfKilled(); // check if we were aborted

  TRI_IF_FAILURE("EnumerateCollectionBlock::moreDocuments") {
    THROW_ARANGO_EXCEPTION(TRI_ERROR_DEBUG);
  }

  std::vector<TRI_doc_mptr_copy_t> newDocs;
  newDocs.reserve(hint);

  int res = _scanner->scan(newDocs, hint);

  if (res != TRI_ERROR_NO_ERROR) {
    THROW_ARANGO_EXCEPTION(res);
  }
  
  if (newDocs.empty()) {
    return false;
  }

  _engine->_stats.scannedFull += static_cast<int64_t>(newDocs.size());

  _documents.swap(newDocs);

  _atBeginning = false; 
  _posInDocuments = 0;

  return true;
}

int EnumerateCollectionBlock::initialize () {
  return ExecutionBlock::initialize();
}

int EnumerateCollectionBlock::initializeCursor (AqlItemBlock* items, size_t pos) {
  int res = ExecutionBlock::initializeCursor(items, pos);
  if (res != TRI_ERROR_NO_ERROR) {
    return res;
  }

  initializeDocuments();

  return TRI_ERROR_NO_ERROR;
}

////////////////////////////////////////////////////////////////////////////////
/// @brief getSome
////////////////////////////////////////////////////////////////////////////////

AqlItemBlock* EnumerateCollectionBlock::getSome (size_t, // atLeast,
                                                 size_t atMost) {

  // Invariants:
  //   As soon as we notice that _totalCount == 0, we set _done = true.
  //   Otherwise, outside of this method (or skipSome), _documents is
  //   either empty (at the beginning, with _posInDocuments == 0 and
  //   _atBeginning == false), or is non-empty and 
  //   _posInDocuments < _documents.size()
  if (_done) {
    return nullptr;
  }

  if (_buffer.empty()) {
    size_t toFetch = (std::min)(DefaultBatchSize, atMost);
    if (! ExecutionBlock::getBlock(toFetch, toFetch)) {
      _done = true;
      return nullptr;
    }
    _pos = 0;           // this is in the first block
    initializeDocuments();
  }

  // If we get here, we do have _buffer.front()
  AqlItemBlock* cur = _buffer.front();
  size_t const curRegs = cur->getNrRegs();

  // Get more documents from collection if _documents is empty:
  if (_posInDocuments >= _documents.size()) {
    if (! moreDocuments(atMost)) {
      _done = true;
      return nullptr;
    }
  }
      
  size_t available = _documents.size() - _posInDocuments;
  size_t toSend = (std::min)(atMost, available);

  unique_ptr<AqlItemBlock> res(new AqlItemBlock(toSend, getPlanNode()->getRegisterPlan()->nrRegs[getPlanNode()->getDepth()]));
  // automatically freed if we throw
  TRI_ASSERT(curRegs <= res->getNrRegs());

  // only copy 1st row of registers inherited from previous frame(s)
  inheritRegisters(cur, res.get(), _pos);

  // set our collection for our output register
  res->setDocumentCollection(static_cast<triagens::aql::RegisterId>(curRegs), _trx->documentCollection(_collection->cid()));

  for (size_t j = 0; j < toSend; j++) {
    if (j > 0) {
      // re-use already copied aqlvalues
      for (RegisterId i = 0; i < curRegs; i++) {
        res->setValue(j, i, res->getValue(0, i));
        // Note: if this throws, then all values will be deleted
        // properly since the first one is.
      }
    }

    // The result is in the first variable of this depth,
    // we do not need to do a lookup in getPlanNode()->_registerPlan->varInfo,
    // but can just take cur->getNrRegs() as registerId:
    res->setValue(j, static_cast<triagens::aql::RegisterId>(curRegs),
                  AqlValue(reinterpret_cast<TRI_df_marker_t
                           const*>(_documents[_posInDocuments++].getDataPtr())));
    // No harm done, if the setValue throws!
  }

  // Advance read position:
  if (_posInDocuments >= _documents.size()) {
    // we have exhausted our local documents buffer
    // fetch more documents into our buffer
    if (! moreDocuments(atMost)) {
      // nothing more to read, re-initialize fetching of documents
      initializeDocuments();
      if (++_pos >= cur->size()) {
        _buffer.pop_front();  // does not throw
        delete cur;
        _pos = 0;
      }
    }
  }
  // Clear out registers no longer needed later:
  clearRegisters(res.get());
  return res.release();
}

size_t EnumerateCollectionBlock::skipSome (size_t atLeast, size_t atMost) {
  size_t skipped = 0;

  if (_done) {
    return skipped;
  }

  while (skipped < atLeast) {
    if (_buffer.empty()) {
      size_t toFetch = (std::min)(DefaultBatchSize, atMost);
      if (! getBlock(toFetch, toFetch)) {
        _done = true;
        return skipped;
      }
      _pos = 0;           // this is in the first block
      initializeDocuments();
    }

    // if we get here, then _buffer.front() exists
    AqlItemBlock* cur = _buffer.front();

    // Get more documents from collection if _documents is empty:
    if (_posInDocuments >= _documents.size()) {
      if (! moreDocuments(atMost)) {
        _done = true;
        return skipped;
      }
    }

    if (atMost >= skipped + _documents.size() - _posInDocuments) {
      skipped += _documents.size() - _posInDocuments;

      // fetch more documents into our buffer
      if (! moreDocuments(atMost - skipped)) {
        // nothing more to read, re-initialize fetching of documents
        initializeDocuments();
        if (++_pos >= cur->size()) {
          _buffer.pop_front();  // does not throw
          delete cur;
          _pos = 0;
        }
      }
    }
    else {
      _posInDocuments += atMost - skipped;
      skipped = atMost;
    }
  }
  return skipped;
}

// -----------------------------------------------------------------------------
// --SECTION--                                             class IndexRangeBlock
// -----------------------------------------------------------------------------

IndexRangeBlock::IndexRangeBlock (ExecutionEngine* engine,
                                  IndexRangeNode const* en)
  : ExecutionBlock(engine, en),
    _collection(en->collection()),
    _posInDocs(0),
    _anyBoundVariable(false),
    _skiplistIterator(nullptr),
    _edgeIndexIterator(nullptr),
    _hashIndexSearchValue({ 0, nullptr }),
    _hashNextElement(nullptr),
    _condition(new IndexOrCondition()),
    _posInRanges(0),
    _sortCoords(),
    _freeCondition(true),
    _hasV8Expression(false) {

  auto trxCollection = _trx->trxCollection(_collection->cid());
  if (trxCollection != nullptr) {
    _trx->orderBarrier(trxCollection);
  }
     
  for (size_t i = 0; i < en->_ranges.size(); i++) {
    _condition->emplace_back(IndexAndCondition());
    for (auto ri: en->_ranges[i]) {
      _condition->at(i).emplace_back(ri.clone());
    }
  }

  if (_condition->size() > 1) {
    removeOverlapsIndexOr(*_condition);
  }

  std::vector<std::vector<RangeInfo>> const& orRanges = en->_ranges;
  TRI_ASSERT(en->_index != nullptr);

  _allBoundsConstant.clear();
  _allBoundsConstant.reserve(orRanges.size());

  // Detect, whether all ranges are constant:
  for (size_t i = 0; i < orRanges.size(); i++) {
    bool isConstant = true;
    std::vector<RangeInfo> const& attrRanges = orRanges[i];
    for (auto r : attrRanges) {
      isConstant &= r.isConstant();
    }
    _anyBoundVariable |= ! isConstant;
    _allBoundsConstant.emplace_back(isConstant);
  }
}

IndexRangeBlock::~IndexRangeBlock () {
  destroyHashIndexSearchValues();

  for (auto e : _allVariableBoundExpressions) {
    delete e;
  }

  if (_freeCondition && _condition != nullptr) {
    delete _condition;
  }
    
  if (_skiplistIterator != nullptr) {
    TRI_FreeSkiplistIterator(_skiplistIterator);
  }
 
  delete _edgeIndexIterator; 
}

bool IndexRangeBlock::hasV8Expression () const {
  for (auto expression : _allVariableBoundExpressions) {
    TRI_ASSERT(expression != nullptr);
    if (expression->isV8()) {
      return true;
    }
  }
  return false;
}

void IndexRangeBlock::buildExpressions () {
  auto en = static_cast<IndexRangeNode const*>(getPlanNode());
  size_t posInExpressions = 0;
    
  // The following are needed to evaluate expressions with local data from
  // the current incoming item:
  AqlItemBlock* cur = _buffer.front();
  vector<AqlValue>& data(cur->getData());
  vector<TRI_document_collection_t const*>& docColls(cur->getDocumentCollections());
  RegisterId nrRegs = cur->getNrRegs();
        
  
  IndexOrCondition* newCondition = nullptr;

  for (size_t i = 0; i < en->_ranges.size(); i++) {
    size_t const n = en->_ranges[i].size(); 
    // prefill with n default-constructed vectors
    std::vector<std::vector<RangeInfo>> collector(n);   

    // collect the evaluated bounds here
    for (size_t k = 0; k < n; k++) {
      auto r = en->_ranges[i][k];
      // First create a new RangeInfo containing only the constant 
      // low and high bound of r:
      RangeInfo riConst(r._var, r._attr, r._lowConst, r._highConst,
          r.is1ValueRangeInfo());
      collector[k].emplace_back(riConst);

      // Now work the actual values of the variable lows and highs into 
      // this constant range:
      for (auto l : r._lows) {
        Expression* e = _allVariableBoundExpressions[posInExpressions];
        TRI_ASSERT(e != nullptr);
        TRI_document_collection_t const* myCollection = nullptr; 
        AqlValue a = e->execute(_trx, docColls, data, nrRegs * _pos,
            _inVars[posInExpressions],
            _inRegs[posInExpressions],
            &myCollection);
        posInExpressions++;

        Json bound;
        if (a._type == AqlValue::JSON) {
          bound = *(a._json);
          a.destroy();  // the TRI_json_t* of a._json has been stolen
        } 
        else if (a._type == AqlValue::SHAPED || a._type == AqlValue::DOCVEC) {
          bound = a.toJson(_trx, myCollection);
          a.destroy();  // the TRI_json_t* of a._json has been stolen
        } 
        else {
          THROW_ARANGO_EXCEPTION_MESSAGE(TRI_ERROR_INTERNAL, 
              "AQL: computed a variable bound and got non-JSON");
        }

        if (! bound.isArray()) {
          auto b(bound.copy());
          RangeInfo ri(r._var, 
                       r._attr, 
                       RangeInfoBound(l.inclusive(), true, b), // will steal b's JSON
                       RangeInfoBound(), 
                       false);

          for (size_t j = 0; j < collector[k].size(); j++) {
            collector[k][j].fuse(ri);
          }
        } 
        else {
          std::vector<RangeInfo> riv; 
          riv.reserve(bound.size());

          for (size_t j = 0; j < bound.size(); j++) {
            auto b1(bound.at(static_cast<int>(j)).copy()); // first instance of bound
            auto b2(bound.at(static_cast<int>(j)).copy()); // second instance of same bound

            riv.emplace_back(RangeInfo(r._var, 
                                       r._attr, 
                                       RangeInfoBound(l.inclusive(), true, b1), // will steal b1's JSON
                                       RangeInfoBound(l.inclusive(), true, b2), // will steal b2's JSON
                                       true));
          }

          collector[k] = andCombineRangeInfoVecs(collector[k], riv);
        } 
      }

      for (auto h : r._highs) {
        Expression* e = _allVariableBoundExpressions[posInExpressions];
        TRI_ASSERT(e != nullptr);
        TRI_document_collection_t const* myCollection = nullptr; 
        AqlValue a = e->execute(_trx, docColls, data, nrRegs * _pos,
            _inVars[posInExpressions],
            _inRegs[posInExpressions],
            &myCollection);
        posInExpressions++;

        Json bound;
        if (a._type == AqlValue::JSON) {
          bound = *(a._json);
          a.destroy();  // the TRI_json_t* of a._json has been stolen
        } 
        else if (a._type == AqlValue::SHAPED || a._type == AqlValue::DOCVEC) {
          bound = a.toJson(_trx, myCollection);
          a.destroy();  // the TRI_json_t* of a._json has been stolen
        } 
        else {
          THROW_ARANGO_EXCEPTION_MESSAGE(TRI_ERROR_INTERNAL, 
              "AQL: computed a variable bound and got non-JSON");
        }
        if (! bound.isArray()) {
          auto b(bound.copy());
          RangeInfo ri(r._var, 
                       r._attr, 
                       RangeInfoBound(), 
                       RangeInfoBound(h.inclusive(), true, b), // will steal b's JSON
                       false);

          for (size_t j = 0; j < collector[k].size(); j++) {
            collector[k][j].fuse(ri);
          }
        } 
        else {
          std::vector<RangeInfo> riv; 
          riv.reserve(bound.size());

          for (size_t j = 0; j < bound.size(); j++) {
            auto b1(bound.at(static_cast<int>(j)).copy()); // first instance of bound
            auto b2(bound.at(static_cast<int>(j)).copy()); // second instance of same bound

            riv.emplace_back(RangeInfo(r._var, 
                                       r._attr, 
                                       RangeInfoBound(h.inclusive(), true, b1), // will steal b1's JSON
                                       RangeInfoBound(h.inclusive(), true, b2), // will steal b2's JSON
                                       true));
          } 
          collector[k] = andCombineRangeInfoVecs(collector[k], riv);
        } 
      }
    }

    bool isEmpty = false;
    for (auto x: collector) {
      if (x.empty()) { 
        isEmpty = true;
        break;
      }
    }

    if (! isEmpty) { 
      // otherwise the condition is impossible to fulfill
      // the elements of the direct product of the collector are and
      // conditions which should be added to newCondition 
      auto indexAnds = cartesian(collector);

      if (newCondition != nullptr) {
        for (auto indexAnd: *indexAnds) {
          newCondition->push_back(indexAnd);
        }
        delete indexAnds;
      } 
      else {
        newCondition = indexAnds;
      }
    }
  }
  //_condition = newCondition.release();
  if (newCondition != nullptr) {
    freeCondition(); 
    _condition = newCondition;
    _freeCondition = true;
  }

  // remove duplicates . . .
  removeOverlapsIndexOr(*_condition);
}

int IndexRangeBlock::initialize () {
  ENTER_BLOCK
  int res = ExecutionBlock::initialize();

  if (res == TRI_ERROR_NO_ERROR) {
    if (_trx->orderBarrier(_trx->trxCollection(_collection->cid())) == nullptr) {
      res = TRI_ERROR_OUT_OF_MEMORY;
    }
  }

  _allVariableBoundExpressions.clear();

  // instanciate expressions:
  auto instanciateExpression = [&] (RangeInfoBound& b) -> void {
    AstNode const* a = b.getExpressionAst(_engine->getQuery()->ast());
    // all new AstNodes are registered with the Ast in the Query
    auto e = new Expression(_engine->getQuery()->ast(), a);
    try {
      TRI_IF_FAILURE("IndexRangeBlock::initialize") {
        THROW_ARANGO_EXCEPTION(TRI_ERROR_DEBUG);
      }
      _allVariableBoundExpressions.emplace_back(e);
    }
    catch (...) {
      delete e;
      throw;
    }

    // Prepare _inVars and _inRegs:
    _inVars.emplace_back();
    std::vector<Variable*>& inVarsCur = _inVars.back();
    _inRegs.emplace_back();
    std::vector<RegisterId>& inRegsCur = _inRegs.back();

    std::unordered_set<Variable*> inVars = e->variables();
    for (auto v : inVars) {
      inVarsCur.emplace_back(v);
      auto it = getPlanNode()->getRegisterPlan()->varInfo.find(v->id);
      TRI_ASSERT(it != getPlanNode()->getRegisterPlan()->varInfo.end());
      TRI_ASSERT(it->second.registerId < ExecutionNode::MaxRegisterId);
      inRegsCur.emplace_back(it->second.registerId);
    }

  };

  // Get the ranges from the node:
  auto en = static_cast<IndexRangeNode const*>(getPlanNode());
  std::vector<std::vector<RangeInfo>> const& orRanges = en->_ranges;
  
  for (size_t i = 0; i < orRanges.size(); i++) {
    if (! _allBoundsConstant[i]) {
      try {
        for (auto r : orRanges[i]) {
          for (auto l : r._lows) {
            instanciateExpression(l);
          }
          for (auto h : r._highs) {
            instanciateExpression(h);
          }
        }
        TRI_IF_FAILURE("IndexRangeBlock::initializeExpressions") {
          THROW_ARANGO_EXCEPTION(TRI_ERROR_DEBUG);
        }
      }
      catch (...) {
        for (auto e : _allVariableBoundExpressions) {
          delete e;
        }
        _allVariableBoundExpressions.clear();
        throw;
      }
    }
  }
    
  _hasV8Expression = hasV8Expression();

  return res;
  LEAVE_BLOCK;
}

// init the ranges for reading, this should be called once per new incoming
// block!
//
// This is either called every time we get a new incoming block. 
// If all the bounds are constant, then in the case of hash, primary or edges
// indexes it does nothing. In the case of a skiplist index, it creates a
// skiplistIterator which is used by readIndex. If at least one bound is
// variable, then this this also evaluates the IndexOrCondition required to
// determine the values of the bounds. 
//
// It is guaranteed that
//   _buffer   is not empty, in particular _buffer.front() is defined
//   _pos      points to a position in _buffer.front()
// Therefore, we can use the register values in _buffer.front() in row
// _pos to evaluate the variable bounds.

bool IndexRangeBlock::initRanges () {
  ENTER_BLOCK
  _flag = true; 

  // Find out about the actual values for the bounds in the variable bound case:

  if (_anyBoundVariable) {
<<<<<<< HEAD
    size_t posInExpressions = 0;
      
    // The following are needed to evaluate expressions with local data from
    // the current incoming item:
    AqlItemBlock* cur = _buffer.front();
    vector<AqlValue>& data(cur->getData());
    vector<TRI_document_collection_t const*>& docColls(cur->getDocumentCollections());
    RegisterId nrRegs = cur->getNrRegs();
    
    // must have a V8 context here to protect Expression::execute()
    auto engine = _engine;
    triagens::basics::ScopeGuard guard{
      [&engine]() -> void { 
        engine->getQuery()->enterContext(); 
      },
      [&]() -> void {
        
        // must invalidate the expression now as we might be called from
        // different threads
        if (triagens::arango::ServerState::instance()->isRunningInCluster() ||
            engine->getQuery()->willExitContext()) {
          for (auto e : _allVariableBoundExpressions) {
            e->invalidate();
          }
        }
         
        engine->getQuery()->exitContext(); 
      }
    };

    ISOLATE;
    v8::HandleScope scope(isolate); // do not delete this!
    
    IndexOrCondition* newCondition = nullptr;
    for (size_t i = 0; i < en->_ranges.size(); i++) {
      std::vector<std::vector<RangeInfo>> collector;   
      //collect the evaluated bounds here
      for (size_t k = 0; k < en->_ranges[i].size(); k++) {
        auto r = en->_ranges[i][k];
        collector.emplace_back(std::vector<RangeInfo>());
        // First create a new RangeInfo containing only the constant 
        // low and high bound of r:
        RangeInfo riConst(r._var, r._attr, r._lowConst, r._highConst,
            r.is1ValueRangeInfo());
        collector[k].emplace_back(riConst);

        // Now work the actual values of the variable lows and highs into 
        // this constant range:
        for (auto l : r._lows) {
          Expression* e = _allVariableBoundExpressions[posInExpressions];
          TRI_ASSERT(e != nullptr);
          TRI_document_collection_t const* myCollection = nullptr; 
          AqlValue a = e->execute(_trx, docColls, data, nrRegs * _pos,
              _inVars[posInExpressions],
              _inRegs[posInExpressions],
              &myCollection);
          posInExpressions++;

          Json bound;
          if (a._type == AqlValue::JSON) {
            bound = *(a._json);
            a.destroy();  // the TRI_json_t* of a._json has been stolen
          } 
          else if (a._type == AqlValue::SHAPED || a._type == AqlValue::DOCVEC) {
            bound = a.toJson(_trx, myCollection);
            a.destroy();  // the TRI_json_t* of a._json has been stolen
          } 
          else {
            THROW_ARANGO_EXCEPTION_MESSAGE(TRI_ERROR_INTERNAL, 
                "AQL: computed a variable bound and got non-JSON");
          }
          if (! bound.isArray()) {
            Json json(Json::Object, 3);
            json("include", Json(l.inclusive()))
                ("isConstant", Json(true))
                ("bound", bound.copy());
            RangeInfo ri = RangeInfo(r._var, 
                                     r._attr, 
                                     RangeInfoBound(json), 
                                     RangeInfoBound(), 
                                     false);
            for (size_t j = 0; j < collector[k].size(); j++) {
              collector[k][j].fuse(ri);
=======
    if (_hasV8Expression) {
      // must have a V8 context here to protect Expression::execute()
      auto engine = _engine;
      triagens::basics::ScopeGuard guard{
        [&engine]() -> void { 
          engine->getQuery()->enterContext(); 
        },
        [&]() -> void {
          // must invalidate the expression now as we might be called from
          // different threads
          if (triagens::arango::ServerState::instance()->isRunningInCluster()) {
            for (auto e : _allVariableBoundExpressions) {
              e->invalidate();
>>>>>>> 7f64310e
            }
          }
          
          engine->getQuery()->exitContext(); 
        }
      };

      ISOLATE;
      v8::HandleScope scope(isolate); // do not delete this!
    
      buildExpressions();
    }
    else {
      // no V8 context required!
      buildExpressions();
    }
  }
  
  auto en = static_cast<IndexRangeNode const*>(getPlanNode());
  TRI_ASSERT(en->_index != nullptr);
   
  if (en->_index->type == TRI_IDX_TYPE_PRIMARY_INDEX) {
    return true; //no initialization here!
  }
  
  if (en->_index->type == TRI_IDX_TYPE_EDGE_INDEX) {
    if (_condition->empty()) {
      return false;
    }

    _posInRanges = 0;
    getEdgeIndexIterator(_condition->at(_posInRanges));
    return (_edgeIndexIterator != nullptr);
  }
      
  if (en->_index->type == TRI_IDX_TYPE_HASH_INDEX) {
    if (_condition->empty()) {
      return false;
    }

    _posInRanges = 0;
    getHashIndexIterator(_condition->at(_posInRanges));
    return (_hashIndexSearchValue._values != nullptr); 
  }
  
  if (en->_index->type == TRI_IDX_TYPE_SKIPLIST_INDEX) {
    if (_condition->empty()) {
      return false;
    }

    sortConditions();
    _posInRanges = 0;

    getSkiplistIterator(_condition->at(_sortCoords[_posInRanges]));
    return (_skiplistIterator != nullptr);
  }
          
  THROW_ARANGO_EXCEPTION_MESSAGE(TRI_ERROR_INTERNAL, "unexpected index type"); 
  LEAVE_BLOCK;
}

////////////////////////////////////////////////////////////////////////////////
// @brief: sorts the index range conditions and resets _posInRanges to 0
////////////////////////////////////////////////////////////////////////////////

void IndexRangeBlock::sortConditions () {
  auto en = static_cast<IndexRangeNode const*>(getPlanNode());

  size_t const n = _condition->size(); 
  // first sort by the prefix of the index
  std::vector<std::vector<size_t>> prefix;
  prefix.reserve(n);

  if (! _sortCoords.empty()) {
    _sortCoords.clear();
    _sortCoords.reserve(n);
  }

  for (size_t s = 0; s < n; s++) {
    _sortCoords.emplace_back(s);
    std::vector<size_t> next;
        
    TRI_IF_FAILURE("IndexRangeBlock::sortConditions") {
      THROW_ARANGO_EXCEPTION(TRI_ERROR_DEBUG);
    }
    next.reserve(en->_index->fields.size());
    prefix.emplace_back(next);
    // prefix[s][t] = position in _condition[s] corresponding to the <t>th index
    // field
    for (size_t t = 0; t < en->_index->fields.size(); t++) {
      for (size_t u = 0; u < _condition->at(s).size(); u++) {
        auto ri = _condition->at(s)[u];
        if (en->_index->fields[t].compare(ri._attr) == 0) {
    
          TRI_IF_FAILURE("IndexRangeBlock::sortConditionsInner") {
            THROW_ARANGO_EXCEPTION(TRI_ERROR_DEBUG);
          }
          prefix.at(s).insert(prefix.at(s).begin() + t, u);
          break;
        }
      }
    }
  }

  SortFunc sortFunc(prefix, _condition, en->_reverse);

  // then sort by the values of the bounds
  std::sort(_sortCoords.begin(), _sortCoords.end(), sortFunc);

  _posInRanges = 0;
}

////////////////////////////////////////////////////////////////////////////////
// @brief: is _condition[i] < _condition[j]? these are IndexAndConditions. 
////////////////////////////////////////////////////////////////////////////////

bool IndexRangeBlock::SortFunc::operator() (size_t const& i, size_t const& j) {
  size_t l, r;

  if (! _reverse) {
    l = i;
    r = j;
  } 
  else {
    l = j; 
    r = i;
  }

  size_t shortest = (std::min)(_prefix.at(i).size(), _prefix.at(j).size());

  for (size_t k = 0; k < shortest; k++) {
    RangeInfo lhs = _condition->at(l).at(_prefix.at(l).at(k));
    RangeInfo rhs = _condition->at(r).at(_prefix.at(r).at(k));
    int cmp;
      
    if (lhs.is1ValueRangeInfo() && rhs.is1ValueRangeInfo()) {
      cmp = TRI_CompareValuesJson(lhs._lowConst.bound().json(), 
                                  rhs._lowConst.bound().json());
      if (cmp != 0) {
        return (cmp == -1);
      }
    } 
    else {
      // assuming lhs and rhs are disjoint!!
      TRI_ASSERT_EXPENSIVE(areDisjointRangeInfos(lhs, rhs));
      if (lhs._highConst.isDefined() && rhs._lowConst.isDefined()) {
        cmp = (TRI_CompareValuesJson(lhs._highConst.bound().json(), 
                                     rhs._lowConst.bound().json()));
        return (cmp == 0 || cmp == -1);
      } 
      else { // lhs._lowConst.isDefined() && rhs._highConst.isDefined()
        return false;
      }
    }
  }
  TRI_ASSERT(false); 
  // shouldn't get here since the IndexAndConditions in _condition should be 
  // disjoint!
  return false;
}

////////////////////////////////////////////////////////////////////////////////
/// @brief andCombineRangeInfoVecs: combine the arguments into a single vector,
/// by intersecting every pair of range infos and inserting them in the returned
/// value if the intersection is valid. 
////////////////////////////////////////////////////////////////////////////////

std::vector<RangeInfo> IndexRangeBlock::andCombineRangeInfoVecs (
    std::vector<RangeInfo>& riv1, 
    std::vector<RangeInfo>& riv2) {
 
  std::vector<RangeInfo> out;
  for (RangeInfo ri1: riv1) {
    for (RangeInfo ri2: riv2) {
      RangeInfo x = ri1.clone();
      x.fuse(ri2);
      if (x.isValid()){
        TRI_IF_FAILURE("IndexRangeBlock::andCombineRangeInfoVecs") {
          THROW_ARANGO_EXCEPTION(TRI_ERROR_DEBUG);
        }
        out.emplace_back(x);
      }
    }
  }
  return out;
}

////////////////////////////////////////////////////////////////////////////////
/// @brief cartesian: form the cartesian product of the inner vectors. This is
/// required in case a dynamic bound evaluates to a list, then we have an 
/// "and" condition containing an "or" condition, which we must then distribute. 
////////////////////////////////////////////////////////////////////////////////

IndexOrCondition* IndexRangeBlock::cartesian (std::vector<std::vector<RangeInfo>> const& collector) {
  
  std::vector<size_t> indexes;
  indexes.reserve(collector.size());
  for (size_t i = 0; i < collector.size(); i++) {
    indexes.emplace_back(0);
  }
  
  auto out = new IndexOrCondition();
  try {
    while (true) {
      IndexAndCondition next;
      for (size_t i = 0; i < collector.size(); i++) {
        next.push_back(collector[i][indexes[i]].clone());
      }
      TRI_IF_FAILURE("IndexRangeBlock::cartesian") {
        THROW_ARANGO_EXCEPTION(TRI_ERROR_DEBUG);
      }
      out->push_back(next);
      size_t j = collector.size() - 1;
      while (true) {
        indexes[j]++;
        if (indexes[j] < collector[j].size()) {
          break;
        }
        indexes[j] = 0;
        if (j == 0) { 
          return out;
        }
        j--;
      }
    }
  }
  catch (...) {
    delete out;
    throw;
  }
}

void IndexRangeBlock::freeCondition () {
  if (_condition != nullptr && _freeCondition) {
    delete _condition;
    _condition = nullptr;
    _freeCondition = false;
  }
}

// this is called every time everything in _documents has been passed on

bool IndexRangeBlock::readIndex (size_t atMost) {
  ENTER_BLOCK;
  // this is called every time we want more in _documents. 
  // For the primary key index, this only reads the index once, and never 
  // again (although there might be multiple calls to this function). 
  // For the edge, hash or skiplists indexes, initRanges creates an iterator
  // and read*Index just reads from the iterator until it is done. 
  // Then initRanges is read again and so on. This is to avoid reading the
  // entire index when we only want a small number of documents. 
  
  if (_documents.empty()) {
    TRI_IF_FAILURE("IndexRangeBlock::readIndex") {
      THROW_ARANGO_EXCEPTION(TRI_ERROR_DEBUG);
    }
    _documents.reserve(atMost);
  }
  else { 
    _documents.clear();
  }
  
  auto en = static_cast<IndexRangeNode const*>(getPlanNode());
  
  if (en->_index->type == TRI_IDX_TYPE_PRIMARY_INDEX) {
    if (_flag) {
      readPrimaryIndex(*_condition);
    }
  }
  else if (en->_index->type == TRI_IDX_TYPE_EDGE_INDEX) {
    readEdgeIndex(atMost);
  }
  else if (en->_index->type == TRI_IDX_TYPE_HASH_INDEX) {
    readHashIndex(atMost);
  }
  else if (en->_index->type == TRI_IDX_TYPE_SKIPLIST_INDEX) {
    readSkiplistIndex(atMost);
  }
  else {
    TRI_ASSERT(false);
  }
  _flag = false;
  return (! _documents.empty());
  LEAVE_BLOCK;
}

int IndexRangeBlock::initializeCursor (AqlItemBlock* items, size_t pos) {
  ENTER_BLOCK;
  int res = ExecutionBlock::initializeCursor(items, pos);
  if (res != TRI_ERROR_NO_ERROR) {
    return res;
  }
  _pos = 0;
  _posInDocs = 0;
  
  return TRI_ERROR_NO_ERROR; 
  LEAVE_BLOCK;
}

////////////////////////////////////////////////////////////////////////////////
/// @brief getSome
////////////////////////////////////////////////////////////////////////////////

AqlItemBlock* IndexRangeBlock::getSome (size_t atLeast,
                                        size_t atMost) {
  ENTER_BLOCK;
  if (_done) {
    return nullptr;
  }

  unique_ptr<AqlItemBlock> res(nullptr);

  do {
    // repeatedly try to get more stuff from upstream
    // note that the value of the variable we have to loop over
    // can contain zero entries, in which case we have to
    // try again!

    if (_buffer.empty()) {
      size_t toFetch = (std::min)(DefaultBatchSize, atMost);
      if (! ExecutionBlock::getBlock(toFetch, toFetch) 
          || (! initRanges())) {
        _done = true;
        return nullptr;
      }
      _pos = 0;           // this is in the first block

      // This is a new item, so let's read the index (it is already
      // initialised).
      readIndex(atMost);
      _posInDocs = 0;     // position in _documents . . .
    } 
    else if (_posInDocs >= _documents.size()) {
      // we have exhausted our local documents buffer,

      _posInDocs = 0;
      AqlItemBlock* cur = _buffer.front();

      if (! readIndex(atMost)) { //no more output from this version of the index
        if (++_pos >= cur->size()) {
          _buffer.pop_front();  // does not throw
          delete cur;
          _pos = 0;
        }
        if (_buffer.empty()) {
          if (! ExecutionBlock::getBlock(DefaultBatchSize, DefaultBatchSize) ) {
            _done = true;
            return nullptr;
          }
          _pos = 0;           // this is in the first block
        }
        
        if (! initRanges()) {
          _done = true;
          return nullptr;
        }
        readIndex(atMost);
      }
    }

    // If we get here, we do have _buffer.front() and _pos points into it
    AqlItemBlock* cur = _buffer.front();
    size_t const curRegs = cur->getNrRegs();

    size_t available = _documents.size() - _posInDocs;
    size_t toSend = (std::min)(atMost, available);

    if (toSend > 0) {

      res.reset(new AqlItemBlock(toSend,
            getPlanNode()->getRegisterPlan()->nrRegs[getPlanNode()->getDepth()]));

      // automatically freed should we throw
      TRI_ASSERT(curRegs <= res->getNrRegs());

      // only copy 1st row of registers inherited from previous frame(s)
      inheritRegisters(cur, res.get(), _pos);

      // set our collection for our output register
      res->setDocumentCollection(static_cast<triagens::aql::RegisterId>(curRegs),
          _trx->documentCollection(_collection->cid()));

      for (size_t j = 0; j < toSend; j++) {
        if (j > 0) {
          // re-use already copied aqlvalues
          for (RegisterId i = 0; i < curRegs; i++) {
            res->setValue(j, i, res->getValue(0, i));
            // Note: if this throws, then all values will be deleted
            // properly since the first one is.
          }
        }

        // The result is in the first variable of this depth,
        // we do not need to do a lookup in getPlanNode()->_registerPlan->varInfo,
        // but can just take cur->getNrRegs() as registerId:
        res->setValue(j, static_cast<triagens::aql::RegisterId>(curRegs),
                      AqlValue(reinterpret_cast<TRI_df_marker_t
                               const*>(_documents[_posInDocs++].getDataPtr())));
        // No harm done, if the setValue throws!
      }
    }

  }
  while (res.get() == nullptr);

  // Clear out registers no longer needed later:
  clearRegisters(res.get());
  return res.release();
  LEAVE_BLOCK;
}

////////////////////////////////////////////////////////////////////////////////
/// @brief skipSome
////////////////////////////////////////////////////////////////////////////////

size_t IndexRangeBlock::skipSome (size_t atLeast,
                                  size_t atMost) {
  
  if (_done) {
    return 0;
  }

  size_t skipped = 0;

  while (skipped < atLeast) {
    if (_buffer.empty()) {
      size_t toFetch = (std::min)(DefaultBatchSize, atMost);
      if (! ExecutionBlock::getBlock(toFetch, toFetch) 
          || (! initRanges())) {
        _done = true;
        return skipped;
      }
      _pos = 0;           // this is in the first block
      
      // This is a new item, so let's read the index if bounds are variable:
      readIndex(atMost); 
      _posInDocs = 0;     // position in _documents . . .
    }

    // If we get here, we do have _buffer.front() and _pos points into it
    AqlItemBlock* cur = _buffer.front();

    size_t available = _documents.size() - _posInDocs;
    size_t toSkip = (std::min)(atMost - skipped, available);

    _posInDocs += toSkip;
    skipped += toSkip;
    
    // Advance read position:
    if (_posInDocs >= _documents.size()) {
      // we have exhausted our local documents buffer,

      if (++_pos >= cur->size()) {
        _buffer.pop_front();  // does not throw
        delete cur;
        _pos = 0;
      }

      // let's read the index if bounds are variable:
      if (! _buffer.empty()) {
          if (! initRanges()) {
            _done = true;
            return skipped;
          }
          readIndex(atMost);
      }
      _posInDocs = 0;
      
      // If _buffer is empty, then we will fetch a new block in the next round
      // and then read the index.
    }
  }

  return skipped; 
}

////////////////////////////////////////////////////////////////////////////////
/// @brief read documents using the primary index
////////////////////////////////////////////////////////////////////////////////

void IndexRangeBlock::readPrimaryIndex (IndexOrCondition const& ranges) {
  ENTER_BLOCK;
  TRI_primary_index_t* primaryIndex = &(_collection->documentCollection()->_primaryIndex);
  
  for (size_t i = 0; i < ranges.size(); i++) {
    std::string key;
    for (auto x : ranges[i]) {
      if (x._attr == std::string(TRI_VOC_ATTRIBUTE_ID)) {
        // lookup by _id

        // we can use lower bound because only equality is supported
        TRI_ASSERT(x.is1ValueRangeInfo());
        auto const json = x._lowConst.bound().json();

        if (TRI_IsStringJson(json)) {
          // _id must be a string
          TRI_voc_cid_t documentCid;
          std::string documentKey;

          // parse _id value
          int errorCode = resolve(json->_value._string.data, documentCid, documentKey);

          if (errorCode == TRI_ERROR_NO_ERROR) {
            bool const isCluster = triagens::arango::ServerState::instance()->isRunningInCluster();

            if (! isCluster && documentCid == _collection->documentCollection()->_info._cid) {
              // only continue lookup if the id value is syntactically correct and
              // refers to "our" collection, using local collection id
              key = documentKey;
            }
            else if (isCluster && documentCid == _collection->documentCollection()->_info._planId) {
            // only continue lookup if the id value is syntactically correct and
            // refers to "our" collection, using cluster collection id
              key = documentKey;
            }
          }
        }
        /*if (! x._lows.empty() || ! x._highs.empty() || x._lowConst.isDefined() || x._highConst.isDefined()) {
          break;
        }*/
      }
      else if (x._attr == std::string(TRI_VOC_ATTRIBUTE_KEY)) {
        // lookup by _key

        // we can use lower bound because only equality is supported
        TRI_ASSERT(x.is1ValueRangeInfo());
        auto const json = x._lowConst.bound().json();
        if (TRI_IsStringJson(json)) {
          key = std::string(json->_value._string.data, json->_value._string.length - 1);
        }

        /*if (! x._lows.empty() || ! x._highs.empty() || x._lowConst.isDefined() || x._highConst.isDefined()) {
          break;
        }*/
      }
    }

    if (! key.empty()) {
      ++_engine->_stats.scannedIndex;

      auto found = static_cast<TRI_doc_mptr_t
        const*>(TRI_LookupByKeyPrimaryIndex(primaryIndex, key.c_str()));
      if (found != nullptr) {
        _documents.emplace_back(*found);
      }
    }
  }
  LEAVE_BLOCK;
}

////////////////////////////////////////////////////////////////////////////////
/// @brief build search values for edge index lookup
////////////////////////////////////////////////////////////////////////////////

void IndexRangeBlock::getEdgeIndexIterator (IndexAndCondition const& ranges) {
  ENTER_BLOCK;
  
  _edgeNextElement = nullptr;

  if (_edgeIndexIterator != nullptr) {
    delete _edgeIndexIterator;
    _edgeIndexIterator = nullptr;
  }
 
  auto buildIterator = [this] (TRI_edge_direction_e direction, TRI_json_t const* key) -> void {
    TRI_ASSERT(_edgeIndexIterator == nullptr);

    TRI_voc_cid_t documentCid;
    std::string documentKey;

    int errorCode = resolve(key->_value._string.data, documentCid, documentKey);

    if (errorCode == TRI_ERROR_NO_ERROR) {
      _edgeIndexIterator = new TRI_edge_index_iterator_t(direction, documentCid, (TRI_voc_key_t) documentKey.c_str());
    }
  };

  for (auto x : ranges) {
    if (x._attr == std::string(TRI_VOC_ATTRIBUTE_FROM)) {
      // we can use lower bound because only equality is supported
      TRI_ASSERT(x.is1ValueRangeInfo());
      auto const json = x._lowConst.bound().json();
      if (TRI_IsStringJson(json)) {
        // no error will be thrown if _from is not a string
        buildIterator(TRI_EDGE_OUT, json);
      }
      break;
    }
    else if (x._attr == std::string(TRI_VOC_ATTRIBUTE_TO)) {
      // we can use lower bound because only equality is supported
      TRI_ASSERT(x.is1ValueRangeInfo());
      auto const json = x._lowConst.bound().json();
      if (TRI_IsStringJson(json)) {
        // no error will be thrown if _to is not a string
        buildIterator(TRI_EDGE_IN, json);
      }
      break;
    }
  }
  
  LEAVE_BLOCK;
}

////////////////////////////////////////////////////////////////////////////////
/// @brief actually read from the edge index
////////////////////////////////////////////////////////////////////////////////

void IndexRangeBlock::readEdgeIndex (size_t atMost) {
  ENTER_BLOCK;

  if (_edgeIndexIterator == nullptr) {
    return;
  }

  auto en = static_cast<IndexRangeNode const*>(getPlanNode());
  TRI_index_t* idx = en->_index->getInternals();
  TRI_ASSERT(idx != nullptr);
 
  try { 
    size_t nrSent = 0;
    while (nrSent < atMost && _edgeIndexIterator != nullptr) { 
      size_t const n = _documents.size();

      TRI_IF_FAILURE("IndexRangeBlock::readEdgeIndex") {
        THROW_ARANGO_EXCEPTION(TRI_ERROR_DEBUG);
      }

      TRI_LookupEdgeIndex(idx, _edgeIndexIterator, _documents, _edgeNextElement, atMost);
    
      size_t const numRead = _documents.size() - n;

      _engine->_stats.scannedIndex += static_cast<int64_t>(numRead);
      nrSent += numRead;

      if (_edgeNextElement == nullptr) {
        delete _edgeIndexIterator;
        _edgeIndexIterator = nullptr;

        if (++_posInRanges < _condition->size()) {
          getEdgeIndexIterator(_condition->at(_posInRanges));
        }
      }
    }
  }
  catch (...) {
    if (_edgeIndexIterator != nullptr) {
      delete _edgeIndexIterator;
      _edgeIndexIterator = nullptr;
    }
    throw;
  }
  LEAVE_BLOCK;
}

////////////////////////////////////////////////////////////////////////////////
/// @brief destroy the search values for the hash index lookup
////////////////////////////////////////////////////////////////////////////////

void IndexRangeBlock::destroyHashIndexSearchValues () {
  if (_hashIndexSearchValue._values != nullptr) {
    TRI_shaper_t* shaper = _collection->documentCollection()->getShaper(); 

    for (size_t i = 0; i < _hashIndexSearchValue._length; ++i) {
      TRI_DestroyShapedJson(shaper->_memoryZone, &_hashIndexSearchValue._values[i]);
    }

    TRI_Free(TRI_UNKNOWN_MEM_ZONE, _hashIndexSearchValue._values);
    _hashIndexSearchValue._values = nullptr;
  }
}

////////////////////////////////////////////////////////////////////////////////
/// @brief set up search values for the hash index lookup
////////////////////////////////////////////////////////////////////////////////

bool IndexRangeBlock::setupHashIndexSearchValue (IndexAndCondition const& range) { 
  auto en = static_cast<IndexRangeNode const*>(getPlanNode());
  TRI_index_t* idx = en->_index->getInternals();
  TRI_ASSERT(idx != nullptr);
  TRI_hash_index_t* hashIndex = (TRI_hash_index_t*) idx;

  TRI_shaper_t* shaper = _collection->documentCollection()->getShaper(); 

  size_t const n = hashIndex->_paths._length;

  TRI_ASSERT(_hashIndexSearchValue._values == nullptr); // to prevent leak
  _hashIndexSearchValue._length = 0;
    // initialize the whole range of shapes with zeros
  _hashIndexSearchValue._values = static_cast<TRI_shaped_json_t*>(TRI_Allocate(TRI_UNKNOWN_MEM_ZONE, 
      n * sizeof(TRI_shaped_json_t), true));

  if (_hashIndexSearchValue._values == nullptr) {
    THROW_ARANGO_EXCEPTION(TRI_ERROR_OUT_OF_MEMORY);
  }
    
  _hashIndexSearchValue._length = n;


  for (size_t i = 0; i < n; ++i) {
    TRI_shape_pid_t pid = *(static_cast<TRI_shape_pid_t*>(TRI_AtVector(&hashIndex->_paths, i)));
    TRI_ASSERT(pid != 0);
   
    char const* name = TRI_AttributeNameShapePid(shaper, pid);
    std::string const lookFor = std::string(name);

    for (auto x : range) {
      if (x._attr == lookFor) {    //found attribute
        if (x._lowConst.bound().json() == nullptr) {
          // attribute is empty. this may be case if a function expression is used as a 
          // comparison value, and the function returns an empty list, e.g. x.a IN PASSTHRU([])
          return false;
        }

        auto shaped = TRI_ShapedJsonJson(shaper, x._lowConst.bound().json(), false); 
        // here x->_low->_bound == x->_high->_bound 
        if (shaped == nullptr) {
          return false;
        }

        _hashIndexSearchValue._values[i] = *shaped;
        // free only the pointer, but not the internals
        TRI_Free(shaper->_memoryZone, shaped);
        break; 
      }
    }
  }

  return true;
}

////////////////////////////////////////////////////////////////////////////////
/// @brief build search values for hash index lookup
////////////////////////////////////////////////////////////////////////////////

void IndexRangeBlock::getHashIndexIterator (IndexAndCondition const& ranges) {
  ENTER_BLOCK;
  
  _hashNextElement = nullptr;
 
  destroyHashIndexSearchValues();
  if (! setupHashIndexSearchValue(ranges)) {
    destroyHashIndexSearchValues();
  }

  LEAVE_BLOCK;
}

////////////////////////////////////////////////////////////////////////////////
/// @brief actually read from the hash index
////////////////////////////////////////////////////////////////////////////////
 
void IndexRangeBlock::readHashIndex (size_t atMost) {
  ENTER_BLOCK;

  if (_hashIndexSearchValue._values == nullptr) {
    return;
  }

  auto en = static_cast<IndexRangeNode const*>(getPlanNode());
  TRI_index_t* idx = en->_index->getInternals();
  TRI_ASSERT(idx != nullptr);
  
  size_t nrSent = 0;
  while (nrSent < atMost) { 
    size_t const n = _documents.size();

    TRI_IF_FAILURE("IndexRangeBlock::readHashIndex") {
      THROW_ARANGO_EXCEPTION(TRI_ERROR_DEBUG);
    }

    TRI_LookupHashIndex(idx, &_hashIndexSearchValue, _documents, _hashNextElement, atMost);
    size_t const numRead = _documents.size() - n;

    _engine->_stats.scannedIndex += static_cast<int64_t>(numRead);
    nrSent += numRead;

    if (_hashNextElement == nullptr) {
      destroyHashIndexSearchValues();

      if (++_posInRanges < _condition->size()) {
        getHashIndexIterator(_condition->at(_posInRanges));
      }
      if (_hashIndexSearchValue._values == nullptr) {
        _hashNextElement = nullptr;
        break;
      }
    }
  }
  LEAVE_BLOCK;
}

////////////////////////////////////////////////////////////////////////////////
/// @brief read documents using a skiplist index
////////////////////////////////////////////////////////////////////////////////

// it is only possible to query a skip list using more than one attribute if we
// only have equalities followed by a single arbitrary comparison (i.e x.a == 1
// && x.b == 2 && x.c > 3 && x.c <= 4). Then we do: 
//
//   TRI_CreateIndexOperator(TRI_AND_INDEX_OPERATOR, left, right, NULL, shaper,
//     2);
//
// where 
//
//   left =  TRI_CreateIndexOperator(TRI_GT_INDEX_OPERATOR, NULL, NULL, [1,2,3],
//     shaper, 3)
//
//   right =  TRI_CreateIndexOperator(TRI_LE_INDEX_OPERATOR, NULL, NULL, [1,2,4],
//     shaper, 3)
//
// If the final comparison is an equality (x.a == 1 && x.b == 2 && x.c ==3), then 
// we just do:
//
//   TRI_CreateIndexOperator(TRI_EQ_INDEX_OPERATOR, NULL, NULL, [1,2,3],
//     shaper, 3)
//
// It is necessary that values of the attributes are listed in the correct
// order (i.e. <a> must be the first attribute indexed, and <b> must be the
// second). If one of the attributes is not indexed, then it is ignored,
// provided we are querying all the previously indexed attributes (i.e. we
// cannot do (x.c == 1 && x.a == 2) if the index covers <a>, <b>, <c> in this
// order but we can do (x.a == 2)).
//
// If the comparison is not equality, then the values of the parameters 
// (i.e. the 1 in x.c >= 1) cannot be lists or arrays.
//

void IndexRangeBlock::getSkiplistIterator (IndexAndCondition const& ranges) {
  ENTER_BLOCK;
  TRI_ASSERT(_skiplistIterator == nullptr);
  
  auto en = static_cast<IndexRangeNode const*>(getPlanNode());
  TRI_index_t* idx = en->_index->getInternals();
  TRI_ASSERT(idx != nullptr);

  TRI_shaper_t* shaper = _collection->documentCollection()->getShaper(); 
  TRI_ASSERT(shaper != nullptr);

  TRI_index_operator_t* skiplistOperator = nullptr; 

  Json parameters(Json::Array); 
  size_t i = 0;
  for (; i < ranges.size(); i++) {
    auto const& range = ranges[i];
    // TRI_ASSERT(range.isConstant());
    if (range.is1ValueRangeInfo()) {   // it's an equality . . . 
      parameters(range._lowConst.bound().copy());
    } 
    else {                          // it's not an equality and so the final comparison 
      if (parameters.size() != 0) {
        skiplistOperator = TRI_CreateIndexOperator(TRI_EQ_INDEX_OPERATOR, nullptr,
            nullptr, parameters.copy().steal(), shaper, i);
      }
      if (range._lowConst.isDefined()) {
        auto op = range._lowConst.toIndexOperator(false, parameters.copy(), shaper);
        if (skiplistOperator != nullptr) {
          skiplistOperator = TRI_CreateIndexOperator(TRI_AND_INDEX_OPERATOR, 
              skiplistOperator, op, nullptr, shaper, 2);
        } 
        else {
          skiplistOperator = op;
        }
      }
      if (range._highConst.isDefined()) {
        auto op = range._highConst.toIndexOperator(true, parameters.copy(), shaper);
        if (skiplistOperator != nullptr) {
          skiplistOperator = TRI_CreateIndexOperator(TRI_AND_INDEX_OPERATOR, 
              skiplistOperator, op, nullptr, shaper, 2);
        } 
        else {
          skiplistOperator = op;
        }
      }
    }
  }

  if (skiplistOperator == nullptr) {      // only have equalities . . .
    if (parameters.size() == 0) {
      // this creates the infinite range (i.e. >= null)
      Json hass(Json::Array);
      hass.add(Json(Json::Null));
      skiplistOperator = TRI_CreateIndexOperator(TRI_GE_INDEX_OPERATOR, nullptr,
          nullptr, hass.steal(), shaper, 1);
    }
    else {
      skiplistOperator = TRI_CreateIndexOperator(TRI_EQ_INDEX_OPERATOR, nullptr,
          nullptr, parameters.steal(), shaper, i);
    }
  }
  
  if (_skiplistIterator != nullptr) {
    TRI_FreeSkiplistIterator(_skiplistIterator);
  }
  _skiplistIterator = TRI_LookupSkiplistIndex(idx, skiplistOperator, en->_reverse);
  if (skiplistOperator != nullptr) {
    TRI_FreeIndexOperator(skiplistOperator);
  }

  if (_skiplistIterator == nullptr) {
    int res = TRI_errno();
    if (res == TRI_RESULT_ELEMENT_NOT_FOUND) {
      return;
    }

    THROW_ARANGO_EXCEPTION(TRI_ERROR_ARANGO_NO_INDEX);
  }
  LEAVE_BLOCK;
}

////////////////////////////////////////////////////////////////////////////////
/// @brief actually read from the skiplist index
////////////////////////////////////////////////////////////////////////////////

void IndexRangeBlock::readSkiplistIndex (size_t atMost) {
  ENTER_BLOCK;
  if (_skiplistIterator == nullptr) {
    return;
  }
  
  try {
    size_t nrSent = 0;
    while (nrSent < atMost && _skiplistIterator !=nullptr) { 
      TRI_skiplist_index_element_t* indexElement = _skiplistIterator->next(_skiplistIterator);

      if (indexElement == nullptr) {
        TRI_FreeSkiplistIterator(_skiplistIterator);
        _skiplistIterator = nullptr;
        if (++_posInRanges < _condition->size()) {
          getSkiplistIterator(_condition->at(_sortCoords[_posInRanges]));
        }
      } 
      else {
        TRI_IF_FAILURE("IndexRangeBlock::readSkiplistIndex") {
          THROW_ARANGO_EXCEPTION(TRI_ERROR_DEBUG);
        }
        _documents.emplace_back(*(indexElement->_document));
        ++nrSent;
        ++_engine->_stats.scannedIndex;
      }
    }
  }
  catch (...) {
    if (_skiplistIterator != nullptr) {
      TRI_FreeSkiplistIterator(_skiplistIterator);
      _skiplistIterator = nullptr;
    }
    throw;
  }
  LEAVE_BLOCK;
}

// -----------------------------------------------------------------------------
// --SECTION--                                          class EnumerateListBlock
// -----------------------------------------------------------------------------
        
EnumerateListBlock::EnumerateListBlock (ExecutionEngine* engine,
                                        EnumerateListNode const* en)
  : ExecutionBlock(engine, en),
    _inVarRegId(ExecutionNode::MaxRegisterId) {

  auto it = en->getRegisterPlan()->varInfo.find(en->_inVariable->id);
  if (it == en->getRegisterPlan()->varInfo.end()) {
    THROW_ARANGO_EXCEPTION_MESSAGE(TRI_ERROR_INTERNAL, "variable not found");
  }
  _inVarRegId = (*it).second.registerId;
  TRI_ASSERT(_inVarRegId < ExecutionNode::MaxRegisterId);
}

EnumerateListBlock::~EnumerateListBlock () {
}

////////////////////////////////////////////////////////////////////////////////
/// @brief initialize, here we get the inVariable
////////////////////////////////////////////////////////////////////////////////

int EnumerateListBlock::initialize () {
  return ExecutionBlock::initialize();
}

int EnumerateListBlock::initializeCursor (AqlItemBlock* items, size_t pos) {
  int res = ExecutionBlock::initializeCursor(items, pos);

  if (res != TRI_ERROR_NO_ERROR) {
    return res;
  }

  // handle local data (if any)
  _index = 0;     // index in _inVariable for next run
  _thisblock = 0; // the current block in the _inVariable DOCVEC
  _seen = 0;      // the sum of the sizes of the blocks in the _inVariable
  // DOCVEC that preceed _thisblock

  return TRI_ERROR_NO_ERROR;
}

AqlItemBlock* EnumerateListBlock::getSome (size_t, size_t atMost) {
  if (_done) {
    return nullptr;
  }

  unique_ptr<AqlItemBlock> res(nullptr);

  do {
    // repeatedly try to get more stuff from upstream
    // note that the value of the variable we have to loop over
    // can contain zero entries, in which case we have to
    // try again!

    if (_buffer.empty()) {
      size_t toFetch = (std::min)(DefaultBatchSize, atMost);
      if (! ExecutionBlock::getBlock(toFetch, toFetch)) {
        _done = true;
        return nullptr;
      }
      _pos = 0;           // this is in the first block
    }

    // if we make it here, then _buffer.front() exists
    AqlItemBlock* cur = _buffer.front();

    // get the thing we are looping over
    AqlValue inVarReg = cur->getValueReference(_pos, _inVarRegId);
    size_t sizeInVar = 0; // to shut up compiler

    // get the size of the thing we are looping over
    _collection = nullptr;

    switch (inVarReg._type) {
      case AqlValue::JSON: {
        if (! inVarReg._json->isArray()) {
          throwArrayExpectedException();
        }
        sizeInVar = inVarReg._json->size();
        break;
      }

      case AqlValue::RANGE: {
        sizeInVar = inVarReg._range->size();
        break;
      }

      case AqlValue::DOCVEC: {
        if (_index == 0) { // this is a (maybe) new DOCVEC
          _DOCVECsize = 0;
          // we require the total number of items

          for (size_t i = 0; i < inVarReg._vector->size(); i++) {
            _DOCVECsize += inVarReg._vector->at(i)->size();
          }
        }
        sizeInVar = _DOCVECsize;
        if (sizeInVar > 0) {
          _collection = inVarReg._vector->at(0)->getDocumentCollection(0);
        }
        break;
      }

      case AqlValue::SHAPED: {
        throwArrayExpectedException();
      }

      case AqlValue::EMPTY: {
        throwArrayExpectedException();
      }
    }

    if (sizeInVar == 0) {
      res = nullptr;
    }
    else {
      size_t toSend = (std::min)(atMost, sizeInVar - _index);

      // create the result
      res.reset(new AqlItemBlock(toSend, getPlanNode()->getRegisterPlan()->nrRegs[getPlanNode()->getDepth()]));

      inheritRegisters(cur, res.get(), _pos);

      // we might have a collection:
      res->setDocumentCollection(cur->getNrRegs(), _collection);

      for (size_t j = 0; j < toSend; j++) {
        if (j > 0) {
          // re-use already copied aqlvalues
          for (RegisterId i = 0; i < cur->getNrRegs(); i++) {
            res->setValue(j, i, res->getValue(0, i));
            // Note that if this throws, all values will be
            // deleted properly, since the first row is.
          }
        }
        // add the new register value . . .
        AqlValue a = getAqlValue(inVarReg);
        // deep copy of the inVariable.at(_pos) with correct memory
        // requirements
        // Note that _index has been increased by 1 by getAqlValue!
        try {
          TRI_IF_FAILURE("EnumerateListBlock::getSome") {
            THROW_ARANGO_EXCEPTION(TRI_ERROR_DEBUG);
          }
          res->setValue(j, cur->getNrRegs(), a);
        }
        catch (...) {
          a.destroy();
          throw;
        }
      }
    }

    if (_index == sizeInVar) {
      _index = 0;
      _thisblock = 0;
      _seen = 0;
      // advance read position in the current block . . .
      if (++_pos == cur->size()) {
        delete cur;
        _buffer.pop_front();  // does not throw
        _pos = 0;
      }
    }
  }
  while (res.get() == nullptr);

  // Clear out registers no longer needed later:
  clearRegisters(res.get());
  return res.release();
}

size_t EnumerateListBlock::skipSome (size_t atLeast, size_t atMost) {

  if (_done) {
    return 0;
  }

  size_t skipped = 0;

  while (skipped < atLeast) {
    if (_buffer.empty()) {
      size_t toFetch = (std::min)(DefaultBatchSize, atMost);
      if (! ExecutionBlock::getBlock(toFetch, toFetch)) {
        _done = true;
        return skipped;
      }
      _pos = 0;           // this is in the first block
    }

    // if we make it here, then _buffer.front() exists
    AqlItemBlock* cur = _buffer.front();

    // get the thing we are looping over
    AqlValue inVarReg = cur->getValue(_pos, _inVarRegId);
    size_t sizeInVar = 0; // to shut up compiler

    // get the size of the thing we are looping over
    switch (inVarReg._type) {
      case AqlValue::JSON: {
        if (! inVarReg._json->isArray()) {
          throwArrayExpectedException();
        }
        sizeInVar = inVarReg._json->size();
        break;
      }

      case AqlValue::RANGE: {
        sizeInVar = inVarReg._range->size();
        break;
      }

      case AqlValue::DOCVEC: {
        if (_index == 0) { // this is a (maybe) new DOCVEC
          _DOCVECsize = 0;
          //we require the total number of items 
          for (size_t i = 0; i < inVarReg._vector->size(); i++) {
            _DOCVECsize += inVarReg._vector->at(i)->size();
          }
        }
        sizeInVar = _DOCVECsize;
        break;
      }

      case AqlValue::SHAPED: 
      case AqlValue::EMPTY: {
        throwArrayExpectedException();
      }
    }

    if (atMost < sizeInVar - _index) {
      // eat just enough of inVariable . . .
      _index += atMost;
      skipped = atMost;
    }
    else {
      // eat the whole of the current inVariable and proceed . . .
      skipped += (sizeInVar - _index);
      _index = 0;
      _thisblock = 0;
      _seen = 0;
      delete cur;
      _buffer.pop_front();
      _pos = 0;
    }
  }
  return skipped;
}

////////////////////////////////////////////////////////////////////////////////
/// @brief create an AqlValue from the inVariable using the current _index
////////////////////////////////////////////////////////////////////////////////

AqlValue EnumerateListBlock::getAqlValue (AqlValue const& inVarReg) {
  TRI_IF_FAILURE("EnumerateListBlock::getAqlValue") {
    THROW_ARANGO_EXCEPTION(TRI_ERROR_DEBUG);
  }

  switch (inVarReg._type) {
    case AqlValue::JSON: {
      // FIXME: is this correct? What if the copy works, but the
      // new throws? Is this then a leak? What if the new works
      // but the AqlValue temporary cannot be made?
      return AqlValue(new Json(inVarReg._json->at(static_cast<int>(_index++)).copy()));
    }
    case AqlValue::RANGE: {
      return AqlValue(new Json(static_cast<double>(inVarReg._range->at(_index++))));
    }
    case AqlValue::DOCVEC: { // incoming doc vec has a single column
      AqlValue out = inVarReg._vector->at(_thisblock)->getValue(_index -
                                                                _seen, 0).clone();
      if (++_index == (inVarReg._vector->at(_thisblock)->size() + _seen)) {
        _seen += inVarReg._vector->at(_thisblock)->size();
        _thisblock++;
      }
      return out;
    }

    case AqlValue::SHAPED:
    case AqlValue::EMPTY: {
      // error
      break;
    }
  }

  throwArrayExpectedException();
  TRI_ASSERT(false);

  // cannot be reached. function call above will always throw an exception
  return AqlValue();
}
          
void EnumerateListBlock::throwArrayExpectedException () {
  THROW_ARANGO_EXCEPTION_MESSAGE(TRI_ERROR_QUERY_ARRAY_EXPECTED, 
                                 TRI_errno_string(TRI_ERROR_QUERY_ARRAY_EXPECTED) +
                                 std::string(" as operand to FOR loop"));
}

// -----------------------------------------------------------------------------
// --SECTION--                                            class CalculationBlock
// -----------------------------------------------------------------------------
        
CalculationBlock::CalculationBlock (ExecutionEngine* engine,
                                    CalculationNode const* en)
  : ExecutionBlock(engine, en),
    _expression(en->expression()),
    _inVars(),
    _inRegs(),
    _outReg(ExecutionNode::MaxRegisterId) {

  std::unordered_set<Variable*> inVars = _expression->variables();
  _inVars.reserve(inVars.size());
  _inRegs.reserve(inVars.size());

  for (auto it = inVars.begin(); it != inVars.end(); ++it) {
    _inVars.emplace_back(*it);
    auto it2 = en->getRegisterPlan()->varInfo.find((*it)->id);

    TRI_ASSERT(it2 != en->getRegisterPlan()->varInfo.end());
    TRI_ASSERT(it2->second.registerId < ExecutionNode::MaxRegisterId);
    _inRegs.emplace_back(it2->second.registerId);
  }

  // check if the expression is "only" a reference to another variable
  // this allows further optimizations inside doEvaluation
  _isReference = (_expression->node()->type == NODE_TYPE_REFERENCE);

  if (_isReference) {
    TRI_ASSERT(_inRegs.size() == 1);
  }

  auto it3 = en->getRegisterPlan()->varInfo.find(en->_outVariable->id);
  TRI_ASSERT(it3 != en->getRegisterPlan()->varInfo.end());
  _outReg = it3->second.registerId;
  TRI_ASSERT(_outReg < ExecutionNode::MaxRegisterId);
  
  if (en->_conditionVariable != nullptr) {
    auto it = en->getRegisterPlan()->varInfo.find(en->_conditionVariable->id);
    TRI_ASSERT(it != en->getRegisterPlan()->varInfo.end());
    _conditionReg = it->second.registerId;
    TRI_ASSERT(_conditionReg < ExecutionNode::MaxRegisterId);
  }
}

CalculationBlock::~CalculationBlock () {
}

int CalculationBlock::initialize () {
  return ExecutionBlock::initialize();
}

////////////////////////////////////////////////////////////////////////////////
/// @brief fill the target register in the item block with a reference to 
/// another variable
////////////////////////////////////////////////////////////////////////////////

void CalculationBlock::fillBlockWithReference (AqlItemBlock* result) {
  result->setDocumentCollection(_outReg, result->getDocumentCollection(_inRegs[0]));

  size_t const n = result->size();
  for (size_t i = 0; i < n; i++) {
    // need not clone to avoid a copy, the AqlItemBlock's hash takes
    // care of correct freeing:
    AqlValue a = result->getValueReference(i, _inRegs[0]);
    try {
      TRI_IF_FAILURE("CalculationBlock::fillBlockWithReference") {
        THROW_ARANGO_EXCEPTION(TRI_ERROR_DEBUG);
      }
      result->setValue(i, _outReg, a);
    }
    catch (...) {
      a.destroy();
      throw;
    }
  }
}

////////////////////////////////////////////////////////////////////////////////
/// @brief shared code for executing a simple or a V8 expression
////////////////////////////////////////////////////////////////////////////////

void CalculationBlock::executeExpression (AqlItemBlock* result) {
  std::vector<AqlValue>& data(result->getData());
  std::vector<TRI_document_collection_t const*> docColls(result->getDocumentCollections());

  RegisterId nrRegs = result->getNrRegs();
  result->setDocumentCollection(_outReg, nullptr);

  bool const hasCondition = (static_cast<CalculationNode const*>(_exeNode)->_conditionVariable != nullptr);

  size_t const n = result->size();

  for (size_t i = 0; i < n; i++) {
    // check the condition variable (if any)
    if (hasCondition) {
      AqlValue conditionResult = result->getValueReference(i, _conditionReg);

      if (! conditionResult.isTrue()) {
        TRI_IF_FAILURE("CalculationBlock::executeExpressionWithCondition") {
          THROW_ARANGO_EXCEPTION(TRI_ERROR_DEBUG);
        }
        result->setValue(i, _outReg, AqlValue(new Json(TRI_UNKNOWN_MEM_ZONE, &Expression::NullJson, Json::NOFREE)));
        continue;
      }
    }

    // execute the expression
    TRI_document_collection_t const* myCollection = nullptr;
    AqlValue a = _expression->execute(_trx, docColls, data, nrRegs * i, _inVars, _inRegs, &myCollection);
    try {
      TRI_IF_FAILURE("CalculationBlock::executeExpression") {
        THROW_ARANGO_EXCEPTION(TRI_ERROR_DEBUG);
      }
      result->setValue(i, _outReg, a);
    }
    catch (...) {
      a.destroy();
      throw;
    }
    throwIfKilled(); // check if we were aborted
  }
}

////////////////////////////////////////////////////////////////////////////////
/// @brief doEvaluation, private helper to do the work
////////////////////////////////////////////////////////////////////////////////

void CalculationBlock::doEvaluation (AqlItemBlock* result) {
  TRI_ASSERT(result != nullptr);

  if (_isReference) {
    // the calculation is a reference to a variable only.
    // no need to execute the expression at all
    fillBlockWithReference(result);
    throwIfKilled(); // check if we were aborted
    return;
  }

  // non-reference expression

  TRI_ASSERT(_expression != nullptr);

  if (! _expression->isV8()) {
    // an expression that does not require V8
    executeExpression(result);
  }
  else {
    // must have a V8 context here to protect Expression::execute()
    triagens::basics::ScopeGuard guard{
      [&]() -> void {
        _engine->getQuery()->enterContext(); 
      },
      [&]() -> void { 
        // must invalidate the expression now as we might be called from
        // different threads
        if (triagens::arango::ServerState::instance()->isRunningInCluster() ||
            _engine->getQuery()->willExitContext()) {
          _expression->invalidate();
        }
        _engine->getQuery()->exitContext(); 
      }
    };

    ISOLATE;
    v8::HandleScope scope(isolate); // do not delete this!

    // do not merge the following function call with the same function call above!
    // the V8 expression execution must happen in the scope that contains
    // the V8 handle scope and the scope guard
    executeExpression(result);
  }
}

AqlItemBlock* CalculationBlock::getSome (size_t atLeast,
                                         size_t atMost) {

  unique_ptr<AqlItemBlock> res(ExecutionBlock::getSomeWithoutRegisterClearout(
                               atLeast, atMost));

  if (res.get() == nullptr) {
    return nullptr;
  }

  doEvaluation(res.get());
  // Clear out registers no longer needed later:
  clearRegisters(res.get());
  return res.release();
}

// -----------------------------------------------------------------------------
// --SECTION--                                               class SubqueryBlock
// -----------------------------------------------------------------------------
        
SubqueryBlock::SubqueryBlock (ExecutionEngine* engine,
                              SubqueryNode const* en,
                              ExecutionBlock* subquery)
  : ExecutionBlock(engine, en), 
    _outReg(ExecutionNode::MaxRegisterId),
    _subquery(subquery) {
  
  auto it = en->getRegisterPlan()->varInfo.find(en->_outVariable->id);
  TRI_ASSERT(it != en->getRegisterPlan()->varInfo.end());
  _outReg = it->second.registerId;
  TRI_ASSERT(_outReg < ExecutionNode::MaxRegisterId);
}

////////////////////////////////////////////////////////////////////////////////
/// @brief destructor
////////////////////////////////////////////////////////////////////////////////

SubqueryBlock::~SubqueryBlock () {
}

////////////////////////////////////////////////////////////////////////////////
/// @brief initialize, tell dependency and the subquery
////////////////////////////////////////////////////////////////////////////////

int SubqueryBlock::initialize () {
  int res = ExecutionBlock::initialize();
  if (res != TRI_ERROR_NO_ERROR) {
    return res;
  }

  return getSubquery()->initialize();
}

////////////////////////////////////////////////////////////////////////////////
/// @brief getSome
////////////////////////////////////////////////////////////////////////////////

AqlItemBlock* SubqueryBlock::getSome (size_t atLeast,
                                      size_t atMost) {
  unique_ptr<AqlItemBlock> res(ExecutionBlock::getSomeWithoutRegisterClearout(
                                                    atLeast, atMost));

  if (res.get() == nullptr) {
    return nullptr;
  }

  // TODO: constant and deterministic subqueries only need to be executed once
  bool const subqueryIsConst = false; // TODO 

  std::vector<AqlItemBlock*>* subqueryResults = nullptr;

  for (size_t i = 0; i < res->size(); i++) {
    int ret = _subquery->initializeCursor(res.get(), i);

    if (ret != TRI_ERROR_NO_ERROR) {
      THROW_ARANGO_EXCEPTION(ret);
    }

    if (i > 0 && subqueryIsConst) {
      // re-use already calculated subquery result
      TRI_ASSERT(subqueryResults != nullptr);
      res->setValue(i, _outReg, AqlValue(subqueryResults));
    }
    else {
      // initial subquery execution or subquery is not constant
      subqueryResults = executeSubquery(); 
      TRI_ASSERT(subqueryResults != nullptr);
      try {
        TRI_IF_FAILURE("SubqueryBlock::getSome") {
          THROW_ARANGO_EXCEPTION(TRI_ERROR_DEBUG);
        }
        res->setValue(i, _outReg, AqlValue(subqueryResults));
      }
      catch (...) {
        destroySubqueryResults(subqueryResults);
        throw;
      }
    } 
      
    throwIfKilled(); // check if we were aborted

  }
  // Clear out registers no longer needed later:
  clearRegisters(res.get());
  return res.release();
}

////////////////////////////////////////////////////////////////////////////////
/// @brief shutdown, tell dependency and the subquery
////////////////////////////////////////////////////////////////////////////////

int SubqueryBlock::shutdown (int errorCode) {
  int res = ExecutionBlock::shutdown(errorCode);
  if (res != TRI_ERROR_NO_ERROR) {
    return res;
  }

  return getSubquery()->shutdown(errorCode);
}

////////////////////////////////////////////////////////////////////////////////
/// @brief execute the subquery and return its results
////////////////////////////////////////////////////////////////////////////////

std::vector<AqlItemBlock*>* SubqueryBlock::executeSubquery () {
  auto results = new std::vector<AqlItemBlock*>;
  try {
    do {
      unique_ptr<AqlItemBlock> tmp(_subquery->getSome(DefaultBatchSize, DefaultBatchSize));
      if (tmp.get() == nullptr) {
        break;
      }

      TRI_IF_FAILURE("SubqueryBlock::executeSubquery") {
        THROW_ARANGO_EXCEPTION(TRI_ERROR_DEBUG);
      }

      results->emplace_back(tmp.get());
      tmp.release();
    }
    while (true);
    return results;
  }
  catch (...) {
    destroySubqueryResults(results);
    throw;
  }
}

////////////////////////////////////////////////////////////////////////////////
/// @brief destroy the results of a subquery
////////////////////////////////////////////////////////////////////////////////

void SubqueryBlock::destroySubqueryResults (std::vector<AqlItemBlock*>* results) {
  for (auto x : *results) {
    delete x;
  }
  delete results;
}

// -----------------------------------------------------------------------------
// --SECTION--                                                 class FilterBlock
// -----------------------------------------------------------------------------
        
FilterBlock::FilterBlock (ExecutionEngine* engine,
                          FilterNode const* en)
  : ExecutionBlock(engine, en),
    _inReg(ExecutionNode::MaxRegisterId) {
  
  auto it = en->getRegisterPlan()->varInfo.find(en->_inVariable->id);
  TRI_ASSERT(it != en->getRegisterPlan()->varInfo.end());
  _inReg = it->second.registerId;
  TRI_ASSERT(_inReg < ExecutionNode::MaxRegisterId);
}

FilterBlock::~FilterBlock () {
}

int FilterBlock::initialize () {
  return ExecutionBlock::initialize();
}

////////////////////////////////////////////////////////////////////////////////
/// @brief internal function to get another block
////////////////////////////////////////////////////////////////////////////////

bool FilterBlock::getBlock (size_t atLeast, size_t atMost) {
  while (true) {  // will be left by break or return
    if (! ExecutionBlock::getBlock(atLeast, atMost)) {
      return false;
    }

    if (_buffer.size() > 1) {
      break;  // Already have a current block
    }

    // Now decide about these docs:
    AqlItemBlock* cur = _buffer.front();

    _chosen.clear();
    _chosen.reserve(cur->size());
    for (size_t i = 0; i < cur->size(); ++i) {
      if (takeItem(cur, i)) {
        TRI_IF_FAILURE("FilterBlock::getBlock") {
          THROW_ARANGO_EXCEPTION(TRI_ERROR_DEBUG);
        }

        _chosen.emplace_back(i);
      }
    }

    _engine->_stats.filtered += (cur->size() - _chosen.size());

    if (! _chosen.empty()) {
      break;   // OK, there are some docs in the result
    }

    _buffer.pop_front();  // Block was useless, just try again
    delete cur;   // free this block
  }

  return true;
}

int FilterBlock::getOrSkipSome (size_t atLeast,
                                size_t atMost,
                                bool skipping,
                                AqlItemBlock*& result,
                                size_t& skipped) {

  TRI_ASSERT(result == nullptr && skipped == 0);

  if (_done) {
    return TRI_ERROR_NO_ERROR;
  }

  // if _buffer.size() is > 0 then _pos is valid
  vector<AqlItemBlock*> collector;
  try {
    while (skipped < atLeast) {
      if (_buffer.empty()) {
        if (! getBlock(atLeast - skipped, atMost - skipped)) {
          _done = true;
          break;
        }
        _pos = 0;
      }
  
      // If we get here, then _buffer.size() > 0 and _pos points to a
      // valid place in it.
      AqlItemBlock* cur = _buffer.front();
      if (_chosen.size() - _pos + skipped > atMost) {
        // The current block of chosen ones is too large for atMost:
        if (! skipping) {
          unique_ptr<AqlItemBlock> more(cur->slice(_chosen,
                                                   _pos, _pos + (atMost - skipped)));
        
          TRI_IF_FAILURE("FilterBlock::getOrSkipSome1") {
            THROW_ARANGO_EXCEPTION(TRI_ERROR_DEBUG);
          }

          collector.emplace_back(more.get());
          more.release();
        }
        _pos += atMost - skipped;
        skipped = atMost;
      }
      else if (_pos > 0 || _chosen.size() < cur->size()) {
        // The current block fits into our result, but it is already
        // half-eaten or needs to be copied anyway:
        if (! skipping) {
          unique_ptr<AqlItemBlock> more(cur->steal(_chosen, _pos, _chosen.size()));
          
          TRI_IF_FAILURE("FilterBlock::getOrSkipSome2") {
            THROW_ARANGO_EXCEPTION(TRI_ERROR_DEBUG);
          }

          collector.emplace_back(more.get());
          more.release();
        }
        skipped += _chosen.size() - _pos;
        delete cur;
        _buffer.pop_front();
        _chosen.clear();
        _pos = 0;
      }
      else {
        // The current block fits into our result and is fresh and
        // takes them all, so we can just hand it on:
        skipped += cur->size();
        if (! skipping) {
          TRI_IF_FAILURE("FilterBlock::getOrSkipSome3") {
            THROW_ARANGO_EXCEPTION(TRI_ERROR_DEBUG);
          }
          collector.emplace_back(cur);
        }
        else {
          delete cur;
        }
        _buffer.pop_front();
        _chosen.clear();
        _pos = 0;
      }
    }
  }
  catch (...) {
    for (auto c : collector) {
      delete c;
    }
    throw;
  }

  if (! skipping) {
    if (collector.size() == 1) {
      result = collector[0];
    }
    else if (collector.size() > 1) {
      try {
        TRI_IF_FAILURE("FilterBlock::getOrSkipSomeConcatenate") {
          THROW_ARANGO_EXCEPTION(TRI_ERROR_DEBUG);
        }
        result = AqlItemBlock::concatenate(collector);
      }
      catch (...) {
        for (auto x : collector) {
          delete x;
        }
        throw;
      }
      for (auto x : collector) {
        delete x;
      }
    }
  }
  return TRI_ERROR_NO_ERROR;
}

bool FilterBlock::hasMore () {
  if (_done) {
    return false;
  }

  if (_buffer.empty()) {
    // QUESTION: Is this sensible? Asking whether there is more might
    // trigger an expensive fetching operation, even if later on only
    // a single document is needed due to a LIMIT...
    // However, how should we know this here?
    if (! getBlock(DefaultBatchSize, DefaultBatchSize)) {
      _done = true;
      return false;
    }
    _pos = 0;
  }

  TRI_ASSERT(! _buffer.empty());

  // Here, _buffer.size() is > 0 and _pos points to a valid place
  // in it.
  
  return true;
}

// -----------------------------------------------------------------------------
// --SECTION--                                              class AggregateBlock
// -----------------------------------------------------------------------------
        
AggregateBlock::AggregateBlock (ExecutionEngine* engine,
                                AggregateNode const* en)
  : ExecutionBlock(engine, en),
    _aggregateRegisters(),
    _currentGroup(en->_countOnly),
    _expressionRegister(ExecutionNode::MaxRegisterId),
    _groupRegister(ExecutionNode::MaxRegisterId),
    _variableNames() {
  
  for (auto p : en->_aggregateVariables) {
    // We know that planRegisters() has been run, so
    // getPlanNode()->_registerPlan is set up
    auto itOut = en->getRegisterPlan()->varInfo.find(p.first->id);
    TRI_ASSERT(itOut != en->getRegisterPlan()->varInfo.end());

    auto itIn = en->getRegisterPlan()->varInfo.find(p.second->id);
    TRI_ASSERT(itIn != en->getRegisterPlan()->varInfo.end());
    TRI_ASSERT((*itIn).second.registerId < ExecutionNode::MaxRegisterId);
    TRI_ASSERT((*itOut).second.registerId < ExecutionNode::MaxRegisterId);
    _aggregateRegisters.emplace_back(make_pair((*itOut).second.registerId, (*itIn).second.registerId));
  }

  if (en->_outVariable != nullptr) {
    auto const& registerPlan = en->getRegisterPlan()->varInfo;
    auto it = registerPlan.find(en->_outVariable->id);
    TRI_ASSERT(it != registerPlan.end());
    _groupRegister = (*it).second.registerId;
    TRI_ASSERT(_groupRegister > 0 && _groupRegister < ExecutionNode::MaxRegisterId);

    if (en->_expressionVariable != nullptr) {
      auto it = registerPlan.find(en->_expressionVariable->id);
      TRI_ASSERT(it != registerPlan.end());
      _expressionRegister = (*it).second.registerId;
    }

    // construct a mapping of all register ids to variable names
    // we need this mapping to generate the grouped output

    for (size_t i = 0; i < registerPlan.size(); ++i) {
      _variableNames.emplace_back(""); // initialize with some default value
    }

    // iterate over all our variables
    if (en->_keepVariables.empty()) {
      for (auto const& vi : registerPlan) {
        if (vi.second.depth > 0 || en->getDepth() == 1) {
          // Do not keep variables from depth 0, unless we are depth 1 ourselves
          // (which means no FOR in which we are contained)

          // find variable in the global variable map
          auto itVar = en->_variableMap.find(vi.first);

          if (itVar != en->_variableMap.end()) {
            _variableNames[vi.second.registerId] = (*itVar).second;
          }
        }
      }
    }
    else {
      for (auto x : en->_keepVariables) {
        auto it = registerPlan.find(x->id);
        if (it != registerPlan.end()) {
          _variableNames[(*it).second.registerId] = x->name;
        }
      }
    }
  }
  else {
    // set groupRegister to 0 if we don't have an out register
    _groupRegister = 0;
  }
}

AggregateBlock::~AggregateBlock () {
}

////////////////////////////////////////////////////////////////////////////////
/// @brief initialize
////////////////////////////////////////////////////////////////////////////////

int AggregateBlock::initialize () {
  int res = ExecutionBlock::initialize();

  if (res != TRI_ERROR_NO_ERROR) {
    return res;
  }

  // reserve space for the current row
  _currentGroup.initialize(_aggregateRegisters.size());

  return TRI_ERROR_NO_ERROR;
}

int AggregateBlock::getOrSkipSome (size_t atLeast,
                                   size_t atMost,
                                   bool skipping,
                                   AqlItemBlock*& result,
                                   size_t& skipped) {
  TRI_ASSERT(result == nullptr && skipped == 0);
  if (_done) {
    return TRI_ERROR_NO_ERROR;
  }

  bool const isTotalAggregation = _aggregateRegisters.empty();
  unique_ptr<AqlItemBlock> res;

  if (_buffer.empty()) {
    if (! ExecutionBlock::getBlock(atLeast, atMost)) {
      // done
      _done = true;

      if (isTotalAggregation && _currentGroup.groupLength == 0) {
        // total aggregation, but have not yet emitted a group
        res.reset(new AqlItemBlock(1, getPlanNode()->getRegisterPlan()->nrRegs[getPlanNode()->getDepth()]));
        emitGroup(nullptr, res.get(), skipped);
        result = res.release();
      }

      return TRI_ERROR_NO_ERROR;
    }
    _pos = 0;           // this is in the first block
  }

  // If we get here, we do have _buffer.front()
  AqlItemBlock* cur = _buffer.front();

  if (! skipping) {
    res.reset(new AqlItemBlock(atMost, getPlanNode()->getRegisterPlan()->nrRegs[getPlanNode()->getDepth()]));

    TRI_ASSERT(cur->getNrRegs() <= res->getNrRegs());
    inheritRegisters(cur, res.get(), _pos);
  }


  while (skipped < atMost) {
    // read the next input row

    bool newGroup = false;
    if (! isTotalAggregation) {
      if (_currentGroup.groupValues[0].isEmpty()) {
        // we never had any previous group
        newGroup = true;
      }
      else {
        // we already had a group, check if the group has changed
        size_t i = 0;

        for (auto it = _aggregateRegisters.begin(); it != _aggregateRegisters.end(); ++it) {
          int cmp = AqlValue::Compare(_trx,
                                      _currentGroup.groupValues[i],
                                      _currentGroup.collections[i],
                                      cur->getValue(_pos, (*it).second),
                                      cur->getDocumentCollection((*it).second));
          if (cmp != 0) {
            // group change
            newGroup = true;
            break;
          }
          ++i;
        }
      }
    }

    if (newGroup) {
      if (! _currentGroup.groupValues[0].isEmpty()) {
        if (! skipping) {
          // need to emit the current group first
          emitGroup(cur, res.get(), skipped);
        }

        // increase output row count
        ++skipped;

        if (skipped == atMost) {
          // output is full
          // do NOT advance input pointer
          result = res.release();
          return TRI_ERROR_NO_ERROR;
        }
      }

      // still space left in the output to create a new group

      // construct the new group
      size_t i = 0;
      for (auto it = _aggregateRegisters.begin(); it != _aggregateRegisters.end(); ++it) {
        _currentGroup.groupValues[i] = cur->getValue(_pos, (*it).second).clone();
        _currentGroup.collections[i] = cur->getDocumentCollection((*it).second);
        ++i;
      }
      if (! skipping) {
        _currentGroup.setFirstRow(_pos);
      }
    }
    if (! skipping) {
      _currentGroup.setLastRow(_pos);
    }

    if (++_pos >= cur->size()) {
      _buffer.pop_front();
      _pos = 0;

      bool hasMore = ! _buffer.empty();

      if (! hasMore) {
        hasMore = ExecutionBlock::getBlock(atLeast, atMost);
      }

      if (! hasMore) {
        // no more input. we're done
        try {
          // emit last buffered group
          if (! skipping) {
            TRI_IF_FAILURE("AggregateBlock::getOrSkipSome") {
              THROW_ARANGO_EXCEPTION(TRI_ERROR_DEBUG);
            }

            emitGroup(cur, res.get(), skipped);
            ++skipped;
            TRI_ASSERT(skipped > 0);
            res->shrink(skipped);
          }
          else {
            ++skipped;
          }
          delete cur;
          cur = nullptr;
          _done = true;
          result = res.release();
          return TRI_ERROR_NO_ERROR;
        }
        catch (...) {
          delete cur;
          throw;
        }
      }

      // hasMore

      // move over the last group details into the group before we delete the block
      _currentGroup.addValues(cur, _groupRegister);

      delete cur;
      cur = _buffer.front();
    }
  }

  if (! skipping) {
    TRI_ASSERT(skipped > 0);
    res->shrink(skipped);
  }

  result = res.release();
  return TRI_ERROR_NO_ERROR;
}

////////////////////////////////////////////////////////////////////////////////
/// @brief writes the current group data into the result
////////////////////////////////////////////////////////////////////////////////

void AggregateBlock::emitGroup (AqlItemBlock const* cur,
                                AqlItemBlock* res,
                                size_t row) {

  if (row > 0) {
    // re-use already copied aqlvalues
    for (RegisterId i = 0; i < cur->getNrRegs(); i++) {
      res->setValue(row, i, res->getValue(0, i));
      // Note: if this throws, then all values will be deleted
      // properly since the first one is.
    }
  }

  size_t i = 0;
  for (auto it = _aggregateRegisters.begin(); it != _aggregateRegisters.end(); ++it) {
    // FIXME: can throw:

    if (_currentGroup.groupValues[i].type() == AqlValue::SHAPED) {
      // if a value in the group is a document, it must be converted into its JSON equivalent. the reason is
      // that a group might theoretically consist of multiple documents, from different collections. but there
      // is only one collection pointer per output register
      auto document = cur->getDocumentCollection((*it).second);
      res->setValue(row, (*it).first, AqlValue(new Json(_currentGroup.groupValues[i].toJson(_trx, document))));
    }
    else {
      res->setValue(row, (*it).first, _currentGroup.groupValues[i]);
    }
    // ownership of value is transferred into res
    _currentGroup.groupValues[i].erase();
    ++i;
  }

  if (_groupRegister > 0) {
    // set the group values
    _currentGroup.addValues(cur, _groupRegister);

    if (static_cast<AggregateNode const*>(_exeNode)->_countOnly) {
      // only set group count in result register
      res->setValue(row, _groupRegister, AqlValue(new Json(static_cast<double>(_currentGroup.groupLength))));
    }
    else if (static_cast<AggregateNode const*>(_exeNode)->_expressionVariable != nullptr) {
      // copy expression result into result register
      res->setValue(row, _groupRegister,
                    AqlValue::CreateFromBlocks(_trx,
                                               _currentGroup.groupBlocks,
                                               _expressionRegister));
    }
    else {
      // copy variables / keep variables into result register
      res->setValue(row, _groupRegister,
                    AqlValue::CreateFromBlocks(_trx,
                                               _currentGroup.groupBlocks,
                                               _variableNames));
    }
    // FIXME: can throw:
  }

  // reset the group so a new one can start
  _currentGroup.reset();
}

// -----------------------------------------------------------------------------
// --SECTION--                                                   class SortBlock
// -----------------------------------------------------------------------------
        
SortBlock::SortBlock (ExecutionEngine* engine,
                      SortNode const* en)
  : ExecutionBlock(engine, en),
    _sortRegisters(),
    _stable(en->_stable) {
  
  for (auto p : en->_elements) {
    auto it = en->getRegisterPlan()->varInfo.find(p.first->id);
    TRI_ASSERT(it != en->getRegisterPlan()->varInfo.end());
    TRI_ASSERT(it->second.registerId < ExecutionNode::MaxRegisterId);
    _sortRegisters.emplace_back(make_pair(it->second.registerId, p.second));
  }
}

SortBlock::~SortBlock () {
}

int SortBlock::initialize () {
  return ExecutionBlock::initialize();
}

int SortBlock::initializeCursor (AqlItemBlock* items, size_t pos) {
  int res = ExecutionBlock::initializeCursor(items, pos);
  if (res != TRI_ERROR_NO_ERROR) {
    return res;
  }
  // suck all blocks into _buffer
  while (getBlock(DefaultBatchSize, DefaultBatchSize)) {
  }

  if (_buffer.empty()) {
    _done = true;
    return TRI_ERROR_NO_ERROR;
  }

  doSorting();

  _done = false;
  _pos = 0;

  return TRI_ERROR_NO_ERROR;
}

void SortBlock::doSorting () {
  // coords[i][j] is the <j>th row of the <i>th block
  std::vector<std::pair<size_t, size_t>> coords;

  size_t sum = 0;
  for (auto block : _buffer) {
    sum += block->size();
  }

  TRI_IF_FAILURE("SortBlock::doSorting") {
    THROW_ARANGO_EXCEPTION(TRI_ERROR_DEBUG);
  }
  coords.reserve(sum);

  // install the coords
  size_t count = 0;

  for (auto block : _buffer) {
    for (size_t i = 0; i < block->size(); i++) {
      coords.emplace_back(std::make_pair(count, i));
    }
    count++;
  }

  std::vector<TRI_document_collection_t const*> colls;
  for (RegisterId i = 0; i < _sortRegisters.size(); i++) {
    colls.emplace_back(_buffer.front()->getDocumentCollection(_sortRegisters[i].first));
  }

  // comparison function
  OurLessThan ourLessThan(_trx, _buffer, _sortRegisters, colls);

  // sort coords
  if (_stable) {
    std::stable_sort(coords.begin(), coords.end(), ourLessThan);
  }
  else {
    std::sort(coords.begin(), coords.end(), ourLessThan);
  }

  // here we collect the new blocks (later swapped into _buffer):
  std::deque<AqlItemBlock*> newbuffer;

  try {  // If we throw from here, the catch will delete the new
    // blocks in newbuffer

    count = 0;
    RegisterId const nrregs = _buffer.front()->getNrRegs();

    // install the rearranged values from _buffer into newbuffer

    while (count < sum) {
      size_t sizeNext = (std::min)(sum - count, DefaultBatchSize);
      AqlItemBlock* next = new AqlItemBlock(sizeNext, nrregs);

      try {
        TRI_IF_FAILURE("SortBlock::doSortingInner") {
          THROW_ARANGO_EXCEPTION(TRI_ERROR_DEBUG);
        }
        newbuffer.emplace_back(next);
      }
      catch (...) {
        delete next;
        throw;
      }
      std::unordered_map<AqlValue, AqlValue> cache;
      // only copy as much as needed!
      for (size_t i = 0; i < sizeNext; i++) {
        for (RegisterId j = 0; j < nrregs; j++) {
          AqlValue a = _buffer[coords[count].first]->getValue(coords[count].second, j);
          // If we have already dealt with this value for the next
          // block, then we just put the same value again:
          if (! a.isEmpty()) {
            auto it = cache.find(a);
            if (it != cache.end()) {
              AqlValue b = it->second;
              // If one of the following throws, all is well, because
              // the new block already has either a copy or stolen
              // the AqlValue:
              _buffer[coords[count].first]->eraseValue(coords[count].second, j);
              next->setValue(i, j, b);
            }
            else {
              // We need to copy a, if it has already been stolen from
              // its original buffer, which we know by looking at the
              // valueCount there.
              auto vCount = _buffer[coords[count].first]->valueCount(a);
              if (vCount == 0) {
                // Was already stolen for another block
                AqlValue b = a.clone();
                try {
                  TRI_IF_FAILURE("SortBlock::doSortingCache") {
                    THROW_ARANGO_EXCEPTION(TRI_ERROR_DEBUG);
                  }
                  cache.emplace(make_pair(a, b));
                }
                catch (...) {
                  b.destroy();
                  throw;
                }

                try {
                  TRI_IF_FAILURE("SortBlock::doSortingNext1") {
                    THROW_ARANGO_EXCEPTION(TRI_ERROR_DEBUG);
                  }
                  next->setValue(i, j, b);
                }
                catch (...) {
                  b.destroy();
                  cache.erase(a);
                  throw;
                }
                // It does not matter whether the following works or not,
                // since the original block keeps its responsibility
                // for a:
                _buffer[coords[count].first]->eraseValue(coords[count].second, j);
              }
              else {
                // Here we are the first to want to inherit a, so we
                // steal it:
                _buffer[coords[count].first]->steal(a);
                // If this has worked, responsibility is now with the
                // new block or indeed with us!
                try {
                  TRI_IF_FAILURE("SortBlock::doSortingNext2") {
                    THROW_ARANGO_EXCEPTION(TRI_ERROR_DEBUG);
                  }
                  next->setValue(i, j, a);
                }
                catch (...) {
                  a.destroy();
                  throw;
                }
                _buffer[coords[count].first]->eraseValue(coords[count].second, j);
                // This might throw as well, however, the responsibility
                // is already with the new block.

                // If the following does not work, we will create a
                // few unnecessary copies, but this does not matter:
                cache.emplace(make_pair(a,a));
              }
            }
          }
        }
        count++;
      }
      cache.clear();
      for (RegisterId j = 0; j < nrregs; j++) {
        next->setDocumentCollection(j, _buffer.front()->getDocumentCollection(j));
      }
    }
  }
  catch (...) {
    for (auto x : newbuffer) {
      delete x;
    }
    throw;
  }
  _buffer.swap(newbuffer);  // does not throw since allocators
  // are the same
  for (auto x : newbuffer) {
    delete x;
  }
}

// -----------------------------------------------------------------------------
// --SECTION--                                      class SortBlock::OurLessThan
// -----------------------------------------------------------------------------

bool SortBlock::OurLessThan::operator() (std::pair<size_t, size_t> const& a,
                                         std::pair<size_t, size_t> const& b) {

  size_t i = 0;
  for (auto reg : _sortRegisters) {

    int cmp = AqlValue::Compare(_trx,
                                _buffer[a.first]->getValue(a.second, reg.first),
                                _colls[i],
                                _buffer[b.first]->getValue(b.second, reg.first),
                                _colls[i]);
    if (cmp == -1) {
      return reg.second;
    } 
    else if (cmp == 1) {
      return ! reg.second;
    }
    i++;
  }

  return false;
}

// -----------------------------------------------------------------------------
// --SECTION--                                                  class LimitBlock
// -----------------------------------------------------------------------------

int LimitBlock::initialize () {
  int res = ExecutionBlock::initialize();

  if (res != TRI_ERROR_NO_ERROR) {
    return res;
  }
  return TRI_ERROR_NO_ERROR;
}

int LimitBlock::initializeCursor (AqlItemBlock* items, size_t pos) {
  int res = ExecutionBlock::initializeCursor(items, pos);
  if (res != TRI_ERROR_NO_ERROR) {
    return res;
  }
  _state = 0;
  _count = 0;
  return TRI_ERROR_NO_ERROR;
}

int LimitBlock::getOrSkipSome (size_t atLeast,
                               size_t atMost,
                               bool skipping,
                               AqlItemBlock*& result,
                               size_t& skipped) {

  TRI_ASSERT(result == nullptr && skipped == 0);

  if (_state == 2) {
    return TRI_ERROR_NO_ERROR;
  }

  if (_state == 0) {
    if (_fullCount) {
      // properly initialize fullcount value, which has a default of -1
      if (_engine->_stats.fullCount == -1) {
        _engine->_stats.fullCount = 0;
      }
      _engine->_stats.fullCount += static_cast<int64_t>(_offset);
    }

    if (_offset > 0) {
      ExecutionBlock::_dependencies[0]->skip(_offset);
    }
    _state = 1;
    _count = 0;
    if (_limit == 0 && ! _fullCount) {
      // quick exit for limit == 0
      _state = 2;
      return TRI_ERROR_NO_ERROR;
    }
  }

  // If we get to here, _state == 1 and _count < _limit
  if (_limit > 0) {
    if (atMost > _limit - _count) {
      atMost = _limit - _count;
      if (atLeast > atMost) {
        atLeast = atMost;
      }
    }

    ExecutionBlock::getOrSkipSome(atLeast, atMost, skipping, result, skipped);
    if (skipped == 0) {
      return TRI_ERROR_NO_ERROR;
    }

    _count += skipped; 
    if (_fullCount) {
      _engine->_stats.fullCount += static_cast<int64_t>(skipped);
    }
  }

  if (_count >= _limit) {
    _state = 2;
  
    if (_fullCount) {
      // if fullCount is set, we must fetch all elements from the
      // dependency. we'll use the default batch size for this
      atLeast = DefaultBatchSize; 
      atMost = DefaultBatchSize; 
  
      // suck out all data from the dependencies
      while (true) {
        skipped = 0;
        AqlItemBlock* ignore = nullptr;
        ExecutionBlock::getOrSkipSome(atLeast, atMost, skipping, ignore, skipped);
        if (ignore != nullptr) {
          _engine->_stats.fullCount += static_cast<int64_t>(ignore->size());
          delete ignore;
        }
        if (skipped == 0) {
          break;
        }
      }
    }
  }

  return TRI_ERROR_NO_ERROR;
}

// -----------------------------------------------------------------------------
// --SECTION--                                                 class ReturnBlock
// -----------------------------------------------------------------------------

AqlItemBlock* ReturnBlock::getSome (size_t atLeast,
                                    size_t atMost) {

  std::unique_ptr<AqlItemBlock> res(ExecutionBlock::getSomeWithoutRegisterClearout(atLeast, atMost));

  if (res.get() == nullptr) {
    return nullptr;
  }

  size_t const n = res->size();

  // Let's steal the actual result and throw away the vars:
  auto ep = static_cast<ReturnNode const*>(getPlanNode());
  auto it = ep->getRegisterPlan()->varInfo.find(ep->_inVariable->id);
  TRI_ASSERT(it != ep->getRegisterPlan()->varInfo.end());
  RegisterId const registerId = it->second.registerId;
  AqlItemBlock* stripped = new AqlItemBlock(n, 1);

  try {
    for (size_t i = 0; i < n; i++) {
      AqlValue a = res->getValue(i, registerId);
      if (! a.isEmpty()) {
        res->steal(a);
        try {
          TRI_IF_FAILURE("ReturnBlock::getSome") {
            THROW_ARANGO_EXCEPTION(TRI_ERROR_DEBUG);
          }

          stripped->setValue(i, 0, a);
        }
        catch (...) {
          a.destroy();
          throw;
        }
        // If the following does not go well, we do not care, since
        // the value is already stolen and installed in stripped
        res->eraseValue(i, registerId);
      }
    }
  }
  catch (...) {
    delete stripped;
    throw;
  }

  stripped->setDocumentCollection(0, res->getDocumentCollection(registerId));
  delete res.get();
  res.release();

  return stripped;
}

// -----------------------------------------------------------------------------
// --SECTION--                                           class ModificationBlock
// -----------------------------------------------------------------------------

ModificationBlock::ModificationBlock (ExecutionEngine* engine,
                                      ModificationNode const* ep)
  : ExecutionBlock(engine, ep),
    _outRegOld(ExecutionNode::MaxRegisterId),
    _outRegNew(ExecutionNode::MaxRegisterId),
    _collection(ep->_collection),
    _isDBServer(false),
    _usesDefaultSharding(true) {
  
  auto trxCollection = _trx->trxCollection(_collection->cid());
  if (trxCollection != nullptr) {
    _trx->orderBarrier(trxCollection);
  }

  auto const& registerPlan = ep->getRegisterPlan()->varInfo;

  if (ep->_outVariableOld != nullptr) {
    auto it = registerPlan.find(ep->_outVariableOld->id);
    TRI_ASSERT(it != registerPlan.end());
    _outRegOld = (*it).second.registerId;
  }
  if (ep->_outVariableNew != nullptr) {
    auto it = registerPlan.find(ep->_outVariableNew->id);
    TRI_ASSERT(it != registerPlan.end());
    _outRegNew = (*it).second.registerId;
  }
            
  // check if we're a DB server in a cluster
  _isDBServer = triagens::arango::ServerState::instance()->isDBserver();

  if (_isDBServer) {
    _usesDefaultSharding = _collection->usesDefaultSharding();
  }
}

ModificationBlock::~ModificationBlock () {
}

////////////////////////////////////////////////////////////////////////////////
/// @brief get some - this accumulates all input and calls the work() method
////////////////////////////////////////////////////////////////////////////////

AqlItemBlock* ModificationBlock::getSome (size_t atLeast,
                                          size_t atMost) {
  std::vector<AqlItemBlock*> blocks;
  std::unique_ptr<AqlItemBlock>replyBlocks;

  auto freeBlocks = [](std::vector<AqlItemBlock*>& blocks) {
    for (auto it = blocks.begin(); it != blocks.end(); ++it) {
      if ((*it) != nullptr) {
        delete (*it);
      }
    }
    blocks.clear();
  };

  // loop over input until it is exhausted
  try {
    if (static_cast<ModificationNode const*>(_exeNode)->_options.readCompleteInput) {
      // read all input into a buffer first
      while (true) { 
        std::unique_ptr<AqlItemBlock> res(ExecutionBlock::getSomeWithoutRegisterClearout(atLeast, atMost));

        if (res.get() == nullptr) {
          break;
        }
          
        TRI_IF_FAILURE("ModificationBlock::getSome") {
          THROW_ARANGO_EXCEPTION(TRI_ERROR_DEBUG);
        }
       
        blocks.emplace_back(res.get());
        res.release();
      }

      // now apply the modifications for the complete input
      replyBlocks.reset(work(blocks));
    }
    else {
      // read input in chunks, and process it in chunks
      // this reduces the amount of memory used for storing the input
      while (true) {
        freeBlocks(blocks);
        std::unique_ptr<AqlItemBlock> res(ExecutionBlock::getSomeWithoutRegisterClearout(atLeast, atMost));

        if (res.get() == nullptr) {
          break;
        }
        
        TRI_IF_FAILURE("ModificationBlock::getSome") {
          THROW_ARANGO_EXCEPTION(TRI_ERROR_DEBUG);
        }
       
        blocks.emplace_back(res.get());
        res.release();

        replyBlocks.reset(work(blocks));

        if (replyBlocks.get() != nullptr) {
          break;
        }
      }
    }
  }
  catch (...) {
    freeBlocks(blocks);
    throw;
  }

  freeBlocks(blocks);
        
  return replyBlocks.release();
}

////////////////////////////////////////////////////////////////////////////////
/// @brief extract a key from the AqlValue passed
////////////////////////////////////////////////////////////////////////////////
          
int ModificationBlock::extractKey (AqlValue const& value,
                                   TRI_document_collection_t const* document,
                                   std::string& key) const {
  if (value.isShaped()) {
    key = TRI_EXTRACT_MARKER_KEY(value.getMarker());
    return TRI_ERROR_NO_ERROR;
  }

  if (value.isObject()) {
    Json member(value.extractObjectMember(_trx, document, TRI_VOC_ATTRIBUTE_KEY, false));

    TRI_json_t const* json = member.json();

    if (TRI_IsStringJson(json)) {
      key.assign(json->_value._string.data, json->_value._string.length - 1);
      return TRI_ERROR_NO_ERROR;
    }
  }
  else if (value.isString()) {
    key = value.toString();
    return TRI_ERROR_NO_ERROR;
  }

  return TRI_ERROR_ARANGO_DOCUMENT_KEY_MISSING;
}

////////////////////////////////////////////////////////////////////////////////
/// @brief constructs a master pointer from the marker passed
////////////////////////////////////////////////////////////////////////////////

void ModificationBlock::constructMptr (TRI_doc_mptr_copy_t* dst,
                                       TRI_df_marker_t const* marker) const { 
  dst->_rid = TRI_EXTRACT_MARKER_RID(marker);
  dst->_fid = 0;
  dst->_hash = 0;
  dst->_prev = nullptr;
  dst->_next = nullptr;
  dst->setDataPtr(marker);
}

////////////////////////////////////////////////////////////////////////////////
/// @brief check whether a shard key value has changed
////////////////////////////////////////////////////////////////////////////////
                
bool ModificationBlock::isShardKeyChange (TRI_json_t const* oldJson,
                                          TRI_json_t const* newJson,
                                          bool isPatch) const {
  TRI_ASSERT(_isDBServer);

  auto planId = _collection->documentCollection()->_info._planId;
  auto vocbase = static_cast<ModificationNode const*>(_exeNode)->_vocbase;
  return triagens::arango::shardKeysChanged(vocbase->_name, std::to_string(planId), oldJson, newJson, isPatch);
}

////////////////////////////////////////////////////////////////////////////////
/// @brief check whether the _key attribute is specified when it must not be
/// specified
////////////////////////////////////////////////////////////////////////////////
              
bool ModificationBlock::isShardKeyError (TRI_json_t const* json) const {
  TRI_ASSERT(_isDBServer);
              
  if (_usesDefaultSharding) {
    return false;
  }

  return (TRI_LookupObjectJson(json, TRI_VOC_ATTRIBUTE_KEY) != nullptr);
}                 

////////////////////////////////////////////////////////////////////////////////
/// @brief process the result of a data-modification operation
////////////////////////////////////////////////////////////////////////////////

void ModificationBlock::handleResult (int code,
                                      bool ignoreErrors,
                                      std::string const* errorMessage) {
  if (code == TRI_ERROR_NO_ERROR) {
    // update the success counter
    ++_engine->_stats.writesExecuted;
    return;
  }
    
  if (ignoreErrors) {
    // update the ignored counter
    ++_engine->_stats.writesIgnored;
    return;
  }
      
  // bubble up the error
  if (errorMessage != nullptr && ! errorMessage->empty()) {
    THROW_ARANGO_EXCEPTION_MESSAGE(code, *errorMessage);
  }
        
  THROW_ARANGO_EXCEPTION(code);
}

// -----------------------------------------------------------------------------
// --SECTION--                                                 class RemoveBlock
// -----------------------------------------------------------------------------

RemoveBlock::RemoveBlock (ExecutionEngine* engine,
                          RemoveNode const* ep)
  : ModificationBlock(engine, ep) {
}

RemoveBlock::~RemoveBlock () {
}

////////////////////////////////////////////////////////////////////////////////
/// @brief the actual work horse for removing data
////////////////////////////////////////////////////////////////////////////////

AqlItemBlock* RemoveBlock::work (std::vector<AqlItemBlock*>& blocks) {
  size_t const count = countBlocksRows(blocks);
  
  if (count == 0) {
    return nullptr;
  }
  
  std::unique_ptr<AqlItemBlock> result;

  auto ep = static_cast<RemoveNode const*>(getPlanNode());
  auto it = ep->getRegisterPlan()->varInfo.find(ep->_inVariable->id);
  TRI_ASSERT(it != ep->getRegisterPlan()->varInfo.end());
  RegisterId const registerId = it->second.registerId;

  TRI_doc_mptr_copy_t nptr;
  auto trxCollection = _trx->trxCollection(_collection->cid());

  bool const producesOutput = (ep->_outVariableOld != nullptr);

  result.reset(new AqlItemBlock(count,
                                getPlanNode()->getRegisterPlan()->nrRegs[getPlanNode()->getDepth()]));

  if (producesOutput) {
    result->setDocumentCollection(_outRegOld, trxCollection->_collection->_collection);
  }

  // loop over all blocks
  size_t dstRow = 0;
  for (auto it = blocks.begin(); it != blocks.end(); ++it) {
    auto* res = (*it);
    auto document = res->getDocumentCollection(registerId);
    
    throwIfKilled(); // check if we were aborted
      
    size_t const n = res->size();
    
    // loop over the complete block
    for (size_t i = 0; i < n; ++i) {
      AqlValue a = res->getValue(i, registerId);
    
      // only copy 1st row of registers inherited from previous frame(s)
      inheritRegisters(res, result.get(), i, dstRow);

      std::string key;
      int errorCode = TRI_ERROR_NO_ERROR;

      if (a.isObject()) {
        // value is an array. now extract the _key attribute
        errorCode = extractKey(a, document, key);
      }
      else if (a.isString()) {
        // value is a string
        key = a.toChar();
      }
      else {
        errorCode = TRI_ERROR_ARANGO_DOCUMENT_TYPE_INVALID;
      }

      if (producesOutput && errorCode == TRI_ERROR_NO_ERROR) {
        // read "old" version
        if (a.isShaped()) {
          // already have a ShapedJson, no need to fetch the old document again
          constructMptr(&nptr, a.getMarker());
        }
        else {
          // need to fetch the old document
          errorCode = _trx->readSingle(trxCollection, &nptr, key);
        }
      }

      if (errorCode == TRI_ERROR_NO_ERROR) {
        // no error. we expect to have a key
                  
        // all exceptions are caught in _trx->remove()
        errorCode = _trx->remove(trxCollection, 
                                key,
                                0,
                                TRI_DOC_UPDATE_LAST_WRITE,
                                0, 
                                nullptr,
                                ep->_options.waitForSync);

        if (errorCode == TRI_ERROR_ARANGO_DOCUMENT_NOT_FOUND && _isDBServer) {
          auto* node = static_cast<RemoveNode const*>(getPlanNode());
          if (node->getOptions().ignoreDocumentNotFound) {
            // Ignore document not found on the DBserver:
            errorCode = TRI_ERROR_NO_ERROR;
          }
        }

        if (producesOutput && errorCode == TRI_ERROR_NO_ERROR) {
          result->setValue(dstRow,
                          _outRegOld,
                          AqlValue(reinterpret_cast<TRI_df_marker_t const*>(nptr.getDataPtr())));
        }
      }
        
      handleResult(errorCode, ep->_options.ignoreErrors); 
      ++dstRow;
    }
    // done with a block

    // now free it already
    (*it) = nullptr;  
    delete res;
  }

  return result.release();
}

// -----------------------------------------------------------------------------
// --SECTION--                                                 class InsertBlock
// -----------------------------------------------------------------------------

InsertBlock::InsertBlock (ExecutionEngine* engine,
                          InsertNode const* ep)
  : ModificationBlock(engine, ep) {
}

InsertBlock::~InsertBlock () {
}

////////////////////////////////////////////////////////////////////////////////
/// @brief the actual work horse for inserting data
////////////////////////////////////////////////////////////////////////////////

AqlItemBlock* InsertBlock::work (std::vector<AqlItemBlock*>& blocks) {
  size_t const count = countBlocksRows(blocks);

  if (count == 0) {
    return nullptr;
  }
  
  std::unique_ptr<AqlItemBlock> result;

  auto ep = static_cast<InsertNode const*>(getPlanNode());
  auto it = ep->getRegisterPlan()->varInfo.find(ep->_inVariable->id);
  TRI_ASSERT(it != ep->getRegisterPlan()->varInfo.end());
  RegisterId const registerId = it->second.registerId;

  auto trxCollection = _trx->trxCollection(_collection->cid());

  TRI_doc_mptr_copy_t nptr;
  bool const isEdgeCollection = _collection->isEdgeCollection();
  bool const producesOutput = (ep->_outVariableNew != nullptr);
         
  // initialize an empty edge container
  TRI_document_edge_t edge = { 0, nullptr, 0, nullptr };

  std::string from;
  std::string to;

  result.reset(new AqlItemBlock(count, getPlanNode()->getRegisterPlan()->nrRegs[getPlanNode()->getDepth()]));

  if (producesOutput) {
    result->setDocumentCollection(_outRegNew, trxCollection->_collection->_collection);
  }

  // loop over all blocks
  size_t dstRow = 0;
  for (auto it = blocks.begin(); it != blocks.end(); ++it) {
    auto* res = (*it);
    auto document = res->getDocumentCollection(registerId);
    size_t const n = res->size();
    
    throwIfKilled(); // check if we were aborted
    
    // loop over the complete block
    for (size_t i = 0; i < n; ++i) {
      AqlValue a = res->getValue(i, registerId);
      
      // only copy 1st row of registers inherited from previous frame(s)
      inheritRegisters(res, result.get(), i, dstRow);

      int errorCode = TRI_ERROR_NO_ERROR;

      if (a.isObject()) {
        // value is an array
        
        if (isEdgeCollection) {
          // array must have _from and _to attributes
          TRI_json_t const* json;

          Json member(a.extractObjectMember(_trx, document, TRI_VOC_ATTRIBUTE_FROM, false));
          json = member.json();

          if (TRI_IsStringJson(json)) {
            errorCode = resolve(json->_value._string.data, edge._fromCid, from);
          }
          else {
            errorCode = TRI_ERROR_ARANGO_DOCUMENT_HANDLE_BAD;
          }
         
          if (errorCode == TRI_ERROR_NO_ERROR) { 
            Json member(a.extractObjectMember(_trx, document, TRI_VOC_ATTRIBUTE_TO, false));
            json = member.json();
            if (TRI_IsStringJson(json)) {
              errorCode = resolve(json->_value._string.data, edge._toCid, to);
            }
            else {
              errorCode = TRI_ERROR_ARANGO_DOCUMENT_HANDLE_BAD;
            }
          }
        }
      }
      else {
        errorCode = TRI_ERROR_ARANGO_DOCUMENT_TYPE_INVALID;
      }

      if (errorCode == TRI_ERROR_NO_ERROR) {
        TRI_doc_mptr_copy_t mptr;
        auto json = a.toJson(_trx, document);

        if (isEdgeCollection) {
          // edge
          edge._fromKey = (TRI_voc_key_t) from.c_str();
          edge._toKey = (TRI_voc_key_t) to.c_str();
          errorCode = _trx->create(trxCollection, &mptr, json.json(), &edge, ep->_options.waitForSync);
        }
        else {
          // document
          errorCode = _trx->create(trxCollection, &mptr, json.json(), nullptr, ep->_options.waitForSync);
        }

        if (producesOutput && errorCode == TRI_ERROR_NO_ERROR) {
          result->setValue(dstRow,
                           _outRegNew,
                           AqlValue(reinterpret_cast<TRI_df_marker_t const*>(mptr.getDataPtr())));
        }
      }

      handleResult(errorCode, ep->_options.ignoreErrors);

      ++dstRow; 
    }
    // done with a block

    // now free it already
    (*it) = nullptr;  
    delete res;
  }

  return result.release();
}

// -----------------------------------------------------------------------------
// --SECTION--                                                 class UpdateBlock
// -----------------------------------------------------------------------------

UpdateBlock::UpdateBlock (ExecutionEngine* engine,
                          UpdateNode const* ep)
  : ModificationBlock(engine, ep) {
}

UpdateBlock::~UpdateBlock () {
}

////////////////////////////////////////////////////////////////////////////////
/// @brief the actual work horse for inserting data
////////////////////////////////////////////////////////////////////////////////

AqlItemBlock* UpdateBlock::work (std::vector<AqlItemBlock*>& blocks) {
  size_t const count = countBlocksRows(blocks);

  if (count == 0) {
    return nullptr;
  }

  std::unique_ptr<AqlItemBlock> result;
  auto ep = static_cast<UpdateNode const*>(getPlanNode());
  auto it = ep->getRegisterPlan()->varInfo.find(ep->_inDocVariable->id);
  TRI_ASSERT(it != ep->getRegisterPlan()->varInfo.end());
  RegisterId const docRegisterId = it->second.registerId;
  RegisterId keyRegisterId = 0; // default initialization
  
  bool const producesOutput = (ep->_outVariableOld != nullptr || ep->_outVariableNew != nullptr);

  TRI_doc_mptr_copy_t nptr;
  bool const hasKeyVariable = (ep->_inKeyVariable != nullptr);
  std::string errorMessage;

  if (hasKeyVariable) {
    it = ep->getRegisterPlan()->varInfo.find(ep->_inKeyVariable->id);
    TRI_ASSERT(it != ep->getRegisterPlan()->varInfo.end());
    keyRegisterId = it->second.registerId;
  }
  
  auto trxCollection = _trx->trxCollection(_collection->cid());

  result.reset(new AqlItemBlock(count, getPlanNode()->getRegisterPlan()->nrRegs[getPlanNode()->getDepth()]));

  if (ep->_outVariableOld != nullptr) {
    result->setDocumentCollection(_outRegOld, trxCollection->_collection->_collection);
  }
  if (ep->_outVariableNew != nullptr) {
    result->setDocumentCollection(_outRegNew, trxCollection->_collection->_collection);
  }
         
  // loop over all blocks
  size_t dstRow = 0;
  for (auto it = blocks.begin(); it != blocks.end(); ++it) {
    auto* res = (*it);   // This is intentionally a copy!
    auto document = res->getDocumentCollection(docRegisterId);
    decltype(document) keyDocument = nullptr;

    throwIfKilled(); // check if we were aborted

    if (hasKeyVariable) {
      keyDocument = res->getDocumentCollection(keyRegisterId);
    }

    size_t const n = res->size();
    
    // loop over the complete block
    for (size_t i = 0; i < n; ++i) {
      AqlValue a = res->getValue(i, docRegisterId);

      int errorCode = TRI_ERROR_NO_ERROR;
      std::string key;

      if (a.isObject()) {
        // value is an object
        if (hasKeyVariable) {
          // seperate key specification
          AqlValue k = res->getValue(i, keyRegisterId);
          errorCode = extractKey(k, keyDocument, key);
        }
        else {
          errorCode = extractKey(a, document, key);
        }
      }
      else {
        errorCode = TRI_ERROR_ARANGO_DOCUMENT_TYPE_INVALID;
        errorMessage += std::string("expecting 'object', got: ") +
          a.getTypeString() + 
          std::string(" while handling: ") + 
          _exeNode->getTypeString();
      }

      if (errorCode == TRI_ERROR_NO_ERROR) {
        TRI_doc_mptr_copy_t mptr;
        auto json = a.toJson(_trx, document);

        // read old document
        TRI_doc_mptr_copy_t oldDocument;
        if (! hasKeyVariable && a.isShaped()) {
          // "old" is already ShapedJson. no need to fetch the old document first
          constructMptr(&oldDocument, a.getMarker());
        }
        else {
          // "old" is no ShapedJson. now fetch old version from database
          errorCode = _trx->readSingle(trxCollection, &oldDocument, key);
        }

        if (! json.isObject()) {
          errorCode = TRI_ERROR_ARANGO_DOCUMENT_TYPE_INVALID;
        }

        if (errorCode == TRI_ERROR_NO_ERROR) {
          if (oldDocument.getDataPtr() != nullptr) {

            if (json.members() > 0) {
              // only update the document if the update value is not empty
              TRI_shaped_json_t shapedJson;
              TRI_EXTRACT_SHAPED_JSON_MARKER(shapedJson, oldDocument.getDataPtr()); // PROTECTED by trx here
              std::unique_ptr<TRI_json_t> old(TRI_JsonShapedJson(_collection->documentCollection()->getShaper(), &shapedJson));

              // the default
              errorCode = TRI_ERROR_OUT_OF_MEMORY;

              if (old.get() != nullptr) {
                std::unique_ptr<TRI_json_t> patchedJson(TRI_MergeJson(TRI_UNKNOWN_MEM_ZONE, old.get(), json.json(), ep->_options.nullMeansRemove, ep->_options.mergeObjects));

                if (patchedJson.get() != nullptr) {
                  // all exceptions are caught in _trx->update()
                  errorCode = _trx->update(trxCollection, key, 0, &mptr, patchedJson.get(), TRI_DOC_UPDATE_LAST_WRITE, 0, nullptr, ep->_options.waitForSync);
                }
              }
            }
            else {
              // copy the existing master pointer for OLD into NEW
              mptr = oldDocument;
            }
          }
          else {
            errorCode = TRI_ERROR_ARANGO_DOCUMENT_NOT_FOUND;
          }
        }

        if (producesOutput && errorCode == TRI_ERROR_NO_ERROR) {
          if (ep->_outVariableOld != nullptr) {
            // store $OLD
            result->setValue(dstRow,
                             _outRegOld,
                             AqlValue(reinterpret_cast<TRI_df_marker_t const*>(oldDocument.getDataPtr())));
          }

          if (ep->_outVariableNew != nullptr) {
            // store $NEW
            result->setValue(dstRow,
                             _outRegNew,
                             AqlValue(reinterpret_cast<TRI_df_marker_t const*>(mptr.getDataPtr())));
          }
        }

        if (errorCode == TRI_ERROR_ARANGO_DOCUMENT_NOT_FOUND && _isDBServer) {
          auto* node = static_cast<UpdateNode const*>(getPlanNode());
          if (node->getOptions().ignoreDocumentNotFound) {
            // Ignore document not found on the DBserver:
            errorCode = TRI_ERROR_NO_ERROR;
          }
        }
      }

      handleResult(errorCode, ep->_options.ignoreErrors, &errorMessage);
      
      ++dstRow; 
    }
    // done with a block

    // now free it already
    (*it) = nullptr;  
    delete res;
  }

  return result.release();
}

// -----------------------------------------------------------------------------
// --SECTION--                                                 class UpsertBlock
// -----------------------------------------------------------------------------

UpsertBlock::UpsertBlock (ExecutionEngine* engine,
                          UpsertNode const* ep)
  : ModificationBlock(engine, ep) {
}

UpsertBlock::~UpsertBlock () {
}

////////////////////////////////////////////////////////////////////////////////
/// @brief the actual work horse for inserting data
////////////////////////////////////////////////////////////////////////////////

AqlItemBlock* UpsertBlock::work (std::vector<AqlItemBlock*>& blocks) {
  size_t const count = countBlocksRows(blocks);

  if (count == 0) {
    return nullptr;
  }

  std::unique_ptr<AqlItemBlock> result;
  auto ep = static_cast<UpsertNode const*>(getPlanNode());
  
  auto const& registerPlan = ep->getRegisterPlan()->varInfo;
  auto it = ep->getRegisterPlan()->varInfo.find(ep->_inDocVariable->id);
  TRI_ASSERT(it != ep->getRegisterPlan()->varInfo.end());
  RegisterId const docRegisterId = it->second.registerId;
  
  it= registerPlan.find(ep->_insertVariable->id);
  TRI_ASSERT(it != registerPlan.end());
  RegisterId const insertRegisterId = it->second.registerId;

  it = registerPlan.find(ep->_updateVariable->id);
  TRI_ASSERT(it != registerPlan.end());
  RegisterId const updateRegisterId = it->second.registerId;
  
  bool const producesOutput = (ep->_outVariableNew != nullptr);
  
  // initialize an empty edge container
  TRI_document_edge_t edge = { 0, nullptr, 0, nullptr };

  std::string from;
  std::string to;

  TRI_doc_mptr_copy_t nptr;
  std::string errorMessage;

  auto trxCollection = _trx->trxCollection(_collection->cid());
  bool const isEdgeCollection = _collection->isEdgeCollection();

  result.reset(new AqlItemBlock(count, getPlanNode()->getRegisterPlan()->nrRegs[getPlanNode()->getDepth()]));

  if (ep->_outVariableNew != nullptr) {
    result->setDocumentCollection(_outRegNew, trxCollection->_collection->_collection);
  }
         
  // loop over all blocks
  size_t dstRow = 0;
  for (auto it = blocks.begin(); it != blocks.end(); ++it) {
    auto* res = (*it);   // This is intentionally a copy!
    auto document = res->getDocumentCollection(docRegisterId);

    throwIfKilled(); // check if we were aborted

    decltype(document) keyDocument = res->getDocumentCollection(docRegisterId);
    decltype(document) updateDocument = res->getDocumentCollection(updateRegisterId);
    decltype(document) insertDocument = res->getDocumentCollection(insertRegisterId);

    size_t const n = res->size();
    
    // loop over the complete block
    for (size_t i = 0; i < n; ++i) {
      AqlValue a = res->getValue(i, docRegisterId);

      // only copy 1st row of registers inherited from previous frame(s)
      inheritRegisters(res, result.get(), i, dstRow);

      std::string key;
        
      int errorCode = TRI_ERROR_NO_ERROR;

      if (a.isObject()) {

        // old document present => update case
        errorCode = extractKey(a, keyDocument, key);

        if (errorCode == TRI_ERROR_NO_ERROR) {
          AqlValue updateDoc = res->getValue(i, updateRegisterId);

          if (updateDoc.isObject()) {
            auto updateJson = updateDoc.toJson(_trx, updateDocument);
            auto searchJson = a.toJson(_trx, keyDocument);

            if (! searchJson.isObject()) {
              errorCode = TRI_ERROR_ARANGO_DOCUMENT_TYPE_INVALID;
            }

            if (errorCode == TRI_ERROR_NO_ERROR && 
                updateJson.isObject()) {
              TRI_doc_mptr_copy_t mptr;
              
              // use default value 
              errorCode = TRI_ERROR_OUT_OF_MEMORY;
              bool wasEmpty = false;

              // check for shard key change
              if (_isDBServer && 
                  isShardKeyChange(searchJson.json(), updateJson.json(), ! ep->_isReplace)) {
                // a shard key value has changed. this is not allowed!
                errorCode = TRI_ERROR_CLUSTER_MUST_NOT_CHANGE_SHARDING_ATTRIBUTES;
              }
              else if (ep->_isReplace) {
                // replace

                errorCode = _trx->update(trxCollection, key, 0, &mptr, updateJson.json(), TRI_DOC_UPDATE_LAST_WRITE, 0, nullptr, ep->_options.waitForSync);
              }
              else {
                // update
                if (updateJson.members() == 0) {
                  // empty object. nothing to do
                  errorCode = TRI_ERROR_NO_ERROR;

                  if (producesOutput) {
                    // copy OLD into NEW
                    result->setValue(dstRow,
                                      _outRegNew,
                                      AqlValue(new Json(TRI_UNKNOWN_MEM_ZONE, searchJson.steal())));
                    wasEmpty = true;
                  }
                }
                else {
                  std::unique_ptr<TRI_json_t> mergedJson(TRI_MergeJson(TRI_UNKNOWN_MEM_ZONE, searchJson.json(), updateJson.json(), ep->_options.nullMeansRemove, ep->_options.mergeObjects));
              
                  if (mergedJson.get() != nullptr) {
                    // all exceptions are caught in _trx->update()
                    errorCode = _trx->update(trxCollection, key, 0, &mptr, mergedJson.get(), TRI_DOC_UPDATE_LAST_WRITE, 0, nullptr, ep->_options.waitForSync);
                  }
                }
              }

              if (producesOutput && 
                  errorCode == TRI_ERROR_NO_ERROR && 
                  ! wasEmpty) {
                // store $NEW
                result->setValue(dstRow,
                                  _outRegNew,
                                  AqlValue(reinterpret_cast<TRI_df_marker_t const*>(mptr.getDataPtr())));
              }
            }
          }
          else {
            errorCode = TRI_ERROR_ARANGO_DOCUMENT_TYPE_INVALID;
          }
        }

      }
      else {
        // no document found => insert case
        AqlValue insertDoc = res->getValue(i, insertRegisterId);

        if (insertDoc.isObject()) {
          if (isEdgeCollection) {
            // array must have _from and _to attributes
            Json member(insertDoc.extractObjectMember(_trx, insertDocument, TRI_VOC_ATTRIBUTE_FROM, false));
            TRI_json_t const* json = member.json();

            if (TRI_IsStringJson(json)) {
              errorCode = resolve(json->_value._string.data, edge._fromCid, from);
            }
            else {
              errorCode = TRI_ERROR_ARANGO_DOCUMENT_HANDLE_BAD;
            }
          
            if (errorCode == TRI_ERROR_NO_ERROR) { 
              Json member(insertDoc.extractObjectMember(_trx, document, TRI_VOC_ATTRIBUTE_TO, false));
              json = member.json();
              if (TRI_IsStringJson(json)) {
                errorCode = resolve(json->_value._string.data, edge._toCid, to);
              }
              else {
                errorCode = TRI_ERROR_ARANGO_DOCUMENT_HANDLE_BAD;
              }
            }
          }

          if (errorCode == TRI_ERROR_NO_ERROR) {
            auto insertJson = insertDoc.toJson(_trx, insertDocument);

            // use default value
            errorCode = TRI_ERROR_OUT_OF_MEMORY;

            if (insertJson.isObject()) {
              // now insert
              if (_isDBServer && isShardKeyError(insertJson.json())) {
                errorCode = TRI_ERROR_CLUSTER_MUST_NOT_SPECIFY_KEY;
              }
              else {
                TRI_doc_mptr_copy_t mptr;

                if (isEdgeCollection) {
                  // edge
                  edge._fromKey = (TRI_voc_key_t) from.c_str();
                  edge._toKey = (TRI_voc_key_t) to.c_str();
                  errorCode = _trx->create(trxCollection, &mptr, insertJson.json(), &edge, ep->_options.waitForSync);
                }
                else {
                  // document
                  errorCode = _trx->create(trxCollection, &mptr, insertJson.json(), nullptr, ep->_options.waitForSync);
                }
          
                if (producesOutput && errorCode == TRI_ERROR_NO_ERROR) {
                  result->setValue(dstRow,
                                    _outRegNew,
                                    AqlValue(reinterpret_cast<TRI_df_marker_t const*>(mptr.getDataPtr())));
                }
              }
            }
          }

        }
        else {
          errorCode = TRI_ERROR_ARANGO_DOCUMENT_TYPE_INVALID;
        }

      }

      handleResult(errorCode, ep->_options.ignoreErrors, &errorMessage);
      
      ++dstRow; 
    }
    // done with a block

    // now free it already
    (*it) = nullptr;  
    delete res;
  }

  return result.release();
}

// -----------------------------------------------------------------------------
// --SECTION--                                                class ReplaceBlock
// -----------------------------------------------------------------------------

ReplaceBlock::ReplaceBlock (ExecutionEngine* engine,
                            ReplaceNode const* ep)
  : ModificationBlock(engine, ep) {
}

ReplaceBlock::~ReplaceBlock () {
}

////////////////////////////////////////////////////////////////////////////////
/// @brief the actual work horse for replacing data
////////////////////////////////////////////////////////////////////////////////

AqlItemBlock* ReplaceBlock::work (std::vector<AqlItemBlock*>& blocks) {
  size_t const count = countBlocksRows(blocks);

  if (count == 0) {
    return nullptr;
  }
 
  std::unique_ptr<AqlItemBlock> result;
  auto ep = static_cast<ReplaceNode const*>(getPlanNode());
  auto it = ep->getRegisterPlan()->varInfo.find(ep->_inDocVariable->id);
  TRI_ASSERT(it != ep->getRegisterPlan()->varInfo.end());
  RegisterId const registerId = it->second.registerId;
  RegisterId keyRegisterId = 0; // default initialization

  TRI_doc_mptr_copy_t nptr;
  bool const hasKeyVariable = (ep->_inKeyVariable != nullptr);
  
  if (hasKeyVariable) {
    it = ep->getRegisterPlan()->varInfo.find(ep->_inKeyVariable->id);
    TRI_ASSERT(it != ep->getRegisterPlan()->varInfo.end());
    keyRegisterId = it->second.registerId;
  }

  auto trxCollection = _trx->trxCollection(_collection->cid());

  result.reset(new AqlItemBlock(count, getPlanNode()->getRegisterPlan()->nrRegs[getPlanNode()->getDepth()]));

  if (ep->_outVariableOld != nullptr) {
    result->setDocumentCollection(_outRegOld, trxCollection->_collection->_collection);
  }
  if (ep->_outVariableNew != nullptr) {
    result->setDocumentCollection(_outRegNew, trxCollection->_collection->_collection);
  }

  // loop over all blocks
  size_t dstRow = 0;
  for (auto it = blocks.begin(); it != blocks.end(); ++it) {
    auto* res = (*it);  // This is intentionally a copy
    auto document = res->getDocumentCollection(registerId);
    decltype(document) keyDocument = nullptr;

    if (hasKeyVariable) {
      keyDocument = res->getDocumentCollection(keyRegisterId);
    }
    
    throwIfKilled(); // check if we were aborted
      
    size_t const n = res->size();
    
    // loop over the complete block
    for (size_t i = 0; i < n; ++i) {
      AqlValue a = res->getValue(i, registerId);

      int errorCode = TRI_ERROR_NO_ERROR;
      int readErrorCode = TRI_ERROR_NO_ERROR;
      std::string key;

      if (a.isObject()) {
        // value is an object
        if (hasKeyVariable) {
          // seperate key specification
          AqlValue k = res->getValue(i, keyRegisterId);
          errorCode = extractKey(k, keyDocument, key);
        }
        else {
          errorCode = extractKey(a, document, key);
        }
      }
      else {
        errorCode = TRI_ERROR_ARANGO_DOCUMENT_TYPE_INVALID;
      }

      if (errorCode == TRI_ERROR_NO_ERROR && ep->_outVariableOld != nullptr) {
        if (! hasKeyVariable && a.isShaped()) {
          // "old" is already ShapedJson. no need to fetch the old document first
          constructMptr(&nptr, a.getMarker());
        }
        else {
          // "old" is no ShapedJson. now fetch old version from database
          readErrorCode = _trx->readSingle(trxCollection, &nptr, key);
        }
      }

      if (errorCode == TRI_ERROR_NO_ERROR) {
        TRI_doc_mptr_copy_t mptr;
        auto json = a.toJson(_trx, document);
          
        // all exceptions are caught in _trx->update()
        errorCode = _trx->update(trxCollection, key, 0, &mptr, json.json(), TRI_DOC_UPDATE_LAST_WRITE, 0, nullptr, ep->_options.waitForSync);

        if (errorCode == TRI_ERROR_ARANGO_DOCUMENT_NOT_FOUND && _isDBServer) { 
          auto* node = static_cast<ReplaceNode const*>(getPlanNode());
          if (! node->getOptions().ignoreDocumentNotFound) {
            errorCode = TRI_ERROR_ARANGO_DOCUMENT_NOT_FOUND_OR_SHARDING_ATTRIBUTES_CHANGED;
          }
          else {
            // Note that this is coded here for the sake of completeness, 
            // but it will intentionally never happen, since this flag is
            // not set in the REPLACE case, because we will always use
            // a DistributeNode rather than a ScatterNode:
            errorCode = TRI_ERROR_NO_ERROR;
          }
        }

        if (errorCode == TRI_ERROR_NO_ERROR &&
            readErrorCode == TRI_ERROR_NO_ERROR) {

          if (ep->_outVariableOld != nullptr) {
            result->setValue(dstRow,
                             _outRegOld,
                             AqlValue(reinterpret_cast<TRI_df_marker_t const*>(nptr.getDataPtr())));
          }

          if (ep->_outVariableNew != nullptr) {
            result->setValue(dstRow,
                             _outRegNew,
                             AqlValue(reinterpret_cast<TRI_df_marker_t const*>(mptr.getDataPtr())));
          }
        }
      }

      handleResult(errorCode, ep->_options.ignoreErrors); 

      ++dstRow;
    }
    // done with a block

    // now free it already
    (*it) = nullptr;  
    delete res;
  }

  return result.release();
}

// -----------------------------------------------------------------------------
// --SECTION--                                              class NoResultsBlock
// -----------------------------------------------------------------------------

////////////////////////////////////////////////////////////////////////////////
/// @brief initializeCursor, only call base
////////////////////////////////////////////////////////////////////////////////

int NoResultsBlock::initializeCursor (AqlItemBlock*, size_t) {
  _done = true;
  return TRI_ERROR_NO_ERROR;
}

int NoResultsBlock::getOrSkipSome (size_t,   // atLeast
                                   size_t,   // atMost
                                   bool,     // skipping
                                   AqlItemBlock*& result,
                                   size_t& skipped) {

  TRI_ASSERT(result == nullptr && skipped == 0);
  return TRI_ERROR_NO_ERROR;
}

// -----------------------------------------------------------------------------
// --SECTION--                                                 class GatherBlock
// -----------------------------------------------------------------------------
        
GatherBlock::GatherBlock (ExecutionEngine* engine,
                          GatherNode const* en)
  : ExecutionBlock(engine, en),
    _sortRegisters(),
    _isSimple(en->getElements().empty()) {

  if (! _isSimple) {
    for (auto p : en->getElements()) {
      // We know that planRegisters has been run, so
      // getPlanNode()->_registerPlan is set up
      auto it = en->getRegisterPlan()->varInfo.find(p.first->id);
      TRI_ASSERT(it != en->getRegisterPlan()->varInfo.end());
      TRI_ASSERT(it->second.registerId < ExecutionNode::MaxRegisterId);
      _sortRegisters.emplace_back(make_pair(it->second.registerId, p.second));
    }
  }
}

////////////////////////////////////////////////////////////////////////////////
/// @brief destructor
////////////////////////////////////////////////////////////////////////////////

GatherBlock::~GatherBlock () {
  ENTER_BLOCK
  for (std::deque<AqlItemBlock*>& x : _gatherBlockBuffer) {
    for (AqlItemBlock* y: x) {
      delete y;
    }
    x.clear();
  }
  _gatherBlockBuffer.clear();
  LEAVE_BLOCK
}

////////////////////////////////////////////////////////////////////////////////
/// @brief initialize
////////////////////////////////////////////////////////////////////////////////

int GatherBlock::initialize () {
  ENTER_BLOCK
  _atDep = 0;
  auto res = ExecutionBlock::initialize();
  
  if (res != TRI_ERROR_NO_ERROR) {
    return res;
  }

  return TRI_ERROR_NO_ERROR;
  LEAVE_BLOCK
}

////////////////////////////////////////////////////////////////////////////////
/// @brief shutdown: need our own method since our _buffer is different
////////////////////////////////////////////////////////////////////////////////

int GatherBlock::shutdown (int errorCode) {
  ENTER_BLOCK
  // don't call default shutdown method since it does the wrong thing to
  // _gatherBlockBuffer
  for (auto it = _dependencies.begin(); it != _dependencies.end(); ++it) {
    int res = (*it)->shutdown(errorCode);

    if (res != TRI_ERROR_NO_ERROR) {
      return res;
    }
  }
  
  if (! _isSimple) {
    for (std::deque<AqlItemBlock*>& x : _gatherBlockBuffer) {
      for (AqlItemBlock* y: x) {
        delete y;
      }
      x.clear();
    }
    _gatherBlockBuffer.clear();
    _gatherBlockPos.clear();
  }
    
  return TRI_ERROR_NO_ERROR;
  LEAVE_BLOCK
}

////////////////////////////////////////////////////////////////////////////////
/// @brief initializeCursor
////////////////////////////////////////////////////////////////////////////////

int GatherBlock::initializeCursor (AqlItemBlock* items, size_t pos) {
  ENTER_BLOCK
  int res = ExecutionBlock::initializeCursor(items, pos);

  if (res != TRI_ERROR_NO_ERROR) {
    return res;
  }
  
  _atDep = 0;
  
  if (! _isSimple) {
    for (std::deque<AqlItemBlock*>& x : _gatherBlockBuffer) {
      for (AqlItemBlock* y: x) {
        delete y;
      }
      x.clear();
    }
    _gatherBlockBuffer.clear();
    _gatherBlockPos.clear();
    
    _gatherBlockBuffer.reserve(_dependencies.size());
    _gatherBlockPos.reserve(_dependencies.size());
    for(size_t i = 0; i < _dependencies.size(); i++) {
      _gatherBlockBuffer.emplace_back(); 
      _gatherBlockPos.emplace_back(make_pair(i, 0)); 
    }
  }

  _done = false;
  return TRI_ERROR_NO_ERROR;
  LEAVE_BLOCK
}

////////////////////////////////////////////////////////////////////////////////
/// @brief count: the sum of the count() of the dependencies or -1 (if any
/// dependency has count -1
////////////////////////////////////////////////////////////////////////////////

int64_t GatherBlock::count () const {
  ENTER_BLOCK
  int64_t sum = 0;
  for (auto x: _dependencies) {
    if (x->count() == -1) {
      return -1;
    }
    sum += x->count();
  }
  return sum;
  LEAVE_BLOCK
}

////////////////////////////////////////////////////////////////////////////////
/// @brief remaining: the sum of the remaining() of the dependencies or -1 (if
/// any dependency has remaining -1
////////////////////////////////////////////////////////////////////////////////

int64_t GatherBlock::remaining () {
  ENTER_BLOCK
  int64_t sum = 0;
  for (auto x : _dependencies) {
    if (x->remaining() == -1) {
      return -1;
    }
    sum += x->remaining();
  }
  return sum;
  LEAVE_BLOCK
}

////////////////////////////////////////////////////////////////////////////////
/// @brief hasMore: true if any position of _buffer hasMore and false
/// otherwise.
////////////////////////////////////////////////////////////////////////////////

bool GatherBlock::hasMore () {
  ENTER_BLOCK
  if (_done) {
    return false;
  }

  if (_isSimple) {
    for (size_t i = 0; i < _dependencies.size(); i++) {
      if (_dependencies.at(i)->hasMore()) {
        return true;
      }
    }
  }
  else {
    for (size_t i = 0; i < _gatherBlockBuffer.size(); i++) { 
      if (! _gatherBlockBuffer.at(i).empty()) {
        return true;
      } 
      else if (getBlock(i, DefaultBatchSize, DefaultBatchSize)) {
        _gatherBlockPos.at(i) = make_pair(i, 0);
        return true;
      }
    }
  }
  _done = true;
  return false;
  LEAVE_BLOCK
}

////////////////////////////////////////////////////////////////////////////////
/// @brief getSome
////////////////////////////////////////////////////////////////////////////////

AqlItemBlock* GatherBlock::getSome (size_t atLeast, size_t atMost) {
  ENTER_BLOCK
  if (_done) {
    return nullptr;
  }

  // the simple case . . .  
  if (_isSimple) {
    auto res = _dependencies.at(_atDep)->getSome(atLeast, atMost);
    while (res == nullptr && _atDep < _dependencies.size() - 1) {
      _atDep++;
      res = _dependencies.at(_atDep)->getSome(atLeast, atMost);
    }
    if (res == nullptr) {
      _done = true;
    }
    return res;
  }
 
  // the non-simple case . . .
  size_t available = 0; // nr of available rows
  size_t index = 0;     // an index of a non-empty buffer
  
  // pull more blocks from dependencies . . .
  for (size_t i = 0; i < _dependencies.size(); i++) {
    
    if (_gatherBlockBuffer.at(i).empty()) {
      if (getBlock(i, atLeast, atMost)) {
        index = i;
        _gatherBlockPos.at(i) = make_pair(i, 0);           
      }
    } 
    else {
      index = i;
    }
    
    auto cur = _gatherBlockBuffer.at(i);
    if (! cur.empty()) {
      available += cur.at(0)->size() - _gatherBlockPos.at(i).second;
      for (size_t j = 1; j < cur.size(); j++) {
        available += cur.at(j)->size();
      }
    }
  }
  
  if (available == 0) {
    _done = true;
    return nullptr;
  }
  
  size_t toSend = (std::min)(available, atMost); // nr rows in outgoing block
  
  // get collections for ourLessThan . . .
  std::vector<TRI_document_collection_t const*> colls;
  for (RegisterId i = 0; i < _sortRegisters.size(); i++) {
    colls.emplace_back(_gatherBlockBuffer.at(index).front()->
        getDocumentCollection(_sortRegisters[i].first));
  }
  
  // the following is similar to AqlItemBlock's slice method . . .
  std::unordered_map<AqlValue, AqlValue> cache;
  
  // comparison function 
  OurLessThan ourLessThan(_trx, _gatherBlockBuffer, _sortRegisters, colls);
  AqlItemBlock* example =_gatherBlockBuffer.at(index).front();
  size_t nrRegs = example->getNrRegs();

  std::unique_ptr<AqlItemBlock> res(new AqlItemBlock(toSend,
        static_cast<triagens::aql::RegisterId>(nrRegs)));  
  // automatically deleted if things go wrong
    
  for (RegisterId i = 0; i < nrRegs; i++) {
    res->setDocumentCollection(i, example->getDocumentCollection(i));
  }

  for (size_t i = 0; i < toSend; i++) {
    // get the next smallest row from the buffer . . .
    std::pair<size_t, size_t> val = *(std::min_element(_gatherBlockPos.begin(),
          _gatherBlockPos.end(), ourLessThan));
    
    // copy the row in to the outgoing block . . .
    for (RegisterId col = 0; col < nrRegs; col++) {
      AqlValue const&
        x(_gatherBlockBuffer.at(val.first).front()->getValue(val.second, col));
      if (! x.isEmpty()) {
        auto it = cache.find(x);
        if (it == cache.end()) {
          AqlValue y = x.clone();
          try {
            res->setValue(i, col, y);
          }
          catch (...) {
            y.destroy();
            throw;
          }
          cache.emplace(x, y);
        }
        else {
          res->setValue(i, col, it->second);
        }
      }
    }

    // renew the _gatherBlockPos and clean up the buffer if necessary
    _gatherBlockPos.at(val.first).second++;
    if (_gatherBlockPos.at(val.first).second ==
        _gatherBlockBuffer.at(val.first).front()->size()) {
      AqlItemBlock* cur = _gatherBlockBuffer.at(val.first).front();
      delete cur;
      _gatherBlockBuffer.at(val.first).pop_front();
      _gatherBlockPos.at(val.first) = make_pair(val.first, 0);
    }
  }

  return res.release();
  LEAVE_BLOCK
}

////////////////////////////////////////////////////////////////////////////////
/// @brief skipSome
////////////////////////////////////////////////////////////////////////////////

size_t GatherBlock::skipSome (size_t atLeast, size_t atMost) {
  ENTER_BLOCK
  if (_done) {
    return 0;
  }

  // the simple case . . .  
  if (_isSimple) {
    auto skipped = _dependencies.at(_atDep)->skipSome(atLeast, atMost);
    while (skipped == 0 && _atDep < _dependencies.size() - 1) {
      _atDep++;
      skipped = _dependencies.at(_atDep)->skipSome(atLeast, atMost);
    }
    if (skipped == 0) {
      _done = true;
    }
    return skipped;
  }

  // the non-simple case . . .
  size_t available = 0; // nr of available rows
  size_t index = 0;     // an index of a non-empty buffer
  TRI_ASSERT(_dependencies.size() != 0); 

  // pull more blocks from dependencies . . .
  for (size_t i = 0; i < _dependencies.size(); i++) {
    if (_gatherBlockBuffer.at(i).empty()) {
      if (getBlock(i, atLeast, atMost)) {
        index = i;
        _gatherBlockPos.at(i) = make_pair(i, 0);           
      }
    } 
    else {
      index = i;
    }

    auto cur = _gatherBlockBuffer.at(i);
    if (! cur.empty()) {
      available += cur.at(0)->size() - _gatherBlockPos.at(i).second;
      for (size_t j = 1; j < cur.size(); j++) {
        available += cur.at(j)->size();
      }
    }
  }
  
  if (available == 0) {
    _done = true;
    return 0;
  }
  
  size_t skipped = (std::min)(available, atMost); //nr rows in outgoing block
  
  // get collections for ourLessThan . . .
  std::vector<TRI_document_collection_t const*> colls;
  for (RegisterId i = 0; i < _sortRegisters.size(); i++) {
    colls.emplace_back(_gatherBlockBuffer.at(index).front()->
        getDocumentCollection(_sortRegisters[i].first));
  }
  
  // comparison function 
  OurLessThan ourLessThan(_trx, _gatherBlockBuffer, _sortRegisters, colls);

  for (size_t i = 0; i < skipped; i++) {
    // get the next smallest row from the buffer . . .
    std::pair<size_t, size_t> val = *(std::min_element(_gatherBlockPos.begin(),
          _gatherBlockPos.end(), ourLessThan));
    
    // renew the _gatherBlockPos and clean up the buffer if necessary
    _gatherBlockPos.at(val.first).second++;
    if (_gatherBlockPos.at(val.first).second ==
        _gatherBlockBuffer.at(val.first).front()->size()) {
      AqlItemBlock* cur = _gatherBlockBuffer.at(val.first).front();
      delete cur;
      _gatherBlockBuffer.at(val.first).pop_front();
      _gatherBlockPos.at(val.first) = make_pair(val.first, 0);
    }
  }

  return skipped;
  LEAVE_BLOCK
}

////////////////////////////////////////////////////////////////////////////////
/// @brief getBlock: from dependency i into _gatherBlockBuffer.at(i),
/// non-simple case only 
////////////////////////////////////////////////////////////////////////////////

bool GatherBlock::getBlock (size_t i, size_t atLeast, size_t atMost) {
  ENTER_BLOCK
  TRI_ASSERT(i < _dependencies.size());
  TRI_ASSERT(! _isSimple);
  AqlItemBlock* docs = _dependencies.at(i)->getSome(atLeast, atMost);
  if (docs != nullptr) {
    try {
      _gatherBlockBuffer.at(i).emplace_back(docs);
    }
    catch (...) {
      delete docs;
      throw;
    }
    return true;
  }

  return false;
  LEAVE_BLOCK
}

////////////////////////////////////////////////////////////////////////////////
/// @brief OurLessThan: comparison method for elements of _gatherBlockPos
////////////////////////////////////////////////////////////////////////////////

bool GatherBlock::OurLessThan::operator() (std::pair<size_t, size_t> const& a,
                                           std::pair<size_t, size_t> const& b) {
  // nothing in the buffer is maximum!
  if (_gatherBlockBuffer.at(a.first).empty()) {
    return false;
  }
  if (_gatherBlockBuffer.at(b.first).empty()) {
    return true;
  }

  size_t i = 0;
  for (auto reg : _sortRegisters) {

    int cmp = AqlValue::Compare(
        _trx,
        _gatherBlockBuffer.at(a.first).front()->getValue(a.second, reg.first),
        _colls[i],
        _gatherBlockBuffer.at(b.first).front()->getValue(b.second, reg.first),
        _colls[i]);

    if (cmp == -1) {
      return reg.second;
    } 
    else if (cmp == 1) {
      return ! reg.second;
    }
    i++;
  }

  return false;
}

// -----------------------------------------------------------------------------
// --SECTION--                                            class BlockWithClients
// -----------------------------------------------------------------------------

////////////////////////////////////////////////////////////////////////////////
/// @brief constructor
////////////////////////////////////////////////////////////////////////////////

BlockWithClients::BlockWithClients (ExecutionEngine* engine,
                                    ExecutionNode const* ep, 
                                    std::vector<std::string> const& shardIds) 
  : ExecutionBlock(engine, ep), 
    _nrClients(shardIds.size()),
    _ignoreInitCursor(false),
    _ignoreShutdown(false) {

  _shardIdMap.reserve(_nrClients);
  for (size_t i = 0; i < _nrClients; i++) {
    _shardIdMap.emplace(std::make_pair(shardIds[i], i));
  }
}                                  

////////////////////////////////////////////////////////////////////////////////
/// @brief initializeCursor: reset _doneForClient
////////////////////////////////////////////////////////////////////////////////

int BlockWithClients::initializeCursor (AqlItemBlock* items, size_t pos) {
  ENTER_BLOCK
  TRI_ASSERT(! _ignoreInitCursor);
  _ignoreInitCursor = true;
  
  int res = ExecutionBlock::initializeCursor(items, pos);
  
  if (res != TRI_ERROR_NO_ERROR) {
    return res;
  }
  
  _doneForClient.clear();
  _doneForClient.reserve(_nrClients);

  for (size_t i = 0; i < _nrClients; i++) {
    _doneForClient.push_back(false);
  }

  return TRI_ERROR_NO_ERROR;

  LEAVE_BLOCK
}

////////////////////////////////////////////////////////////////////////////////
/// @brief shutdown
////////////////////////////////////////////////////////////////////////////////

int BlockWithClients::shutdown (int errorCode) {
  ENTER_BLOCK

  TRI_ASSERT(! _ignoreShutdown);
  _ignoreShutdown = true;

  _doneForClient.clear();

  return ExecutionBlock::shutdown(errorCode);
  LEAVE_BLOCK
}

////////////////////////////////////////////////////////////////////////////////
/// @brief getSomeForShard
////////////////////////////////////////////////////////////////////////////////

AqlItemBlock* BlockWithClients::getSomeForShard (size_t atLeast, 
                                                 size_t atMost, 
                                                 std::string const& shardId) {
  ENTER_BLOCK
  _ignoreInitCursor = false;
  _ignoreShutdown = false;
  size_t skipped = 0;
  AqlItemBlock* result = nullptr;

  int out = getOrSkipSomeForShard(atLeast, atMost, false, result, skipped, shardId);

  if (out != TRI_ERROR_NO_ERROR) {
    if (result != nullptr) {
      delete result;
    }

    THROW_ARANGO_EXCEPTION(out);
  }

  return result;
  LEAVE_BLOCK
}

////////////////////////////////////////////////////////////////////////////////
/// @brief skipSomeForShard
////////////////////////////////////////////////////////////////////////////////

size_t BlockWithClients::skipSomeForShard (size_t atLeast, 
                                           size_t atMost, 
                                           std::string const& shardId) {
  ENTER_BLOCK
  _ignoreInitCursor = false;
  _ignoreShutdown = false;
  size_t skipped = 0;
  AqlItemBlock* result = nullptr;
  int out = getOrSkipSomeForShard(atLeast, atMost, true, result, skipped, shardId);
  TRI_ASSERT(result == nullptr);
  if (out != TRI_ERROR_NO_ERROR) {
    THROW_ARANGO_EXCEPTION(out);
  }
  return skipped;
  LEAVE_BLOCK
}

////////////////////////////////////////////////////////////////////////////////
/// @brief skipForShard
////////////////////////////////////////////////////////////////////////////////

bool BlockWithClients::skipForShard (size_t number, 
                                     std::string const& shardId) {
  ENTER_BLOCK
  size_t skipped = skipSomeForShard(number, number, shardId);
  size_t nr = skipped;
  while (nr != 0 && skipped < number) {
    nr = skipSomeForShard(number - skipped, number - skipped, shardId);
    skipped += nr;
  }
  if (nr == 0) {
    return true;
  }
  return ! hasMoreForShard(shardId);
  LEAVE_BLOCK
}

////////////////////////////////////////////////////////////////////////////////
/// @brief getClientId: get the number <clientId> (used internally)
/// corresponding to <shardId>
////////////////////////////////////////////////////////////////////////////////

size_t BlockWithClients::getClientId (std::string const& shardId) {
  ENTER_BLOCK
  if (shardId.empty()) {
    TRI_ASSERT(false);
    THROW_ARANGO_EXCEPTION_MESSAGE(TRI_ERROR_INTERNAL, "got empty shard id");
  }

  auto it = _shardIdMap.find(shardId);
  if (it == _shardIdMap.end()) {
    std::string message("AQL: unknown shard id ");
    message.append(shardId);
    THROW_ARANGO_EXCEPTION_MESSAGE(TRI_ERROR_INTERNAL, message);
  }
  return ((*it).second);
  LEAVE_BLOCK
}

// -----------------------------------------------------------------------------
// --SECTION--                                                class ScatterBlock
// -----------------------------------------------------------------------------

////////////////////////////////////////////////////////////////////////////////
/// @brief initializeCursor
////////////////////////////////////////////////////////////////////////////////

int ScatterBlock::initializeCursor (AqlItemBlock* items, size_t pos) {
  ENTER_BLOCK
  if (_ignoreInitCursor) {
    return TRI_ERROR_NO_ERROR;
  }
  
  int res = BlockWithClients::initializeCursor(items, pos);
  if (res != TRI_ERROR_NO_ERROR) {
    return res;
  }

  // local clean up
  _posForClient.clear();
  
  for (size_t i = 0; i < _nrClients; i++) {
    _posForClient.emplace_back(std::make_pair(0, 0));
  }
  return TRI_ERROR_NO_ERROR;
  LEAVE_BLOCK
}

////////////////////////////////////////////////////////////////////////////////
/// @brief initializeCursor
////////////////////////////////////////////////////////////////////////////////

int ScatterBlock::shutdown (int errorCode) {
  ENTER_BLOCK
  if (_ignoreShutdown) {
    return TRI_ERROR_NO_ERROR;
  }
  
  int res = BlockWithClients::shutdown(errorCode);
  if (res != TRI_ERROR_NO_ERROR) {
    return res;
  }

  // local clean up
  _posForClient.clear();
  
  return TRI_ERROR_NO_ERROR;
  LEAVE_BLOCK
}

////////////////////////////////////////////////////////////////////////////////
/// @brief hasMoreForShard: any more for shard <shardId>?
////////////////////////////////////////////////////////////////////////////////

bool ScatterBlock::hasMoreForShard (std::string const& shardId) {
  ENTER_BLOCK
  size_t clientId = getClientId(shardId);

  if (_doneForClient.at(clientId)) {
    return false;
  }

  // TODO is this correct? 
  _ignoreInitCursor = false;
  _ignoreShutdown = false;

  std::pair<size_t,size_t> pos = _posForClient.at(clientId); 
  // (i, j) where i is the position in _buffer, and j is the position in
  // _buffer.at(i) we are sending to <clientId>

  if (pos.first > _buffer.size()) {
    if (! ExecutionBlock::getBlock(DefaultBatchSize, DefaultBatchSize)) {
      _doneForClient.at(clientId) = true;
      return false;
    }
  }
  return true;
  LEAVE_BLOCK
}

////////////////////////////////////////////////////////////////////////////////
/// @brief remainingForShard: remaining for shard, sum of the number of row left
/// in the buffer and _dependencies[0]->remaining()
////////////////////////////////////////////////////////////////////////////////

int64_t ScatterBlock::remainingForShard (std::string const& shardId) {
  ENTER_BLOCK
  size_t clientId = getClientId(shardId);
  if (_doneForClient.at(clientId)) {
    return 0;
  }
  
  int64_t sum = _dependencies[0]->remaining();
  if (sum == -1) {
    return -1;
  }

  std::pair<size_t,size_t> pos = _posForClient.at(clientId);

  if (pos.first <= _buffer.size()) {
    sum += _buffer.at(pos.first)->size() - pos.second;
    for (auto i = pos.first + 1; i < _buffer.size(); i++) {
      sum += _buffer.at(i)->size();
    }
  }

  return sum;
  LEAVE_BLOCK
}

////////////////////////////////////////////////////////////////////////////////
/// @brief getOrSkipSomeForShard
////////////////////////////////////////////////////////////////////////////////

int ScatterBlock::getOrSkipSomeForShard (size_t atLeast, 
    size_t atMost, bool skipping, AqlItemBlock*& result, 
    size_t& skipped, std::string const& shardId) {
  ENTER_BLOCK
  TRI_ASSERT(0 < atLeast && atLeast <= atMost);
  TRI_ASSERT(result == nullptr && skipped == 0);

  size_t clientId = getClientId(shardId);
  
  if (_doneForClient.at(clientId)) {
    return TRI_ERROR_NO_ERROR;
  }

  std::pair<size_t, size_t> pos = _posForClient.at(clientId); 

  // pull more blocks from dependency if necessary . . . 
  if (pos.first >= _buffer.size()) {
    if (! getBlock(atLeast, atMost)) {
      _doneForClient.at(clientId) = true;
      return TRI_ERROR_NO_ERROR;
    }
  }
  
  size_t available = _buffer.at(pos.first)->size() - pos.second;
  // available should be non-zero  
  
  skipped = (std::min)(available, atMost); //nr rows in outgoing block
  
  if (! skipping) { 
    result = _buffer.at(pos.first)->slice(pos.second, pos.second + skipped);
  }

  // increment the position . . .
  _posForClient.at(clientId).second += skipped;

  // check if we're done at current block in buffer . . .  
  if (_posForClient.at(clientId).second 
      == _buffer.at(_posForClient.at(clientId).first)->size()) {
    _posForClient.at(clientId).first++;
    _posForClient.at(clientId).second = 0;

    // check if we can pop the front of the buffer . . . 
    bool popit = true;
    for (size_t i = 0; i < _nrClients; i++) {
      if (_posForClient.at(i).first == 0) {
        popit = false;
        break;
      }
    }
    if (popit) {
      delete _buffer.front();
      _buffer.pop_front();
      // update the values in first coord of _posForClient
      for (size_t i = 0; i < _nrClients; i++) {
        _posForClient.at(i).first--;
      }

    }
  }

  return TRI_ERROR_NO_ERROR;
  LEAVE_BLOCK
}

// -----------------------------------------------------------------------------
// --SECTION--                                             class DistributeBlock
// -----------------------------------------------------------------------------

DistributeBlock::DistributeBlock (ExecutionEngine* engine,
                                  DistributeNode const* ep, 
                                  std::vector<std::string> const& shardIds, 
                                  Collection const* collection)
  : BlockWithClients(engine, ep, shardIds), 
    _collection(collection),
    _regId(ExecutionNode::MaxRegisterId),
    _alternativeRegId(ExecutionNode::MaxRegisterId) {
    
  // get the variable to inspect . . .
  VariableId varId = ep->_varId;
  
  // get the register id of the variable to inspect . . .
  auto it = ep->getRegisterPlan()->varInfo.find(varId);
  TRI_ASSERT(it != ep->getRegisterPlan()->varInfo.end());
  _regId = (*it).second.registerId;
  
  TRI_ASSERT(_regId < ExecutionNode::MaxRegisterId);

  if (ep->_alternativeVarId != ep->_varId) {
    // use second variable
    auto it = ep->getRegisterPlan()->varInfo.find(ep->_alternativeVarId);
    TRI_ASSERT(it != ep->getRegisterPlan()->varInfo.end());
    _alternativeRegId = (*it).second.registerId;
    
    TRI_ASSERT(_alternativeRegId < ExecutionNode::MaxRegisterId);
  }

  _usesDefaultSharding = collection->usesDefaultSharding();
}

////////////////////////////////////////////////////////////////////////////////
/// @brief initializeCursor
////////////////////////////////////////////////////////////////////////////////

int DistributeBlock::initializeCursor (AqlItemBlock* items, size_t pos) {
  ENTER_BLOCK
  if (_ignoreInitCursor) {
    return TRI_ERROR_NO_ERROR;
  }
  
  int res = BlockWithClients::initializeCursor(items, pos);
  if (res != TRI_ERROR_NO_ERROR) {
    return res;
  }

  // local clean up
  _distBuffer.clear();
  _distBuffer.reserve(_nrClients);
  for (size_t i = 0; i < _nrClients; i++) {
    _distBuffer.emplace_back();
  }

  return TRI_ERROR_NO_ERROR;
  LEAVE_BLOCK
}

////////////////////////////////////////////////////////////////////////////////
/// @brief shutdown
////////////////////////////////////////////////////////////////////////////////

int DistributeBlock::shutdown (int errorCode) {
  ENTER_BLOCK
  if (_ignoreShutdown) {
    return TRI_ERROR_NO_ERROR;
  }
  
  int res = BlockWithClients::shutdown(errorCode);
  if (res != TRI_ERROR_NO_ERROR) {
    return res;
  }

  // local clean up
  _distBuffer.clear();

  return TRI_ERROR_NO_ERROR;
  LEAVE_BLOCK
}
////////////////////////////////////////////////////////////////////////////////
/// @brief hasMore: any more for any shard?
////////////////////////////////////////////////////////////////////////////////

bool DistributeBlock::hasMoreForShard (std::string const& shardId) {
  ENTER_BLOCK
 
  size_t clientId = getClientId(shardId);
  if (_doneForClient.at(clientId)) {
    return false;
  }

  // TODO is this correct? 
  _ignoreInitCursor = false;
  _ignoreShutdown = false;
        
  if (! _distBuffer.at(clientId).empty()) {
    return true;
  }

  if (! getBlockForClient(DefaultBatchSize, DefaultBatchSize, clientId)) {
    _doneForClient.at(clientId) = true;
    return false;
  }
  return true;
  LEAVE_BLOCK
}

////////////////////////////////////////////////////////////////////////////////
/// @brief getOrSkipSomeForShard
////////////////////////////////////////////////////////////////////////////////

int DistributeBlock::getOrSkipSomeForShard (size_t atLeast,
                                            size_t atMost,
                                            bool skipping,
                                            AqlItemBlock*& result,
                                            size_t& skipped,
                                            std::string const& shardId) {
  ENTER_BLOCK
  TRI_ASSERT(0 < atLeast && atLeast <= atMost);
  TRI_ASSERT(result == nullptr && skipped == 0);
  
  size_t clientId = getClientId(shardId);

  if (_doneForClient.at(clientId)) {
    return TRI_ERROR_NO_ERROR;
  }

  std::deque<pair<size_t, size_t>>& buf = _distBuffer.at(clientId);

  vector<AqlItemBlock*> collector;

  auto freeCollector = [&collector]() {
    for (auto x : collector) {
      delete x;
    }
    collector.clear();
  };

  try {
    if (buf.empty()) {
      if (! getBlockForClient(atLeast, atMost, clientId)) {
        _doneForClient.at(clientId) = true;
        return TRI_ERROR_NO_ERROR;
      }
    }

    skipped = (std::min)(buf.size(), atMost);

    if (skipping) {
      for (size_t i = 0; i < skipped; i++) {
        buf.pop_front();
      }
      freeCollector();
      return TRI_ERROR_NO_ERROR; 
    } 
   
    size_t i = 0;
    while (i < skipped) {
      std::vector<size_t> chosen;
      size_t const n = buf.front().first;
      while (buf.front().first == n && i < skipped) { 
        chosen.emplace_back(buf.front().second);
        buf.pop_front();
        i++;
        
        // make sure we are not overreaching over the end of the buffer
        if (buf.empty()) {
          break;
        }
      }

      unique_ptr<AqlItemBlock> more(_buffer.at(n)->slice(chosen, 0, chosen.size()));
      collector.emplace_back(more.get());
      more.release(); // do not delete it!
    }
  }
  catch (...) {
    freeCollector();
    throw;
  }

  if (! skipping) {
    if (collector.size() == 1) {
      result = collector[0];
      collector.clear();
    }
    else if (! collector.empty()) {
      try {
        result = AqlItemBlock::concatenate(collector);
      }
      catch (...) {
        freeCollector();
        throw;
      }
    }
  }

  freeCollector();
  
  // _buffer is left intact, deleted and cleared at shutdown

  return TRI_ERROR_NO_ERROR;
  LEAVE_BLOCK
}

////////////////////////////////////////////////////////////////////////////////
/// @brief getBlockForClient: try to get atLeast pairs into
/// _distBuffer.at(clientId), this means we have to look at every row in the
/// incoming blocks until they run out or we find enough rows for clientId. We 
/// also keep track of blocks which should be sent to other clients than the
/// current one. 
////////////////////////////////////////////////////////////////////////////////

bool DistributeBlock::getBlockForClient (size_t atLeast, 
                                         size_t atMost,
                                         size_t clientId) {
  ENTER_BLOCK
  if (_buffer.empty()) {
    _index = 0;         // position in _buffer
    _pos = 0;           // position in _buffer.at(_index)
  }

  std::vector<std::deque<pair<size_t, size_t>>>& buf = _distBuffer;
  // it should be the case that buf.at(clientId) is empty 
  
  while (buf.at(clientId).size() < atLeast) {
    if (_index == _buffer.size()) {
      if (! ExecutionBlock::getBlock(atLeast, atMost)) {
        if (buf.at(clientId).size() == 0) {
          _doneForClient.at(clientId) = true;
          return false;
        }
        break; 
      }
    }

    AqlItemBlock* cur = _buffer.at(_index);
      
    while (_pos < cur->size() && buf.at(clientId).size() < atLeast) {
      // this may modify the input item buffer in place
      size_t id = sendToClient(cur);

      buf.at(id).emplace_back(make_pair(_index, _pos++));
    }

    if (_pos == cur->size()) {
      _pos = 0;
      _index++;
    } 
    else {
      break;
    }
  }
  
  return true;
  LEAVE_BLOCK
}

////////////////////////////////////////////////////////////////////////////////
/// @brief return the JSON that is used to determine the initial shard
////////////////////////////////////////////////////////////////////////////////
  
TRI_json_t const* DistributeBlock::getInputJson (AqlItemBlock const* cur) const {
  auto const& val = cur->getValueReference(_pos, _regId);

  if (val._type != AqlValue::JSON) {
    THROW_ARANGO_EXCEPTION_MESSAGE(TRI_ERROR_FAILED, "DistributeBlock: can only send JSON");
  }

  TRI_json_t const* json = val._json->json();
  
  if (json != nullptr &&
      TRI_IsNullJson(json) && 
      _alternativeRegId != ExecutionNode::MaxRegisterId) {
    // json is set, but null
    // check if there is a second input register available (UPSERT makes use of two input registers,
    // one for the search document, the other for the insert document)
    auto const& val = cur->getValueReference(_pos, _alternativeRegId);

    if (val._type != AqlValue::JSON) {
      THROW_ARANGO_EXCEPTION_MESSAGE(TRI_ERROR_FAILED, "DistributeBlock: can only send JSON");
    } 

    json = val._json->json();
  }
    
  if (json == nullptr) {
    THROW_ARANGO_EXCEPTION_MESSAGE(TRI_ERROR_INTERNAL, "json is a nullptr");
  }

  return json;
}

////////////////////////////////////////////////////////////////////////////////
/// @brief sendToClient: for each row of the incoming AqlItemBlock use the
/// attributes <shardKeys> of the Aql value <val> to determine to which shard
/// the row should be sent and return its clientId
////////////////////////////////////////////////////////////////////////////////

size_t DistributeBlock::sendToClient (AqlItemBlock* cur) {
  ENTER_BLOCK
      
  // inspect cur in row _pos and check to which shard it should be sent . .
  auto json = getInputJson(cur);

  TRI_ASSERT(json != nullptr);

  bool hasCreatedKeyAttribute = false;

  if (TRI_IsStringJson(json)) {
    TRI_json_t* obj = TRI_CreateObjectJson(TRI_UNKNOWN_MEM_ZONE, 1);

    if (obj == nullptr) {
      THROW_ARANGO_EXCEPTION(TRI_ERROR_OUT_OF_MEMORY);
    }

    TRI_InsertObjectJson(TRI_UNKNOWN_MEM_ZONE, obj, TRI_VOC_ATTRIBUTE_KEY, json);
    // clear the previous value
    cur->destroyValue(_pos, _regId);

    // overwrite with new value
    cur->setValue(_pos, _regId, AqlValue(new triagens::basics::Json(TRI_UNKNOWN_MEM_ZONE, obj)));

    json = obj;
    hasCreatedKeyAttribute = true;
  }
  else if (! TRI_IsObjectJson(json)) {
    THROW_ARANGO_EXCEPTION(TRI_ERROR_ARANGO_DOCUMENT_TYPE_INVALID);
  }

  TRI_ASSERT(TRI_IsObjectJson(json));

  if (static_cast<DistributeNode const*>(_exeNode)->_createKeys) {
    // we are responsible for creating keys if none present

    if (_usesDefaultSharding) {
      // the collection is sharded by _key...

      if (! hasCreatedKeyAttribute && 
          TRI_LookupObjectJson(json, TRI_VOC_ATTRIBUTE_KEY) == nullptr) {
        // there is no _key attribute present, so we are responsible for creating one
        std::string const&& keyString(createKey());

        TRI_json_t* obj = TRI_CopyJson(TRI_UNKNOWN_MEM_ZONE, json);
      
        if (obj == nullptr) {
          THROW_ARANGO_EXCEPTION(TRI_ERROR_OUT_OF_MEMORY);
        }

        TRI_Insert3ObjectJson(TRI_UNKNOWN_MEM_ZONE, obj, TRI_VOC_ATTRIBUTE_KEY, TRI_CreateStringCopyJson(TRI_UNKNOWN_MEM_ZONE, keyString.c_str(), keyString.size()));
    
        // clear the previous value
        cur->destroyValue(_pos, _regId);

        // overwrite with new value
        cur->setValue(_pos, _regId, AqlValue(new triagens::basics::Json(TRI_UNKNOWN_MEM_ZONE, obj)));
        json = obj;
      } 
    }
    else {
      // the collection is not sharded by _key

      if (hasCreatedKeyAttribute || 
          TRI_LookupObjectJson(json, TRI_VOC_ATTRIBUTE_KEY) != nullptr) {
        // a _key was given, but user is not allowed to specify _key
        THROW_ARANGO_EXCEPTION(TRI_ERROR_CLUSTER_MUST_NOT_SPECIFY_KEY);
      }

      // no _key given. now create one
      std::string const&& keyString(createKey());

      TRI_json_t* obj = TRI_CopyJson(TRI_UNKNOWN_MEM_ZONE, json);

      if (obj == nullptr) {
        THROW_ARANGO_EXCEPTION(TRI_ERROR_OUT_OF_MEMORY);
      }

      TRI_Insert3ObjectJson(TRI_UNKNOWN_MEM_ZONE, obj, TRI_VOC_ATTRIBUTE_KEY, TRI_CreateStringCopyJson(TRI_UNKNOWN_MEM_ZONE, keyString.c_str(), keyString.size()));
        
      // clear the previous value
      cur->destroyValue(_pos, _regId);

      // overwrite with new value
      cur->setValue(_pos, _regId, AqlValue(new triagens::basics::Json(TRI_UNKNOWN_MEM_ZONE, obj)));
      json = obj;
    }
  }

  // std::cout << "JSON: " << triagens::basics::JsonHelper::toString(json) << "\n";

  std::string shardId;
  bool usesDefaultShardingAttributes;  
  auto clusterInfo = triagens::arango::ClusterInfo::instance();
  auto const planId = triagens::basics::StringUtils::itoa(_collection->getPlanId());

  int res = clusterInfo->getResponsibleShard(planId,
                                             json,
                                             true,
                                             shardId,
                                             usesDefaultShardingAttributes);
  
  // std::cout << "SHARDID: " << shardId << "\n";
  
  if (res != TRI_ERROR_NO_ERROR) {
    THROW_ARANGO_EXCEPTION(res);
  }

  TRI_ASSERT(! shardId.empty());

  return getClientId(shardId); 
  LEAVE_BLOCK
}

////////////////////////////////////////////////////////////////////////////////
/// @brief create a new document key
////////////////////////////////////////////////////////////////////////////////

std::string DistributeBlock::createKey () const {
  ClusterInfo* ci = ClusterInfo::instance();
  uint64_t uid = ci->uniqid();
  return std::to_string(uid);
}

// -----------------------------------------------------------------------------
// --SECTION--                                                 class RemoteBlock
// -----------------------------------------------------------------------------

////////////////////////////////////////////////////////////////////////////////
/// @brief local helper to throw an exception if a HTTP request went wrong
////////////////////////////////////////////////////////////////////////////////

static bool throwExceptionAfterBadSyncRequest (ClusterCommResult* res,
                                               bool isShutdown) {
  ENTER_BLOCK
  if (res->status == CL_COMM_TIMEOUT) {
    std::string errorMessage = std::string("Timeout in communication with shard '") + 
      std::string(res->shardID) + 
      std::string("' on cluster node '") +
      std::string(res->serverID) +
      std::string("' failed.");
    
    // No reply, we give up:
    THROW_ARANGO_EXCEPTION_MESSAGE(TRI_ERROR_CLUSTER_TIMEOUT,
                                   errorMessage);
  }

  if (res->status == CL_COMM_ERROR) {
    std::string errorMessage;
    // This could be a broken connection or an Http error:
    if (res->result == nullptr || ! res->result->isComplete()) {
      // there is no result
      errorMessage += std::string("Empty result in communication with shard '") + 
        std::string(res->shardID) + 
        std::string("' on cluster node '") +
        std::string(res->serverID) +
        std::string("'");
      THROW_ARANGO_EXCEPTION_MESSAGE(TRI_ERROR_CLUSTER_CONNECTION_LOST,
                                     errorMessage);
    }
      
    StringBuffer const& responseBodyBuf(res->result->getBody());
 
    // extract error number and message from response
    int errorNum = TRI_ERROR_NO_ERROR;
    TRI_json_t* json = TRI_JsonString(TRI_UNKNOWN_MEM_ZONE, responseBodyBuf.c_str());

    if (JsonHelper::getBooleanValue(json, "error", true)) {
      errorNum = TRI_ERROR_INTERNAL;
      errorMessage = std::string("Error message received from shard '") + 
        std::string(res->shardID) + 
        std::string("' on cluster node '") +
        std::string(res->serverID) +
        std::string("': ");
    }

    if (TRI_IsObjectJson(json)) {
      TRI_json_t const* v = TRI_LookupObjectJson(json, "errorNum");

      if (TRI_IsNumberJson(v)) {
        if (static_cast<int>(v->_value._number) != TRI_ERROR_NO_ERROR) {
          /* if we've got an error num, error has to be true. */
          TRI_ASSERT(errorNum == TRI_ERROR_INTERNAL);
          errorNum = static_cast<int>(v->_value._number);
        }
      }

      v = TRI_LookupObjectJson(json, "errorMessage");
      if (TRI_IsStringJson(v)) {
        errorMessage += std::string(v->_value._string.data, v->_value._string.length - 1);
      }
      else {
        errorMessage += std::string("(no valid error in response)");
      }
    }
    else {
      errorMessage += std::string("(no valid response)");
    }

    if (json != nullptr) {
      TRI_FreeJson(TRI_UNKNOWN_MEM_ZONE, json);
    }

    if (isShutdown && 
        errorNum == TRI_ERROR_QUERY_NOT_FOUND) {
      // this error may happen on shutdown and is thus tolerated
      // pass the info to the caller who can opt to ignore this error
      return true;
    }

    // In this case a proper HTTP error was reported by the DBserver,
    if (errorNum > 0 && ! errorMessage.empty()) {
      THROW_ARANGO_EXCEPTION_MESSAGE(errorNum, errorMessage);
    }

    // default error
    THROW_ARANGO_EXCEPTION(TRI_ERROR_CLUSTER_AQL_COMMUNICATION);
  }

  return false;
  LEAVE_BLOCK
}

////////////////////////////////////////////////////////////////////////////////
/// @brief timeout
////////////////////////////////////////////////////////////////////////////////

double const RemoteBlock::defaultTimeOut = 3600.0;

////////////////////////////////////////////////////////////////////////////////
/// @brief creates a remote block
////////////////////////////////////////////////////////////////////////////////
        
RemoteBlock::RemoteBlock (ExecutionEngine* engine,
                          RemoteNode const* en,
                          std::string const& server,
                          std::string const& ownName,
                          std::string const& queryId)
  : ExecutionBlock(engine, en),
    _server(server),
    _ownName(ownName),
    _queryId(queryId) {

  TRI_ASSERT(! queryId.empty());
  TRI_ASSERT_EXPENSIVE((triagens::arango::ServerState::instance()->isCoordinator() && ownName.empty()) ||
                       (! triagens::arango::ServerState::instance()->isCoordinator() && ! ownName.empty()));
}

RemoteBlock::~RemoteBlock () {
}

////////////////////////////////////////////////////////////////////////////////
/// @brief local helper to send a request
////////////////////////////////////////////////////////////////////////////////

ClusterCommResult* RemoteBlock::sendRequest (
          triagens::rest::HttpRequest::HttpRequestType type,
          std::string const& urlPart,
          std::string const& body) const {
  ENTER_BLOCK
  ClusterComm* cc = ClusterComm::instance();

  // Later, we probably want to set these sensibly:
  ClientTransactionID const clientTransactionId = "AQL";
  CoordTransactionID const coordTransactionId = TRI_NewTickServer(); //1;
  std::map<std::string, std::string> headers;
  if (! _ownName.empty()) {
    headers.emplace(make_pair("Shard-Id", _ownName));
  }

  auto result = cc->syncRequest(clientTransactionId,
                                coordTransactionId,
                                _server,
                                type,
                                std::string("/_db/") 
                                + triagens::basics::StringUtils::urlEncode(_engine->getQuery()->trx()->vocbase()->_name)
                                + urlPart + _queryId,
                                body,
                                headers,
                                defaultTimeOut);

  return result;
  LEAVE_BLOCK
}

////////////////////////////////////////////////////////////////////////////////
/// @brief initialize
////////////////////////////////////////////////////////////////////////////////

int RemoteBlock::initialize () {
  ENTER_BLOCK
  int res = ExecutionBlock::initialize();

  if (res != TRI_ERROR_NO_ERROR) {
    return res;
  }

  return TRI_ERROR_NO_ERROR;
  LEAVE_BLOCK
}

////////////////////////////////////////////////////////////////////////////////
/// @brief initializeCursor, could be called multiple times
////////////////////////////////////////////////////////////////////////////////

int RemoteBlock::initializeCursor (AqlItemBlock* items, size_t pos) {
  ENTER_BLOCK
  // For every call we simply forward via HTTP

  Json body(Json::Object, 4);
  if (items == nullptr) {
    // first call, items is still a nullptr
    body("exhausted", Json(true))
        ("error", Json(false));
  }
  else {
    body("pos", Json(static_cast<double>(pos)))
        ("items", items->toJson(_engine->getQuery()->trx()))
        ("exhausted", Json(false))
        ("error", Json(false));
  }

  std::string bodyString(body.toString());

  std::unique_ptr<ClusterCommResult> res;
  res.reset(sendRequest(rest::HttpRequest::HTTP_REQUEST_PUT,
                        "/_api/aql/initializeCursor/",
                        bodyString));
  throwExceptionAfterBadSyncRequest(res.get(), false);

  // If we get here, then res->result is the response which will be
  // a serialized AqlItemBlock:
  StringBuffer const& responseBodyBuf(res->result->getBody());
  Json responseBodyJson(TRI_UNKNOWN_MEM_ZONE,
                        TRI_JsonString(TRI_UNKNOWN_MEM_ZONE, 
                                       responseBodyBuf.begin()));
  return JsonHelper::getNumericValue<int>
              (responseBodyJson.json(), "code", TRI_ERROR_INTERNAL);
  LEAVE_BLOCK
}

////////////////////////////////////////////////////////////////////////////////
/// @brief shutdown, will be called exactly once for the whole query
////////////////////////////////////////////////////////////////////////////////

int RemoteBlock::shutdown (int errorCode) {
  ENTER_BLOCK
  // For every call we simply forward via HTTP

  std::unique_ptr<ClusterCommResult> res;
  res.reset(sendRequest(rest::HttpRequest::HTTP_REQUEST_PUT,
                        "/_api/aql/shutdown/",
                        string("{\"code\":" + std::to_string(errorCode) + "}")));
  if (throwExceptionAfterBadSyncRequest(res.get(), true)) {
    // artificially ignore error in case query was not found during shutdown
    return TRI_ERROR_NO_ERROR;
  }

  StringBuffer const& responseBodyBuf(res->result->getBody());
  Json responseBodyJson(TRI_UNKNOWN_MEM_ZONE,
                        TRI_JsonString(TRI_UNKNOWN_MEM_ZONE, 
                                       responseBodyBuf.begin()));

  // read "warnings" attribute if present and add it our query
  if (responseBodyJson.isObject()) {
    auto warnings = responseBodyJson.get("warnings");
    if (warnings.isArray()) {
      auto query = _engine->getQuery();
      for (size_t i = 0; i < warnings.size(); ++i) {
        auto warning = warnings.at(i);
        if (warning.isObject()) {
          auto code = warning.get("code");
          auto message = warning.get("message");
          if (code.isNumber() && message.isString()) {
            query->registerWarning(static_cast<int>(code.json()->_value._number),
                                   message.json()->_value._string.data);
          }
        }
      }
    }
  }

  return JsonHelper::getNumericValue<int>
              (responseBodyJson.json(), "code", TRI_ERROR_INTERNAL);
  LEAVE_BLOCK
}

////////////////////////////////////////////////////////////////////////////////
/// @brief getSome
////////////////////////////////////////////////////////////////////////////////

AqlItemBlock* RemoteBlock::getSome (size_t atLeast,
                                    size_t atMost) {
  ENTER_BLOCK
  // For every call we simply forward via HTTP

  Json body(Json::Object, 2);
  body("atLeast", Json(static_cast<double>(atLeast)))
      ("atMost", Json(static_cast<double>(atMost)));
  std::string bodyString(body.toString());

  std::unique_ptr<ClusterCommResult> res;
  res.reset(sendRequest(rest::HttpRequest::HTTP_REQUEST_PUT,
                        "/_api/aql/getSome/",
                        bodyString));
  throwExceptionAfterBadSyncRequest(res.get(), false);

  // If we get here, then res->result is the response which will be
  // a serialized AqlItemBlock:
  StringBuffer const& responseBodyBuf(res->result->getBody());
  Json responseBodyJson(TRI_UNKNOWN_MEM_ZONE,
                        TRI_JsonString(TRI_UNKNOWN_MEM_ZONE, 
                                       responseBodyBuf.begin()));

  ExecutionStats newStats(responseBodyJson.get("stats"));
  
  _engine->_stats.addDelta(_deltaStats, newStats);
  _deltaStats = newStats;
  
  if (JsonHelper::getBooleanValue(responseBodyJson.json(), "exhausted", true)) {
    return nullptr;
  }
    
  return new triagens::aql::AqlItemBlock(responseBodyJson);
  LEAVE_BLOCK
}

////////////////////////////////////////////////////////////////////////////////
/// @brief skipSome
////////////////////////////////////////////////////////////////////////////////

size_t RemoteBlock::skipSome (size_t atLeast, size_t atMost) {
  ENTER_BLOCK
  // For every call we simply forward via HTTP

  Json body(Json::Object, 2);
  body("atLeast", Json(static_cast<double>(atLeast)))
      ("atMost", Json(static_cast<double>(atMost)));
  std::string bodyString(body.toString());

  std::unique_ptr<ClusterCommResult> res;
  res.reset(sendRequest(rest::HttpRequest::HTTP_REQUEST_PUT,
                        "/_api/aql/skipSome/",
                        bodyString));
  throwExceptionAfterBadSyncRequest(res.get(), false);

  // If we get here, then res->result is the response which will be
  // a serialized AqlItemBlock:
  StringBuffer const& responseBodyBuf(res->result->getBody());
  Json responseBodyJson(TRI_UNKNOWN_MEM_ZONE,
                        TRI_JsonString(TRI_UNKNOWN_MEM_ZONE, 
                                       responseBodyBuf.begin()));
  if (JsonHelper::getBooleanValue(responseBodyJson.json(), "error", true)) {
    THROW_ARANGO_EXCEPTION(TRI_ERROR_CLUSTER_AQL_COMMUNICATION);
  }
  size_t skipped = JsonHelper::getNumericValue<size_t>(responseBodyJson.json(),
                                                       "skipped", 0);
  return skipped;
  LEAVE_BLOCK
}

////////////////////////////////////////////////////////////////////////////////
/// @brief hasMore
////////////////////////////////////////////////////////////////////////////////

bool RemoteBlock::hasMore () {
  ENTER_BLOCK
  // For every call we simply forward via HTTP
  std::unique_ptr<ClusterCommResult> res;
  res.reset(sendRequest(rest::HttpRequest::HTTP_REQUEST_GET,
                        "/_api/aql/hasMore/",
                        string()));
  throwExceptionAfterBadSyncRequest(res.get(), false);

  // If we get here, then res->result is the response which will be
  // a serialized AqlItemBlock:
  StringBuffer const& responseBodyBuf(res->result->getBody());
  Json responseBodyJson(TRI_UNKNOWN_MEM_ZONE,
                        TRI_JsonString(TRI_UNKNOWN_MEM_ZONE, 
                                       responseBodyBuf.begin()));
  if (JsonHelper::getBooleanValue(responseBodyJson.json(), "error", true)) {
    THROW_ARANGO_EXCEPTION(TRI_ERROR_CLUSTER_AQL_COMMUNICATION);
  }
  return JsonHelper::getBooleanValue(responseBodyJson.json(), "hasMore", true);
  LEAVE_BLOCK
}

////////////////////////////////////////////////////////////////////////////////
/// @brief count
////////////////////////////////////////////////////////////////////////////////

int64_t RemoteBlock::count () const {
  ENTER_BLOCK
  // For every call we simply forward via HTTP
  std::unique_ptr<ClusterCommResult> res;
  res.reset(sendRequest(rest::HttpRequest::HTTP_REQUEST_GET,
                        "/_api/aql/count/",
                        string()));
  throwExceptionAfterBadSyncRequest(res.get(), false);

  // If we get here, then res->result is the response which will be
  // a serialized AqlItemBlock:
  StringBuffer const& responseBodyBuf(res->result->getBody());
  Json responseBodyJson(TRI_UNKNOWN_MEM_ZONE,
                        TRI_JsonString(TRI_UNKNOWN_MEM_ZONE, 
                                       responseBodyBuf.begin()));
  if (JsonHelper::getBooleanValue(responseBodyJson.json(), "error", true)) {
    THROW_ARANGO_EXCEPTION(TRI_ERROR_CLUSTER_AQL_COMMUNICATION);
  }
  return JsonHelper::getNumericValue<int64_t>
               (responseBodyJson.json(), "count", 0);
  LEAVE_BLOCK
}

////////////////////////////////////////////////////////////////////////////////
/// @brief remaining
////////////////////////////////////////////////////////////////////////////////

int64_t RemoteBlock::remaining () {
  ENTER_BLOCK
  // For every call we simply forward via HTTP
  std::unique_ptr<ClusterCommResult> res;
  res.reset(sendRequest(rest::HttpRequest::HTTP_REQUEST_GET,
                        "/_api/aql/remaining/",
                        string()));
  throwExceptionAfterBadSyncRequest(res.get(), false);

  // If we get here, then res->result is the response which will be
  // a serialized AqlItemBlock:
  StringBuffer const& responseBodyBuf(res->result->getBody());
  Json responseBodyJson(TRI_UNKNOWN_MEM_ZONE,
                        TRI_JsonString(TRI_UNKNOWN_MEM_ZONE, 
                                       responseBodyBuf.begin()));
  if (JsonHelper::getBooleanValue(responseBodyJson.json(), "error", true)) {
    THROW_ARANGO_EXCEPTION(TRI_ERROR_CLUSTER_AQL_COMMUNICATION);
  }
  return JsonHelper::getNumericValue<int64_t>
               (responseBodyJson.json(), "remaining", 0);
  LEAVE_BLOCK
}

// Local Variables:
// mode: outline-minor
// outline-regexp: "^\\(/// @brief\\|/// {@inheritDoc}\\|/// @addtogroup\\|// --SECTION--\\|/// @\\}\\)"
// End:<|MERGE_RESOLUTION|>--- conflicted
+++ resolved
@@ -1342,91 +1342,6 @@
   // Find out about the actual values for the bounds in the variable bound case:
 
   if (_anyBoundVariable) {
-<<<<<<< HEAD
-    size_t posInExpressions = 0;
-      
-    // The following are needed to evaluate expressions with local data from
-    // the current incoming item:
-    AqlItemBlock* cur = _buffer.front();
-    vector<AqlValue>& data(cur->getData());
-    vector<TRI_document_collection_t const*>& docColls(cur->getDocumentCollections());
-    RegisterId nrRegs = cur->getNrRegs();
-    
-    // must have a V8 context here to protect Expression::execute()
-    auto engine = _engine;
-    triagens::basics::ScopeGuard guard{
-      [&engine]() -> void { 
-        engine->getQuery()->enterContext(); 
-      },
-      [&]() -> void {
-        
-        // must invalidate the expression now as we might be called from
-        // different threads
-        if (triagens::arango::ServerState::instance()->isRunningInCluster() ||
-            engine->getQuery()->willExitContext()) {
-          for (auto e : _allVariableBoundExpressions) {
-            e->invalidate();
-          }
-        }
-         
-        engine->getQuery()->exitContext(); 
-      }
-    };
-
-    ISOLATE;
-    v8::HandleScope scope(isolate); // do not delete this!
-    
-    IndexOrCondition* newCondition = nullptr;
-    for (size_t i = 0; i < en->_ranges.size(); i++) {
-      std::vector<std::vector<RangeInfo>> collector;   
-      //collect the evaluated bounds here
-      for (size_t k = 0; k < en->_ranges[i].size(); k++) {
-        auto r = en->_ranges[i][k];
-        collector.emplace_back(std::vector<RangeInfo>());
-        // First create a new RangeInfo containing only the constant 
-        // low and high bound of r:
-        RangeInfo riConst(r._var, r._attr, r._lowConst, r._highConst,
-            r.is1ValueRangeInfo());
-        collector[k].emplace_back(riConst);
-
-        // Now work the actual values of the variable lows and highs into 
-        // this constant range:
-        for (auto l : r._lows) {
-          Expression* e = _allVariableBoundExpressions[posInExpressions];
-          TRI_ASSERT(e != nullptr);
-          TRI_document_collection_t const* myCollection = nullptr; 
-          AqlValue a = e->execute(_trx, docColls, data, nrRegs * _pos,
-              _inVars[posInExpressions],
-              _inRegs[posInExpressions],
-              &myCollection);
-          posInExpressions++;
-
-          Json bound;
-          if (a._type == AqlValue::JSON) {
-            bound = *(a._json);
-            a.destroy();  // the TRI_json_t* of a._json has been stolen
-          } 
-          else if (a._type == AqlValue::SHAPED || a._type == AqlValue::DOCVEC) {
-            bound = a.toJson(_trx, myCollection);
-            a.destroy();  // the TRI_json_t* of a._json has been stolen
-          } 
-          else {
-            THROW_ARANGO_EXCEPTION_MESSAGE(TRI_ERROR_INTERNAL, 
-                "AQL: computed a variable bound and got non-JSON");
-          }
-          if (! bound.isArray()) {
-            Json json(Json::Object, 3);
-            json("include", Json(l.inclusive()))
-                ("isConstant", Json(true))
-                ("bound", bound.copy());
-            RangeInfo ri = RangeInfo(r._var, 
-                                     r._attr, 
-                                     RangeInfoBound(json), 
-                                     RangeInfoBound(), 
-                                     false);
-            for (size_t j = 0; j < collector[k].size(); j++) {
-              collector[k][j].fuse(ri);
-=======
     if (_hasV8Expression) {
       // must have a V8 context here to protect Expression::execute()
       auto engine = _engine;
@@ -1440,7 +1355,6 @@
           if (triagens::arango::ServerState::instance()->isRunningInCluster()) {
             for (auto e : _allVariableBoundExpressions) {
               e->invalidate();
->>>>>>> 7f64310e
             }
           }
           

////////////////////////////////////////////////////////////////////////////////
/// @brief Infrastructure for ExecutionPlans
///
/// @file arangod/Aql/ExecutionNode.h
///
/// DISCLAIMER
///
/// Copyright 2010-2014 triagens GmbH, Cologne, Germany
///
/// Licensed under the Apache License, Version 2.0 (the "License");
/// you may not use this file except in compliance with the License.
/// You may obtain a copy of the License at
///
///     http://www.apache.org/licenses/LICENSE-2.0
///
/// Unless required by applicable law or agreed to in writing, software
/// distributed under the License is distributed on an "AS IS" BASIS,
/// WITHOUT WARRANTIES OR CONDITIONS OF ANY KIND, either express or implied.
/// See the License for the specific language governing permissions and
/// limitations under the License.
///
/// Copyright holder is triAGENS GmbH, Cologne, Germany
///
/// @author Max Neunhoeffer
/// @author Copyright 2014, triagens GmbH, Cologne, Germany
////////////////////////////////////////////////////////////////////////////////

#ifndef ARANGODB_AQL_EXECUTION_NODE_H
#define ARANGODB_AQL_EXECUTION_NODE_H 1

#include <Basics/Common.h>

#include <Basics/JsonHelper.h>
#include <VocBase/voc-types.h>
#include <VocBase/vocbase.h>

#include "Aql/Collection.h"
#include "Aql/Expression.h"
#include "Aql/Index.h"
#include "Aql/ModificationOptions.h"
#include "Aql/Variable.h"
#include "Aql/Types.h"
#include "Aql/WalkerWorker.h"
#include "Aql/Query.h"

#include "lib/Basics/json-utilities.h"

using Json = triagens::basics::Json;



namespace triagens {
  namespace aql {

    class ExecutionBlock;
    class ExecutionPlan;
    class Ast;

////////////////////////////////////////////////////////////////////////////////
/// @brief class ExecutionNode, abstract base class of all execution Nodes
////////////////////////////////////////////////////////////////////////////////

    class ExecutionNode {

////////////////////////////////////////////////////////////////////////////////
/// @brief node type
////////////////////////////////////////////////////////////////////////////////

      public:

        enum NodeType {
          ILLEGAL                 =  0,
          SINGLETON               =  1, 
          ENUMERATE_COLLECTION    =  2, 
          INDEX_RANGE             =  3,
          ENUMERATE_LIST          =  4, 
          FILTER                  =  5, 
          LIMIT                   =  6, 
          INTERSECTION            =  7,
          PROJECTION              =  8, 
          CALCULATION             =  9, 
          SUBQUERY                = 10, 
          SORT                    = 11, 
          AGGREGATE               = 12, 
          LOOKUP_JOIN             = 13,
          MERGE_JOIN              = 14,
          LOOKUP_INDEX_UNIQUE     = 15,
          LOOKUP_INDEX_RANGE      = 17,
          LOOKUP_FULL_COLLECTION  = 18,
          CONCATENATION           = 19,
          MERGE                   = 20,
          REMOTE                  = 21,
          INSERT                  = 22,
          REMOVE                  = 23,
          REPLACE                 = 24,
          UPDATE                  = 25,
          RETURN                  = 26
        };

// -----------------------------------------------------------------------------
// --SECTION--                                        constructors / destructors
// -----------------------------------------------------------------------------

////////////////////////////////////////////////////////////////////////////////
/// @brief factory from json.
////////////////////////////////////////////////////////////////////////////////

        static ExecutionNode* fromJsonFactory (Ast const* ast,
                                               basics::Json const& json);

////////////////////////////////////////////////////////////////////////////////
/// @brief constructor using an id
////////////////////////////////////////////////////////////////////////////////

        ExecutionNode (size_t id) 
          : _id(id), 
            _estimatedCost(0), 
            _varUsageValid(false) {
        }

////////////////////////////////////////////////////////////////////////////////
/// @brief constructor using a JSON struct
////////////////////////////////////////////////////////////////////////////////

        ExecutionNode (triagens::basics::Json const& json) 
          : ExecutionNode(triagens::basics::JsonHelper::getNumericValue<size_t>(json.json(), "id", 0)) { 
        }

////////////////////////////////////////////////////////////////////////////////
/// @brief destructor, free dependencies;
////////////////////////////////////////////////////////////////////////////////

        virtual ~ExecutionNode () { 
        }

// -----------------------------------------------------------------------------
// --SECTION--                                                    public methods
// -----------------------------------------------------------------------------
      
      public:

////////////////////////////////////////////////////////////////////////////////
/// @brief return the node's id
////////////////////////////////////////////////////////////////////////////////

        inline size_t id () const {
          return _id;
        }

////////////////////////////////////////////////////////////////////////////////
/// @brief return the type of the node
////////////////////////////////////////////////////////////////////////////////

        virtual NodeType getType () const = 0;

////////////////////////////////////////////////////////////////////////////////
/// @brief return the type name of the node
////////////////////////////////////////////////////////////////////////////////

        const std::string &getTypeString () const;

////////////////////////////////////////////////////////////////////////////////
/// @brief checks whether we know a type of this kind; throws exception if not.
////////////////////////////////////////////////////////////////////////////////

        static void validateType (int type);

////////////////////////////////////////////////////////////////////////////////
/// @brief add a dependency
////////////////////////////////////////////////////////////////////////////////

        void addDependency (ExecutionNode* ep) {
          _dependencies.push_back(ep);
        }

////////////////////////////////////////////////////////////////////////////////
/// @brief get all dependencies
////////////////////////////////////////////////////////////////////////////////

        std::vector<ExecutionNode*> getDependencies () const {
          return _dependencies;
        }

////////////////////////////////////////////////////////////////////////////////
/// @brief remove a dependency, returns true if the pointer was found and 
/// removed, please note that this does not delete ep!
////////////////////////////////////////////////////////////////////////////////

        bool removeDependency (ExecutionNode* ep) {
          auto it = _dependencies.begin(); 

          while (it != _dependencies.end()) {
            if (*it == ep) {
              _dependencies.erase(it);
              return true;
            }
            ++it;
          }
          return false;
        }

////////////////////////////////////////////////////////////////////////////////
/// @brief remove all dependencies for the given node
////////////////////////////////////////////////////////////////////////////////

        void removeDependencies () {
          _dependencies.clear();
        }

////////////////////////////////////////////////////////////////////////////////
/// @brief clone execution Node recursively, this makes the class abstract
////////////////////////////////////////////////////////////////////////////////

        virtual ExecutionNode* clone () const = 0;   // make class abstract

////////////////////////////////////////////////////////////////////////////////
/// @brief helper for cloning, use virtual clone methods for dependencies
////////////////////////////////////////////////////////////////////////////////

        void cloneDependencies (ExecutionNode* theClone) const {
          auto it = _dependencies.begin();
          while (it != _dependencies.end()) {
            theClone->_dependencies.push_back((*it)->clone());
            ++it;
          }
        }

////////////////////////////////////////////////////////////////////////////////
/// @brief convert to a string, basically for debugging purposes
////////////////////////////////////////////////////////////////////////////////

        virtual void appendAsString (std::string& st, int indent = 0);
       
////////////////////////////////////////////////////////////////////////////////
/// @brief estimate the cost of the node . . .
////////////////////////////////////////////////////////////////////////////////
        
        double getCost () {
          if (_estimatedCost == 0){
            _estimatedCost = estimateCost();
          }
          return _estimatedCost;
        };

        virtual double estimateCost () = 0;
        
        //TODO nodes should try harder to estimate their own cost, i.e. the cost
        //of performing the operation of the node . . .

////////////////////////////////////////////////////////////////////////////////
/// @brief walk a complete execution plan recursively
////////////////////////////////////////////////////////////////////////////////

        void walk (WalkerWorker<ExecutionNode>* worker);

////////////////////////////////////////////////////////////////////////////////
/// @brief export to JSON, returns an AUTOFREE Json object
////////////////////////////////////////////////////////////////////////////////

        triagens::basics::Json toJson (TRI_memory_zone_t* zone = TRI_UNKNOWN_MEM_ZONE);

////////////////////////////////////////////////////////////////////////////////
/// @brief toJsonHelper, for a generic node
////////////////////////////////////////////////////////////////////////////////

        void fromJsonHelper (triagens::aql::Query* query,
                             basics::Json const& base);

        triagens::basics::Json toJsonHelperGeneric (
                  triagens::basics::Json& nodes,
                  TRI_memory_zone_t* zone);

////////////////////////////////////////////////////////////////////////////////
/// @brief toJson
////////////////////////////////////////////////////////////////////////////////

        virtual void toJsonHelper (triagens::basics::Json& nodes,
                                   TRI_memory_zone_t* zone = TRI_UNKNOWN_MEM_ZONE) = 0;

////////////////////////////////////////////////////////////////////////////////
/// @brief getVariablesUsedHere
////////////////////////////////////////////////////////////////////////////////

        virtual std::vector<Variable const*> getVariablesUsedHere () {
          return std::vector<Variable const*>();
        }

////////////////////////////////////////////////////////////////////////////////
/// @brief getVariablesSetHere
////////////////////////////////////////////////////////////////////////////////

        virtual std::vector<Variable const*> getVariablesSetHere () {
          return std::vector<Variable const*>();
        }

////////////////////////////////////////////////////////////////////////////////
/// @brief setVarsUsedLater
////////////////////////////////////////////////////////////////////////////////

        void setVarsUsedLater (std::unordered_set<Variable const*>& v) {
          _varsUsedLater = v;
        }

////////////////////////////////////////////////////////////////////////////////
/// @brief getVarsUsedLater
////////////////////////////////////////////////////////////////////////////////

        std::unordered_set<Variable const*>& getVarsUsedLater () {
          TRI_ASSERT(_varUsageValid);
          return _varsUsedLater;
        }

////////////////////////////////////////////////////////////////////////////////
/// @brief setVarsValid
////////////////////////////////////////////////////////////////////////////////

        void setVarsValid (std::unordered_set<Variable const*>& v) {
          _varsValid = v;
        }

////////////////////////////////////////////////////////////////////////////////
/// @brief getVarsValid
////////////////////////////////////////////////////////////////////////////////

        std::unordered_set<Variable const*>& getVarsValid () {
          TRI_ASSERT(_varUsageValid);
          return _varsValid;
        }

////////////////////////////////////////////////////////////////////////////////
/// @brief setVarUsageValid
////////////////////////////////////////////////////////////////////////////////

        void setVarUsageValid () {
          _varUsageValid = true;
        }

////////////////////////////////////////////////////////////////////////////////
/// @brief invalidateVarUsage
////////////////////////////////////////////////////////////////////////////////

        void invalidateVarUsage () {
          _varsUsedLater.clear();
          _varsValid.clear();
          _varUsageValid = false;
        }

// -----------------------------------------------------------------------------
// --SECTION--                                               protected variables
// -----------------------------------------------------------------------------
      
      protected:

////////////////////////////////////////////////////////////////////////////////
/// @brief node id
////////////////////////////////////////////////////////////////////////////////

        size_t const _id;

////////////////////////////////////////////////////////////////////////////////
/// @brief our dependent nodes
////////////////////////////////////////////////////////////////////////////////

        std::vector<ExecutionNode*> _dependencies;

////////////////////////////////////////////////////////////////////////////////
/// @brief NodeType to string mapping
////////////////////////////////////////////////////////////////////////////////
        
        static std::unordered_map<int, std::string const> const TypeNames;

////////////////////////////////////////////////////////////////////////////////
/// @brief _estimatedCost = 0 if uninitialised and otherwise stores the result
/// of estimateCost()
////////////////////////////////////////////////////////////////////////////////

        double _estimatedCost;

////////////////////////////////////////////////////////////////////////////////
/// @brief _varsUsedLater and _varsValid, the former contains those
/// variables that are still needed further down in the chain. The
/// latter contains the variables that are set from the dependent nodes
/// when an item comes into the current node. Both are only valid if
/// _varUsageValid is true. Use ExecutionPlan::findVarUsage to set
/// this.
////////////////////////////////////////////////////////////////////////////////

        std::unordered_set<Variable const*> _varsUsedLater;
        std::unordered_set<Variable const*> _varsValid;

        bool _varUsageValid;

    };

// -----------------------------------------------------------------------------
// --SECTION--                                               class SingletonNode
// -----------------------------------------------------------------------------

////////////////////////////////////////////////////////////////////////////////
/// @brief class SingletonNode
////////////////////////////////////////////////////////////////////////////////

    class SingletonNode : public ExecutionNode {
      
      friend class ExecutionBlock;
      friend class SingletonBlock;
      
////////////////////////////////////////////////////////////////////////////////
/// @brief constructor with a vocbase and a collection name
////////////////////////////////////////////////////////////////////////////////

    public:

      SingletonNode (size_t id) 
        : ExecutionNode(id) {
      }

      SingletonNode (triagens::aql::Query* query, basics::Json const& base);

////////////////////////////////////////////////////////////////////////////////
/// @brief return the type of the node
////////////////////////////////////////////////////////////////////////////////

      NodeType getType () const override {
        return SINGLETON;
      }

////////////////////////////////////////////////////////////////////////////////
/// @brief export to JSON
////////////////////////////////////////////////////////////////////////////////

      virtual void toJsonHelper (triagens::basics::Json& nodes,
                                 TRI_memory_zone_t* zone = TRI_UNKNOWN_MEM_ZONE);

////////////////////////////////////////////////////////////////////////////////
/// @brief clone ExecutionNode recursively
////////////////////////////////////////////////////////////////////////////////

      virtual ExecutionNode* clone () const {
        auto c = new SingletonNode(_id);
        cloneDependencies(c);
        return static_cast<ExecutionNode*>(c);
      }

////////////////////////////////////////////////////////////////////////////////
/// @brief the cost of a singleton is 1
////////////////////////////////////////////////////////////////////////////////
        
      double estimateCost () {
        return 1;
      }

    };

// -----------------------------------------------------------------------------
// --SECTION--                                     class EnumerateCollectionNode
// -----------------------------------------------------------------------------

////////////////////////////////////////////////////////////////////////////////
/// @brief class EnumerateCollectionNode
////////////////////////////////////////////////////////////////////////////////

    class EnumerateCollectionNode : public ExecutionNode {
      
      friend class ExecutionBlock;
      friend class EnumerateCollectionBlock;
      
////////////////////////////////////////////////////////////////////////////////
/// @brief constructor with a vocbase and a collection name
////////////////////////////////////////////////////////////////////////////////

      public:

        EnumerateCollectionNode (size_t id,
                                 TRI_vocbase_t* vocbase, 
                                 Collection* collection,
                                 Variable const* outVariable)
          : ExecutionNode(id), 
            _vocbase(vocbase), 
            _collection(collection),
            _outVariable(outVariable){
          TRI_ASSERT(_vocbase != nullptr);
          TRI_ASSERT(_collection != nullptr);
          TRI_ASSERT(_outVariable != nullptr);
        }

        EnumerateCollectionNode (triagens::aql::Query* Q, basics::Json const& base);

////////////////////////////////////////////////////////////////////////////////
/// @brief return the type of the node
////////////////////////////////////////////////////////////////////////////////

      NodeType getType () const override {
        return ENUMERATE_COLLECTION;
      }

////////////////////////////////////////////////////////////////////////////////
/// @brief export to JSON
////////////////////////////////////////////////////////////////////////////////

      virtual void toJsonHelper (triagens::basics::Json& nodes,
                                 TRI_memory_zone_t* zone = TRI_UNKNOWN_MEM_ZONE);

////////////////////////////////////////////////////////////////////////////////
/// @brief clone ExecutionNode recursively
////////////////////////////////////////////////////////////////////////////////

        virtual ExecutionNode* clone () const {
          auto c = new EnumerateCollectionNode(_id, _vocbase, _collection, _outVariable);
          cloneDependencies(c);
          return static_cast<ExecutionNode*>(c);
        }

////////////////////////////////////////////////////////////////////////////////
/// @brief the cost of an enumerate collection node is a multiple of the cost of
/// its unique dependency
////////////////////////////////////////////////////////////////////////////////
        
        double estimateCost () { 
          return static_cast<double>(_collection->count()) * _dependencies.at(0)->getCost(); 
          //FIXME improve this estimate . . .
        }

////////////////////////////////////////////////////////////////////////////////
/// @brief getVariablesSetHere
////////////////////////////////////////////////////////////////////////////////

        virtual std::vector<Variable const*> getVariablesSetHere () {
          std::vector<Variable const*> v;
          v.push_back(_outVariable);
          return v;
        }

// -----------------------------------------------------------------------------
// --SECTION--                                                 private variables
// -----------------------------------------------------------------------------

      private:

////////////////////////////////////////////////////////////////////////////////
/// @brief the database
////////////////////////////////////////////////////////////////////////////////

      TRI_vocbase_t* _vocbase;

////////////////////////////////////////////////////////////////////////////////
/// @brief collection
////////////////////////////////////////////////////////////////////////////////

        Collection* _collection;

////////////////////////////////////////////////////////////////////////////////
/// @brief output variable
////////////////////////////////////////////////////////////////////////////////

      Variable const* _outVariable;

    };

// -----------------------------------------------------------------------------
// --SECTION--                                           class EnumerateListNode
// -----------------------------------------------------------------------------

////////////////////////////////////////////////////////////////////////////////
/// @brief class EnumerateListNode
////////////////////////////////////////////////////////////////////////////////

    class EnumerateListNode : public ExecutionNode {
      
      friend class ExecutionBlock;
      friend class EnumerateListBlock;
      friend struct VarUsageFinder;

////////////////////////////////////////////////////////////////////////////////
/// @brief constructor
////////////////////////////////////////////////////////////////////////////////

      public:

        EnumerateListNode (size_t id,
                           Variable const* inVariable,
                           Variable const* outVariable) 
          : ExecutionNode(id), 
            _inVariable(inVariable), 
            _outVariable(outVariable) {

          TRI_ASSERT(_inVariable != nullptr);
          TRI_ASSERT(_outVariable != nullptr);
        }
        
        EnumerateListNode (triagens::aql::Query* Q, basics::Json const& base);

////////////////////////////////////////////////////////////////////////////////
/// @brief return the type of the node
////////////////////////////////////////////////////////////////////////////////

        NodeType getType () const override {
          return ENUMERATE_LIST;
        }

////////////////////////////////////////////////////////////////////////////////
/// @brief export to JSON
////////////////////////////////////////////////////////////////////////////////

        virtual void toJsonHelper (triagens::basics::Json& nodes,
                                   TRI_memory_zone_t* zone = TRI_UNKNOWN_MEM_ZONE);

////////////////////////////////////////////////////////////////////////////////
/// @brief clone ExecutionNode recursively
////////////////////////////////////////////////////////////////////////////////

        virtual ExecutionNode* clone () const {
          auto c = new EnumerateListNode(_id, _inVariable, _outVariable);
          cloneDependencies(c);
          return static_cast<ExecutionNode*>(c);
        }

////////////////////////////////////////////////////////////////////////////////
/// @brief the cost of an enumerate list node is . . . FIXME
////////////////////////////////////////////////////////////////////////////////
        
        double estimateCost () {
          return 1000 * _dependencies.at(0)->getCost(); 
          //FIXME improve this estimate . . .
        }

////////////////////////////////////////////////////////////////////////////////
/// @brief getVariablesUsedHere
////////////////////////////////////////////////////////////////////////////////

        virtual std::vector<Variable const*> getVariablesUsedHere () {
          std::vector<Variable const*> v;
          v.push_back(_inVariable);
          return v;
        }

////////////////////////////////////////////////////////////////////////////////
/// @brief getVariablesSetHere
////////////////////////////////////////////////////////////////////////////////

        virtual std::vector<Variable const*> getVariablesSetHere () {
          std::vector<Variable const*> v;
          v.push_back(_outVariable);
          return v;
        }

// -----------------------------------------------------------------------------
// --SECTION--                                                 private variables
// -----------------------------------------------------------------------------

      private:

////////////////////////////////////////////////////////////////////////////////
/// @brief input variable to read from
////////////////////////////////////////////////////////////////////////////////

        Variable const* _inVariable;

////////////////////////////////////////////////////////////////////////////////
/// @brief output variable to write to
////////////////////////////////////////////////////////////////////////////////

        Variable const* _outVariable;

    };

// -----------------------------------------------------------------------------
// --SECTION--                                              class IndexRangeNode
// -----------------------------------------------------------------------------


////////////////////////////////////////////////////////////////////////////////
/// @brief struct to keep an upper or lower bound for the range info. Use
/// nullptr instead if you want to have no bound.
////////////////////////////////////////////////////////////////////////////////

<<<<<<< HEAD
    class IndexRangeNode : public ExecutionNode {
=======
    struct RangeInfoBound{

      RangeInfoBound(AstNode const* bound, bool include) : _include(include) {
        _bound = Json(TRI_UNKNOWN_MEM_ZONE, bound->toJson(TRI_UNKNOWN_MEM_ZONE));
      }
>>>>>>> 86b4ad51
      
      ~RangeInfoBound(){}
      
      RangeInfoBound ( RangeInfoBound const& copy ) = delete;
      RangeInfoBound& operator= ( RangeInfoBound const& copy ) = delete;

      Json toJson () const {
        Json item(basics::Json::Array);
          item("bound", Json(TRI_UNKNOWN_MEM_ZONE, 
                TRI_CopyJson(TRI_UNKNOWN_MEM_ZONE, _bound.json())))
              ("include", Json(_include));
        return item;
      }

      Json _bound;
      bool _include;

    };
  

////////////////////////////////////////////////////////////////////////////////
/// @brief struct to keep range info 
////////////////////////////////////////////////////////////////////////////////
    
    struct RangeInfo{
        
        RangeInfo ( RangeInfoBound const* low, 
                    RangeInfoBound const* high )
          : _low(low), _high(high), _valid(true) {}
        
        RangeInfo( const RangeInfo& copy ) = delete;
        RangeInfo& operator= ( RangeInfo const& copy ) = delete;

        ~RangeInfo(){
          if(_low != nullptr){
            delete _low;
          }
          if(_high != nullptr){
            delete _high;
          }
        }

        Json toJson () {
          Json item(basics::Json::Array);
          if(_low != nullptr && _high != nullptr){
            item("low", _low->toJson())
                ("high", _high->toJson())
                ("valid", Json(_valid));
          }
          else if(_low != nullptr){
            item("low", _low->toJson())
                ("valid", Json(_valid));
          }
          else if(_high != nullptr){
            item("high", _high->toJson())
                ("valid", Json(_valid));
          }
          return item;
        }
        
        std::string toString() {
          return this->toJson().toString();
        }

        RangeInfoBound const* _low;
        RangeInfoBound const* _high;
        bool _valid;

    };

// 3-way comparison: a return of -1 indicates that left is
// tighter than right, 0 that they are equal, 1 that right is tighter than
// left. For example, (x<1) is tighter than (x<=1) and (x>1) is tighter
// than (x>=1) . . .
static int CompareRangeInfoBound (RangeInfoBound const* left, RangeInfoBound const* right) {
  if (left == nullptr) {
    return (right == nullptr ? 0 : 1);
  } 
  if (right == nullptr) {
    return -1;
  }

  int cmp = TRI_CompareValuesJson(left->_bound.json(), right->_bound.json());
  if (cmp == 0 && (left->_include != right->_include)) {
    cmp = (left->_include?-1:1);
  }
  return cmp;
};

////////////////////////////////////////////////////////////////////////////////
/// @brief class to keep a vector of RangeInfos . . .
////////////////////////////////////////////////////////////////////////////////
    
    class RangesInfo{
        
      public:
        
        RangesInfo( const RangesInfo& copy ) = delete;
        RangesInfo& operator= ( RangesInfo const& copy ) = delete;
        
        RangesInfo () : _ranges(){}

        ~RangesInfo(){}
        
        RangeInfo* find(std::string name) const {
          auto it = _ranges.find(name);
          if (it == _ranges.end()) {
            return nullptr;
          }
          return (*it).second;
        }

        /*void insert (std::string name, RangeInfo* range) {
          if( find(name) == nullptr ){
            _ranges.insert(make_pair(name, range));
          }
        }*/

        void insert (std::string name, RangeInfoBound* low, RangeInfoBound* high){ 
          auto oldRange = find(name);
          auto newRange = new RangeInfo(low, high);
          int cmp;
        
          if( oldRange == nullptr ){
            // TODO add exception . . .
            _ranges.insert(make_pair(name, newRange));
            return;
          }

          if (!oldRange->_valid) { // intersection of the empty set with any set is empty!
            return;
          }
          
          if(CompareRangeInfoBound(newRange->_low, oldRange->_high) == -1){
            oldRange->_low = newRange->_low;
          }
          
          if(CompareRangeInfoBound(newRange->_high, oldRange->_high) == -1){
            oldRange->_high = newRange->_high;
          }
          
          // check the new range bounds are valid
          if( oldRange->_low != nullptr && oldRange->_high != nullptr){
            cmp = TRI_CompareValuesJson(oldRange->_low->_bound.json(), 
                    oldRange->_high->_bound.json());
            if (cmp == 1 || (cmp == 0 && 
                  !(oldRange->_low->_include == true && oldRange->_high->_include == true ))){
              // range invalid
              oldRange->_valid = false;
            }
          }
          
        }
        
        size_t size () const {
          return _ranges.size();
        }

        Json toJson () const {
          Json list(Json::List);
          for (auto x : _ranges) {
            Json item(Json::Array);
            item("name", Json(x.first))
            ("range info", x.second->toJson());
            list(item);
          }
          return list;
        }
        
        std::string toString() const {
          return this->toJson().toString();
        }

      private: 
        std::unordered_map<std::string, RangeInfo*> _ranges; 
    };

////////////////////////////////////////////////////////////////////////////////
/// @brief class IndexRangeNode
////////////////////////////////////////////////////////////////////////////////

    class IndexRangeNode: public ExecutionNode {
      
      friend class ExecutionBlock;
      friend class IndexRangeBlock;
  

////////////////////////////////////////////////////////////////////////////////
/// @brief constructor with a vocbase and a collection name
////////////////////////////////////////////////////////////////////////////////

      public:

        IndexRangeNode (size_t id,
                        TRI_vocbase_t* vocbase, 
                        Collection* collection,
                        Variable const* outVariable,
                        Index* index, 
<<<<<<< HEAD
                        vector<RangeInfo>* ranges)
          : ExecutionNode(id), 
=======
                        vector<RangeInfo*>* ranges)
          : ExecutionNode(), 
>>>>>>> 86b4ad51
            _vocbase(vocbase), 
            _collection(collection),
            _outVariable(outVariable),
            _index(index),
            _ranges(ranges)
        {
          TRI_ASSERT(_vocbase != nullptr);
          TRI_ASSERT(_collection != nullptr);
          TRI_ASSERT(_outVariable != nullptr);
          TRI_ASSERT(_index != nullptr);
        }

        ~IndexRangeNode () {
          delete _ranges;
        }

////////////////////////////////////////////////////////////////////////////////
/// @brief return the type of the node
////////////////////////////////////////////////////////////////////////////////

        NodeType getType () const override {
          return INDEX_RANGE;
        }

////////////////////////////////////////////////////////////////////////////////
/// @brief export to JSON
////////////////////////////////////////////////////////////////////////////////

        virtual void toJsonHelper (triagens::basics::Json& nodes,
                                   TRI_memory_zone_t* zone = TRI_UNKNOWN_MEM_ZONE);

////////////////////////////////////////////////////////////////////////////////
/// @brief clone ExecutionNode recursively
////////////////////////////////////////////////////////////////////////////////

        virtual ExecutionNode* clone () const {
          auto c = new IndexRangeNode(_id, _vocbase, _collection, _outVariable, _index, 
              _ranges);
          cloneDependencies(c);
          return static_cast<ExecutionNode*>(c);
        }

////////////////////////////////////////////////////////////////////////////////
/// @brief the cost of an enumerate collection node is a multiple of the cost of
/// its unique dependency
////////////////////////////////////////////////////////////////////////////////
        
        double estimateCost () { 
          return 1;
          //FIXME improve this estimate . . .
        }
            
////////////////////////////////////////////////////////////////////////////////
/// @brief getVariablesSetHere
////////////////////////////////////////////////////////////////////////////////

        virtual std::vector<Variable const*> getVariablesSetHere () {
          std::vector<Variable const*> v;
          v.push_back(_outVariable);
          return v;
        }

// -----------------------------------------------------------------------------
// --SECTION--                                                 private variables
// -----------------------------------------------------------------------------

      private:

////////////////////////////////////////////////////////////////////////////////
/// @brief the database
////////////////////////////////////////////////////////////////////////////////

        TRI_vocbase_t* _vocbase;

////////////////////////////////////////////////////////////////////////////////
/// @brief collection
////////////////////////////////////////////////////////////////////////////////

        Collection* _collection;

////////////////////////////////////////////////////////////////////////////////
/// @brief output variable
////////////////////////////////////////////////////////////////////////////////

        Variable const* _outVariable;

////////////////////////////////////////////////////////////////////////////////
/// @brief the index
////////////////////////////////////////////////////////////////////////////////

        Index* _index;

////////////////////////////////////////////////////////////////////////////////
/// @brief the range info
////////////////////////////////////////////////////////////////////////////////
        
        std::vector<RangeInfo*>* _ranges;
    };

// -----------------------------------------------------------------------------
// --SECTION--                                                   class LimitNode
// -----------------------------------------------------------------------------

////////////////////////////////////////////////////////////////////////////////
/// @brief class LimitNode
////////////////////////////////////////////////////////////////////////////////

    class LimitNode : public ExecutionNode {
      
      friend class ExecutionBlock;
      friend class LimitBlock;

////////////////////////////////////////////////////////////////////////////////
/// @brief constructors for various arguments, always with offset and limit
////////////////////////////////////////////////////////////////////////////////

      public:

        LimitNode (size_t id,
                   size_t offset, 
                   size_t limit) 
          : ExecutionNode(id), 
            _offset(offset), 
            _limit(limit) {
        }

        LimitNode (size_t id,
                   size_t limit) 
          : ExecutionNode(id), 
            _offset(0), 
            _limit(limit) {
        }
        
        LimitNode (triagens::aql::Query* query, basics::Json const& base);

////////////////////////////////////////////////////////////////////////////////
/// @brief return the type of the node
////////////////////////////////////////////////////////////////////////////////

        NodeType getType () const override {
          return LIMIT;
        }

////////////////////////////////////////////////////////////////////////////////
/// @brief export to JSON
////////////////////////////////////////////////////////////////////////////////

        virtual void toJsonHelper (triagens::basics::Json& nodes,
                                   TRI_memory_zone_t* zone = TRI_UNKNOWN_MEM_ZONE);

////////////////////////////////////////////////////////////////////////////////
/// @brief clone ExecutionNode recursively
////////////////////////////////////////////////////////////////////////////////

        virtual ExecutionNode* clone () const {
          auto c = new LimitNode(_id, _offset, _limit);
          cloneDependencies(c);
          return static_cast<ExecutionNode*>(c);
        }

////////////////////////////////////////////////////////////////////////////////
/// @brief the cost of a limit node is the minimum of the _limit, and the cost
/// the dependency . . .
////////////////////////////////////////////////////////////////////////////////
        
        double estimateCost () {
          return 1.005 * std::min(static_cast<double>(_limit), 
            _dependencies.at(0)->getCost());
          //FIXME improve this estimate . . .
        }

////////////////////////////////////////////////////////////////////////////////
/// @brief we need to know the offset and limit
////////////////////////////////////////////////////////////////////////////////

      private:

        size_t _offset;
        size_t _limit;

    };

// -----------------------------------------------------------------------------
// --SECTION--                                             class CalculationNode
// -----------------------------------------------------------------------------

////////////////////////////////////////////////////////////////////////////////
/// @brief class CalculationNode
////////////////////////////////////////////////////////////////////////////////

    class CalculationNode : public ExecutionNode {
      
      friend class ExecutionBlock;
      friend class CalculationBlock;

      public:

////////////////////////////////////////////////////////////////////////////////
/// @brief constructor
////////////////////////////////////////////////////////////////////////////////

        CalculationNode (size_t id,
                         Expression* expr, 
                         Variable const* outVariable)
          : ExecutionNode(id), 
            _expression(expr), 
            _outVariable(outVariable) {

          TRI_ASSERT(_expression != nullptr);
          TRI_ASSERT(_outVariable != nullptr);
        }

        CalculationNode (triagens::aql::Query* Q, basics::Json const& base);

////////////////////////////////////////////////////////////////////////////////
/// @brief destructor
////////////////////////////////////////////////////////////////////////////////

        ~CalculationNode () {
          if (_expression != nullptr) {
            delete _expression;
          }
        }

////////////////////////////////////////////////////////////////////////////////
/// @brief return the type of the node
////////////////////////////////////////////////////////////////////////////////

        NodeType getType () const override {
          return CALCULATION;
        }

////////////////////////////////////////////////////////////////////////////////
/// @brief export to JSON
////////////////////////////////////////////////////////////////////////////////

        virtual void toJsonHelper (triagens::basics::Json& nodes,
                                   TRI_memory_zone_t* zone = TRI_UNKNOWN_MEM_ZONE);

////////////////////////////////////////////////////////////////////////////////
/// @brief clone ExecutionNode recursively
////////////////////////////////////////////////////////////////////////////////

        virtual ExecutionNode* clone () const {
          auto c = new CalculationNode(_id, _expression->clone(), _outVariable);
          cloneDependencies(c);
          return static_cast<ExecutionNode*>(c);
        }

////////////////////////////////////////////////////////////////////////////////
/// @brief return out variable
////////////////////////////////////////////////////////////////////////////////

        Variable const* outVariable () const {
          return _outVariable;
        }

////////////////////////////////////////////////////////////////////////////////
/// @brief return the expression
////////////////////////////////////////////////////////////////////////////////

        Expression* expression () const {
          return _expression;
        }

////////////////////////////////////////////////////////////////////////////////
/// @brief the cost of a calculation node is the cost of the unique dependency
//  times a constant
////////////////////////////////////////////////////////////////////////////////
        
        double estimateCost () {
          return 2 * _dependencies.at(0)->getCost(); 
          //FIXME improve this estimate . . . 
        }

////////////////////////////////////////////////////////////////////////////////
/// @brief getVariablesUsedHere
////////////////////////////////////////////////////////////////////////////////

        virtual std::vector<Variable const*> getVariablesUsedHere () {
          std::unordered_set<Variable*> vars = _expression->variables();
          std::vector<Variable const*> v;
          for (auto vv : vars) {
            v.push_back(vv);
          }
          return v;
        }

////////////////////////////////////////////////////////////////////////////////
/// @brief getVariablesSetHere
////////////////////////////////////////////////////////////////////////////////

        virtual std::vector<Variable const*> getVariablesSetHere () {
          std::vector<Variable const*> v;
          v.push_back(_outVariable);
          return v;
        }

// -----------------------------------------------------------------------------
// --SECTION--                                                 private variables
// -----------------------------------------------------------------------------

      private:

////////////////////////////////////////////////////////////////////////////////
/// @brief we need to have an expression and where to write the result
////////////////////////////////////////////////////////////////////////////////

        Expression* _expression;

////////////////////////////////////////////////////////////////////////////////
/// @brief output variable to write to
////////////////////////////////////////////////////////////////////////////////

        Variable const* _outVariable;

    };

// -----------------------------------------------------------------------------
// --SECTION--                                                class SubqueryNode
// -----------------------------------------------------------------------------

////////////////////////////////////////////////////////////////////////////////
/// @brief class SubqueryNode
////////////////////////////////////////////////////////////////////////////////

    class SubqueryNode : public ExecutionNode {
      
      friend class ExecutionBlock;
      friend class SubqueryBlock;

////////////////////////////////////////////////////////////////////////////////
/// @brief constructor
////////////////////////////////////////////////////////////////////////////////

      public:

        SubqueryNode (Ast const* ast,
                      triagens::aql::Query* Q,
                      basics::Json const& base);

        SubqueryNode (size_t id,
                      ExecutionNode* subquery, Variable const* outVariable)
          : ExecutionNode(id), 
            _subquery(subquery), 
            _outVariable(outVariable) {

          TRI_ASSERT(_subquery != nullptr);
          TRI_ASSERT(_outVariable != nullptr);
        }

////////////////////////////////////////////////////////////////////////////////
/// @brief return the type of the node
////////////////////////////////////////////////////////////////////////////////

        NodeType getType () const override {
          return SUBQUERY;
        }

////////////////////////////////////////////////////////////////////////////////
/// @brief export to JSON
////////////////////////////////////////////////////////////////////////////////

        virtual void toJsonHelper (triagens::basics::Json& nodes,
                                   TRI_memory_zone_t* zone = TRI_UNKNOWN_MEM_ZONE);

////////////////////////////////////////////////////////////////////////////////
/// @brief clone ExecutionNode recursively
////////////////////////////////////////////////////////////////////////////////

        virtual ExecutionNode* clone () const {
          auto c = new SubqueryNode(_id, _subquery->clone(), _outVariable);
          cloneDependencies(c);
          return static_cast<ExecutionNode*>(c);
        }

////////////////////////////////////////////////////////////////////////////////
/// @brief getter for subquery
////////////////////////////////////////////////////////////////////////////////

        ExecutionNode* getSubquery () {
          return _subquery;
        }

////////////////////////////////////////////////////////////////////////////////
/// @brief setter for subquery
////////////////////////////////////////////////////////////////////////////////

        void setSubquery (ExecutionNode* subquery) {
          TRI_ASSERT(subquery != nullptr);
          TRI_ASSERT(_subquery == nullptr); // do not allow overwriting an existing subquery
          _subquery = subquery;
        }

////////////////////////////////////////////////////////////////////////////////
/// @brief the cost of a subquery node is the cost of its unique dependency
/// times a small constant
////////////////////////////////////////////////////////////////////////////////
        
        double estimateCost () {
          return 1.005 * _dependencies.at(0)->getCost();
          //FIXME improve this estimate . . .
        }

////////////////////////////////////////////////////////////////////////////////
/// @brief getVariablesUsedHere
////////////////////////////////////////////////////////////////////////////////

        virtual std::vector<Variable const*> getVariablesUsedHere ();

////////////////////////////////////////////////////////////////////////////////
/// @brief getVariablesSetHere
////////////////////////////////////////////////////////////////////////////////

        virtual std::vector<Variable const*> getVariablesSetHere () {
          std::vector<Variable const*> v;
          v.push_back(_outVariable);
          return v;
        }

// -----------------------------------------------------------------------------
// --SECTION--                                                 private variables
// -----------------------------------------------------------------------------

      private:

////////////////////////////////////////////////////////////////////////////////
/// @brief we need to have an expression and where to write the result
////////////////////////////////////////////////////////////////////////////////

        ExecutionNode* _subquery;

////////////////////////////////////////////////////////////////////////////////
/// @brief variable to write to
////////////////////////////////////////////////////////////////////////////////

        Variable const* _outVariable;

    };

// -----------------------------------------------------------------------------
// --SECTION--                                                  class FilterNode
// -----------------------------------------------------------------------------

////////////////////////////////////////////////////////////////////////////////
/// @brief class FilterNode
////////////////////////////////////////////////////////////////////////////////

    class FilterNode : public ExecutionNode {
      
      friend class ExecutionBlock;
      friend class FilterBlock;

////////////////////////////////////////////////////////////////////////////////
/// @brief constructors for various arguments, always with offset and limit
////////////////////////////////////////////////////////////////////////////////

      public:

        FilterNode (size_t id,
                    Variable const* inVariable)
          : ExecutionNode(id), 
            _inVariable(inVariable) {

          TRI_ASSERT(_inVariable != nullptr);
        }
        
        FilterNode (triagens::aql::Query* Q, basics::Json const& base);

////////////////////////////////////////////////////////////////////////////////
/// @brief return the type of the node
////////////////////////////////////////////////////////////////////////////////

        NodeType getType () const override {
          return FILTER;
        }

////////////////////////////////////////////////////////////////////////////////
/// @brief export to JSON
////////////////////////////////////////////////////////////////////////////////

        virtual void toJsonHelper (triagens::basics::Json& nodes,
                                   TRI_memory_zone_t* zone = TRI_UNKNOWN_MEM_ZONE);

////////////////////////////////////////////////////////////////////////////////
/// @brief clone ExecutionNode recursively
////////////////////////////////////////////////////////////////////////////////

        virtual ExecutionNode* clone () const {
          auto c = new FilterNode(_id, _inVariable);
          cloneDependencies(c);
          return static_cast<ExecutionNode*>(c);
        }

////////////////////////////////////////////////////////////////////////////////
/// @brief the cost of a filter node is . . . FIXME
////////////////////////////////////////////////////////////////////////////////
        
        double estimateCost () {
          return _dependencies.at(0)->getCost() * 0.105;
          //FIXME! 0.005 is the cost of doing the filter node under the
          //assumption that it returns 10% of the results of its dependency
        }

////////////////////////////////////////////////////////////////////////////////
/// @brief getVariablesUsedHere
////////////////////////////////////////////////////////////////////////////////

        virtual std::vector<Variable const*> getVariablesUsedHere () {
          std::vector<Variable const*> v;
          v.push_back(_inVariable);
          return v;
        }

      private:

////////////////////////////////////////////////////////////////////////////////
/// @brief input variable to read from
////////////////////////////////////////////////////////////////////////////////

        Variable const* _inVariable;

    };

// -----------------------------------------------------------------------------
// --SECTION--                                                    class SortNode
// -----------------------------------------------------------------------------

////////////////////////////////////////////////////////////////////////////////
/// @brief class SortNode
////////////////////////////////////////////////////////////////////////////////

    class SortNode : public ExecutionNode {
      
      friend class ExecutionBlock;
      friend class SortBlock;

////////////////////////////////////////////////////////////////////////////////
/// @brief constructor
////////////////////////////////////////////////////////////////////////////////

      public:

        SortNode (size_t id,
                  std::vector<std::pair<Variable const*, bool>> elements)
          : ExecutionNode(id), 
            _elements(elements) {
        }
        
        SortNode (triagens::aql::Query* query,
                  basics::Json const& base,
                  std::vector<std::pair<Variable const*, bool>> elements);

////////////////////////////////////////////////////////////////////////////////
/// @brief return the type of the node
////////////////////////////////////////////////////////////////////////////////

        NodeType getType () const override {
          return SORT;
        }

////////////////////////////////////////////////////////////////////////////////
/// @brief export to JSON
////////////////////////////////////////////////////////////////////////////////

        virtual void toJsonHelper (triagens::basics::Json& nodes,
                                   TRI_memory_zone_t* zone = TRI_UNKNOWN_MEM_ZONE);

////////////////////////////////////////////////////////////////////////////////
/// @brief clone ExecutionNode recursively
////////////////////////////////////////////////////////////////////////////////

        virtual ExecutionNode* clone () const {
          auto c = new SortNode(_id, _elements);
          cloneDependencies(c);
          return static_cast<ExecutionNode*>(c);
        }

////////////////////////////////////////////////////////////////////////////////
/// @brief the cost of a sort node is . . . FIXME
////////////////////////////////////////////////////////////////////////////////
        
        double estimateCost () {
          double depCost = _dependencies.at(0)->getCost();
          return log(depCost) * depCost;
        }

////////////////////////////////////////////////////////////////////////////////
/// @brief getVariablesUsedHere
////////////////////////////////////////////////////////////////////////////////

        virtual std::vector<Variable const*> getVariablesUsedHere () {
          std::vector<Variable const*> v;
          for (auto p : _elements) {
            v.push_back(p.first);
          }
          return v;
        }

// -----------------------------------------------------------------------------
// --SECTION--                                                 private variables
// -----------------------------------------------------------------------------

      private:

////////////////////////////////////////////////////////////////////////////////
/// @brief pairs, consisting of variable and sort direction
/// (true = ascending | false = descending)
////////////////////////////////////////////////////////////////////////////////

        std::vector<std::pair<Variable const*, bool>> _elements;

    };


// -----------------------------------------------------------------------------
// --SECTION--                                               class AggregateNode
// -----------------------------------------------------------------------------

////////////////////////////////////////////////////////////////////////////////
/// @brief class AggregateNode
////////////////////////////////////////////////////////////////////////////////

    class AggregateNode : public ExecutionNode {
      
      friend class ExecutionBlock;
      friend class AggregateBlock;

////////////////////////////////////////////////////////////////////////////////
/// @brief constructor
////////////////////////////////////////////////////////////////////////////////

      public:

        AggregateNode (size_t id,
                       std::vector<std::pair<Variable const*, Variable const*>> aggregateVariables,
                       Variable const* outVariable,
                       std::unordered_map<VariableId, std::string const> const& variableMap)
          : ExecutionNode(id), 
            _aggregateVariables(aggregateVariables), 
            _outVariable(outVariable),
            _variableMap(variableMap) {
          // outVariable can be a nullptr
        }
        
        AggregateNode (triagens::aql::Query* query,
                       basics::Json const& base,
                       Variable const* outVariable,
                       std::unordered_map<VariableId, std::string const> const& variableMap,
                       std::vector<std::pair<Variable const*, Variable const*>> aggregateVariables);

////////////////////////////////////////////////////////////////////////////////
/// @brief return the type of the node
////////////////////////////////////////////////////////////////////////////////

        NodeType getType () const override {
          return AGGREGATE;
        }

////////////////////////////////////////////////////////////////////////////////
/// @brief export to JSON
////////////////////////////////////////////////////////////////////////////////

        virtual void toJsonHelper (triagens::basics::Json& nodes,
                                   TRI_memory_zone_t* zone = TRI_UNKNOWN_MEM_ZONE);

////////////////////////////////////////////////////////////////////////////////
/// @brief clone ExecutionNode recursively
////////////////////////////////////////////////////////////////////////////////

        virtual ExecutionNode* clone () const {
          auto c = new AggregateNode(_id, _aggregateVariables, _outVariable, _variableMap);
          cloneDependencies(c);
          return static_cast<ExecutionNode*>(c);
        }

////////////////////////////////////////////////////////////////////////////////
/// @brief the cost of an aggregate node is . . . FIXME
////////////////////////////////////////////////////////////////////////////////
        
        double estimateCost () {
          return 2 * _dependencies.at(0)->getCost();
          //FIXME improve this estimate . . .
        }

////////////////////////////////////////////////////////////////////////////////
/// @brief getVariablesUsedHere
////////////////////////////////////////////////////////////////////////////////

        virtual std::vector<Variable const*> getVariablesUsedHere () {
          std::vector<Variable const*> v;
          for (auto p : _aggregateVariables) {
            v.push_back(p.second);
          }
          return v;
        }

////////////////////////////////////////////////////////////////////////////////
/// @brief getVariablesSetHere
////////////////////////////////////////////////////////////////////////////////

        virtual std::vector<Variable const*> getVariablesSetHere () {
          std::vector<Variable const*> v;
          for (auto p : _aggregateVariables) {
            v.push_back(p.first);
          }
          if (_outVariable != nullptr) {
            v.push_back(_outVariable);
          }
          return v;
        }

// -----------------------------------------------------------------------------
// --SECTION--                                                 private variables
// -----------------------------------------------------------------------------

      private:

////////////////////////////////////////////////////////////////////////////////
/// @brief input/output variables for the aggregation (out, in)
////////////////////////////////////////////////////////////////////////////////

        std::vector<std::pair<Variable const*, Variable const*>> _aggregateVariables;

////////////////////////////////////////////////////////////////////////////////
/// @brief output variable to write to (might be null)
////////////////////////////////////////////////////////////////////////////////

        Variable const* _outVariable;

////////////////////////////////////////////////////////////////////////////////
/// @brief map of all variable ids and names (needed to construct group data)
////////////////////////////////////////////////////////////////////////////////
                       
        std::unordered_map<VariableId, std::string const> const _variableMap;

    };


// -----------------------------------------------------------------------------
// --SECTION--                                                  class ReturnNode
// -----------------------------------------------------------------------------

////////////////////////////////////////////////////////////////////////////////
/// @brief class ReturnNode
////////////////////////////////////////////////////////////////////////////////

    class ReturnNode : public ExecutionNode {
      
      friend class ExecutionBlock;
      friend class ReturnBlock;
      
////////////////////////////////////////////////////////////////////////////////
/// @brief constructors for various arguments, always with offset and limit
////////////////////////////////////////////////////////////////////////////////

      public:

        ReturnNode (size_t id,
                    Variable const* inVariable)
          : ExecutionNode(id), 
            _inVariable(inVariable) {

          TRI_ASSERT(_inVariable != nullptr);
        }

        ReturnNode (triagens::aql::Query* Q, basics::Json const& base);

////////////////////////////////////////////////////////////////////////////////
/// @brief return the type of the node
////////////////////////////////////////////////////////////////////////////////

        NodeType getType () const override {
          return RETURN;
        }

////////////////////////////////////////////////////////////////////////////////
/// @brief export to JSON
////////////////////////////////////////////////////////////////////////////////

        virtual void toJsonHelper (triagens::basics::Json& nodes,
                                   TRI_memory_zone_t* zone = TRI_UNKNOWN_MEM_ZONE);

////////////////////////////////////////////////////////////////////////////////
/// @brief clone ExecutionNode recursively
////////////////////////////////////////////////////////////////////////////////

        virtual ExecutionNode* clone () const {
          auto c = new ReturnNode(_id, _inVariable);
          cloneDependencies(c);
          return static_cast<ExecutionNode*>(c);
        }

////////////////////////////////////////////////////////////////////////////////
/// @brief the cost of a return node is the cost of its only dependency . . .
////////////////////////////////////////////////////////////////////////////////
        
        double estimateCost () {
          return _dependencies.at(0)->getCost();
        }

////////////////////////////////////////////////////////////////////////////////
/// @brief getVariablesUsedHere
////////////////////////////////////////////////////////////////////////////////

        virtual std::vector<Variable const*> getVariablesUsedHere () {
          std::vector<Variable const*> v;
          v.push_back(_inVariable);
          return v;
        }

// -----------------------------------------------------------------------------
// --SECTION--                                                 private variables
// -----------------------------------------------------------------------------

      private:

////////////////////////////////////////////////////////////////////////////////
/// @brief we need to know the offset and limit
////////////////////////////////////////////////////////////////////////////////

        Variable const* _inVariable;

    };

// -----------------------------------------------------------------------------
// --SECTION--                                            class ModificationNode
// -----------------------------------------------------------------------------

////////////////////////////////////////////////////////////////////////////////
/// @brief abstract base class for modification operations
////////////////////////////////////////////////////////////////////////////////

    class ModificationNode : public ExecutionNode {
      
      friend class ExecutionBlock;
      friend class ModificationBlock;
      
////////////////////////////////////////////////////////////////////////////////
/// @brief constructor with a vocbase and a collection and options
////////////////////////////////////////////////////////////////////////////////

      protected:

        ModificationNode (size_t id,
                          TRI_vocbase_t* vocbase, 
                          Collection* collection,
                          ModificationOptions const& options)
          : ExecutionNode(id), 
            _vocbase(vocbase), 
            _collection(collection),
            _options(options) {

          TRI_ASSERT(_vocbase != nullptr);
          TRI_ASSERT(_collection != nullptr);
        }

        ModificationNode (triagens::aql::Query* q,
                          basics::Json const& json);

// -----------------------------------------------------------------------------
// --SECTION--                                               protected variables
// -----------------------------------------------------------------------------

      protected:

////////////////////////////////////////////////////////////////////////////////
/// @brief _vocbase, the database
////////////////////////////////////////////////////////////////////////////////

        TRI_vocbase_t* _vocbase;

////////////////////////////////////////////////////////////////////////////////
/// @brief collection
////////////////////////////////////////////////////////////////////////////////

        Collection* _collection;

////////////////////////////////////////////////////////////////////////////////
/// @brief modification operation options
////////////////////////////////////////////////////////////////////////////////

        ModificationOptions _options;

    };


// -----------------------------------------------------------------------------
// --SECTION--                                                  class RemoveNode
// -----------------------------------------------------------------------------

////////////////////////////////////////////////////////////////////////////////
/// @brief class RemoveNode
////////////////////////////////////////////////////////////////////////////////

    class RemoveNode : public ModificationNode {
      
      friend class ExecutionBlock;
      friend class RemoveBlock;
      
////////////////////////////////////////////////////////////////////////////////
/// @brief constructor 
////////////////////////////////////////////////////////////////////////////////

      public:

        RemoveNode (size_t id,
                    TRI_vocbase_t* vocbase, 
                    Collection* collection,
                    ModificationOptions const& options,
                    Variable const* inVariable,
                    Variable const* outVariable)
          : ModificationNode(id, vocbase, collection, options),
            _inVariable(inVariable),
            _outVariable(outVariable) {

          TRI_ASSERT(_inVariable != nullptr);
          // _outVariable might be a nullptr
        }
        
        RemoveNode (triagens::aql::Query* Q, basics::Json const& base);

////////////////////////////////////////////////////////////////////////////////
/// @brief return the type of the node
////////////////////////////////////////////////////////////////////////////////

        NodeType getType () const override {
          return REMOVE;
        }

////////////////////////////////////////////////////////////////////////////////
/// @brief export to JSON
////////////////////////////////////////////////////////////////////////////////

        virtual void toJsonHelper (triagens::basics::Json& nodes,
                                   TRI_memory_zone_t* zone = TRI_UNKNOWN_MEM_ZONE);

////////////////////////////////////////////////////////////////////////////////
/// @brief clone ExecutionNode recursively
////////////////////////////////////////////////////////////////////////////////

        virtual ExecutionNode* clone () const {
          auto c = new RemoveNode(_id, _vocbase, _collection, _options, _inVariable, _outVariable);
          cloneDependencies(c);
          return static_cast<ExecutionNode*>(c);
        }

////////////////////////////////////////////////////////////////////////////////
/// @brief the cost of a remove node is a multiple of the cost of its unique 
/// dependency
////////////////////////////////////////////////////////////////////////////////
        
        double estimateCost () {
          return _dependencies.at(0)->getCost();
          // TODO: improve this estimate!
        }

////////////////////////////////////////////////////////////////////////////////
/// @brief getVariablesUsedHere
////////////////////////////////////////////////////////////////////////////////

        virtual std::vector<Variable const*> getVariablesUsedHere () {
          std::vector<Variable const*> v;
          v.push_back(_inVariable);
          return v;
        }

////////////////////////////////////////////////////////////////////////////////
/// @brief getVariablesSetHere
////////////////////////////////////////////////////////////////////////////////

        virtual std::vector<Variable const*> getVariablesSetHere () {
          std::vector<Variable const*> v;
          if (_outVariable != nullptr) {
            v.push_back(_outVariable);
          }
          return v;
        }

// -----------------------------------------------------------------------------
// --SECTION--                                                 private variables
// -----------------------------------------------------------------------------

      private:

////////////////////////////////////////////////////////////////////////////////
/// @brief input variable
////////////////////////////////////////////////////////////////////////////////

        Variable const* _inVariable;

////////////////////////////////////////////////////////////////////////////////
/// @brief output variable (might be a nullptr)
////////////////////////////////////////////////////////////////////////////////

        Variable const* _outVariable;

    };

// -----------------------------------------------------------------------------
// --SECTION--                                                  class InsertNode
// -----------------------------------------------------------------------------

////////////////////////////////////////////////////////////////////////////////
/// @brief class InsertNode
////////////////////////////////////////////////////////////////////////////////

    class InsertNode : public ModificationNode {
      
      friend class ExecutionBlock;
      friend class InsertBlock;
      
////////////////////////////////////////////////////////////////////////////////
/// @brief constructor 
////////////////////////////////////////////////////////////////////////////////

      public:

        InsertNode (size_t id,
                    TRI_vocbase_t* vocbase, 
                    Collection* collection,
                    ModificationOptions const& options,
                    Variable const* inVariable,
                    Variable const* outVariable)
          : ModificationNode(id, vocbase, collection, options),
            _inVariable(inVariable),
            _outVariable(outVariable) {

          TRI_ASSERT(_inVariable != nullptr);
          // _outVariable might be a nullptr
        }
        
        InsertNode (triagens::aql::Query* Q, basics::Json const& base);

////////////////////////////////////////////////////////////////////////////////
/// @brief return the type of the node
////////////////////////////////////////////////////////////////////////////////

        NodeType getType () const override {
          return INSERT;
        }

////////////////////////////////////////////////////////////////////////////////
/// @brief export to JSON
////////////////////////////////////////////////////////////////////////////////

        virtual void toJsonHelper (triagens::basics::Json& nodes,
                                   TRI_memory_zone_t* zone = TRI_UNKNOWN_MEM_ZONE);

////////////////////////////////////////////////////////////////////////////////
/// @brief clone ExecutionNode recursively
////////////////////////////////////////////////////////////////////////////////

        virtual ExecutionNode* clone () const {
          auto c = new InsertNode(_id, _vocbase, _collection, _options, _inVariable, _outVariable);
          cloneDependencies(c);
          return static_cast<ExecutionNode*>(c);
        }

////////////////////////////////////////////////////////////////////////////////
/// @brief the cost of a remove node is a multiple of the cost of its unique 
/// dependency
////////////////////////////////////////////////////////////////////////////////
        
        double estimateCost () {
          return 1000 * _dependencies.at(0)->getCost(); //FIXME change this!
        }

////////////////////////////////////////////////////////////////////////////////
/// @brief getVariablesUsedHere
////////////////////////////////////////////////////////////////////////////////

        virtual std::vector<Variable const*> getVariablesUsedHere () {
          std::vector<Variable const*> v;
          v.push_back(_inVariable);
          return v;
        }

////////////////////////////////////////////////////////////////////////////////
/// @brief getVariablesSetHere
////////////////////////////////////////////////////////////////////////////////

        virtual std::vector<Variable const*> getVariablesSetHere () {
          std::vector<Variable const*> v;
          if (_outVariable != nullptr) {
            v.push_back(_outVariable);
          }
          return v;
        }

// -----------------------------------------------------------------------------
// --SECTION--                                                 private variables
// -----------------------------------------------------------------------------

      private:

////////////////////////////////////////////////////////////////////////////////
/// @brief input variable
////////////////////////////////////////////////////////////////////////////////

        Variable const* _inVariable;

////////////////////////////////////////////////////////////////////////////////
/// @brief output variable
////////////////////////////////////////////////////////////////////////////////

        Variable const* _outVariable;

    };

// -----------------------------------------------------------------------------
// --SECTION--                                                  class UpdateNode
// -----------------------------------------------------------------------------

////////////////////////////////////////////////////////////////////////////////
/// @brief class UpdateNode
////////////////////////////////////////////////////////////////////////////////

    class UpdateNode : public ModificationNode {
      
      friend class ExecutionBlock;
      friend class UpdateBlock;
      
////////////////////////////////////////////////////////////////////////////////
/// @brief constructor with a vocbase and a collection name
////////////////////////////////////////////////////////////////////////////////

      public:

        UpdateNode (size_t id, 
                    TRI_vocbase_t* vocbase, 
                    Collection* collection,
                    ModificationOptions const& options,
                    Variable const* inDocVariable,
                    Variable const* inKeyVariable,
                    Variable const* outVariable)
          : ModificationNode(id, vocbase, collection, options),
            _inDocVariable(inDocVariable),
            _inKeyVariable(inKeyVariable),
            _outVariable(outVariable) {

          TRI_ASSERT(_inDocVariable != nullptr);
          // _inKeyVariable might be a nullptr
          // _outVariable might be a nullptr
        }
        
        UpdateNode (triagens::aql::Query* Q, basics::Json const& base);

////////////////////////////////////////////////////////////////////////////////
/// @brief return the type of the node
////////////////////////////////////////////////////////////////////////////////

        NodeType getType () const override {
          return UPDATE;
        }

////////////////////////////////////////////////////////////////////////////////
/// @brief export to JSON
////////////////////////////////////////////////////////////////////////////////

        virtual void toJsonHelper (triagens::basics::Json& nodes,
                                   TRI_memory_zone_t* zone = TRI_UNKNOWN_MEM_ZONE);

////////////////////////////////////////////////////////////////////////////////
/// @brief clone ExecutionNode recursively
////////////////////////////////////////////////////////////////////////////////

        virtual ExecutionNode* clone () const {
          auto c = new UpdateNode(_id, _vocbase, _collection, _options, _inDocVariable, _inKeyVariable, _outVariable);
          cloneDependencies(c);
          return static_cast<ExecutionNode*>(c);
        }

////////////////////////////////////////////////////////////////////////////////
/// @brief the cost of a remove node is a multiple of the cost of its unique 
/// dependency
////////////////////////////////////////////////////////////////////////////////
        
        double estimateCost () {
          return 1000 * _dependencies.at(0)->getCost(); //FIXME change this!
        }

////////////////////////////////////////////////////////////////////////////////
/// @brief getVariablesUsedHere
////////////////////////////////////////////////////////////////////////////////

        virtual std::vector<Variable const*> getVariablesUsedHere () {
          std::vector<Variable const*> v;
          v.push_back(_inDocVariable);

          if (_inKeyVariable != nullptr) {
            v.push_back(_inKeyVariable);
          }
          return v;
        }

////////////////////////////////////////////////////////////////////////////////
/// @brief getVariablesSetHere
////////////////////////////////////////////////////////////////////////////////

        virtual std::vector<Variable const*> getVariablesSetHere () {
          std::vector<Variable const*> v;
          if (_outVariable != nullptr) {
            v.push_back(_outVariable);
          }
          return v;
        }

// -----------------------------------------------------------------------------
// --SECTION--                                                 private variables
// -----------------------------------------------------------------------------

      private:

////////////////////////////////////////////////////////////////////////////////
/// @brief input variable for documents
////////////////////////////////////////////////////////////////////////////////

        Variable const* _inDocVariable;

////////////////////////////////////////////////////////////////////////////////
/// @brief input variable for keys
////////////////////////////////////////////////////////////////////////////////

        Variable const* _inKeyVariable;

////////////////////////////////////////////////////////////////////////////////
/// @brief output variable
////////////////////////////////////////////////////////////////////////////////

        Variable const* _outVariable;

    };

// -----------------------------------------------------------------------------
// --SECTION--                                                 class ReplaceNode
// -----------------------------------------------------------------------------

////////////////////////////////////////////////////////////////////////////////
/// @brief class ReplaceNode
////////////////////////////////////////////////////////////////////////////////

    class ReplaceNode : public ModificationNode {
      
      friend class ExecutionBlock;
      friend class ReplaceBlock;
      
////////////////////////////////////////////////////////////////////////////////
/// @brief constructor with a vocbase and a collection name
////////////////////////////////////////////////////////////////////////////////

      public:

        ReplaceNode (size_t id,
                     TRI_vocbase_t* vocbase, 
                     Collection* collection,
                     ModificationOptions const& options,
                     Variable const* inDocVariable,
                     Variable const* inKeyVariable,
                     Variable const* outVariable)
          : ModificationNode(id, vocbase, collection, options),
            _inDocVariable(inDocVariable),
            _inKeyVariable(inKeyVariable),
            _outVariable(outVariable) {

          TRI_ASSERT(_inDocVariable != nullptr);
          // _inKeyVariable might be a nullptr
          // _outVariable might be a nullptr
        }

        ReplaceNode (triagens::aql::Query* Q, basics::Json const& base);

////////////////////////////////////////////////////////////////////////////////
/// @brief return the type of the node
////////////////////////////////////////////////////////////////////////////////

        NodeType getType () const override {
          return REPLACE;
        }

////////////////////////////////////////////////////////////////////////////////
/// @brief export to JSON
////////////////////////////////////////////////////////////////////////////////

        virtual void toJsonHelper (triagens::basics::Json& nodes,
                                   TRI_memory_zone_t* zone = TRI_UNKNOWN_MEM_ZONE);

////////////////////////////////////////////////////////////////////////////////
/// @brief clone ExecutionNode recursively
////////////////////////////////////////////////////////////////////////////////

        virtual ExecutionNode* clone () const {
          auto c = new ReplaceNode(_id, _vocbase, _collection, _options, _inDocVariable, _inKeyVariable, _outVariable);
          cloneDependencies(c);
          return static_cast<ExecutionNode*>(c);
        }

////////////////////////////////////////////////////////////////////////////////
/// @brief the cost of a remove node is a multiple of the cost of its unique 
/// dependency
////////////////////////////////////////////////////////////////////////////////
        
        double estimateCost () {
          return 1000 * _dependencies.at(0)->getCost(); //FIXME change this!
        }

////////////////////////////////////////////////////////////////////////////////
/// @brief getVariablesUsedHere
////////////////////////////////////////////////////////////////////////////////

        virtual std::vector<Variable const*> getVariablesUsedHere () {
          std::vector<Variable const*> v;
          v.push_back(_inDocVariable);

          if (_inKeyVariable != nullptr) {
            v.push_back(_inKeyVariable);
          }
          return v;
        }

////////////////////////////////////////////////////////////////////////////////
/// @brief getVariablesSetHere
////////////////////////////////////////////////////////////////////////////////

        virtual std::vector<Variable const*> getVariablesSetHere () {
          std::vector<Variable const*> v;
          if (_outVariable != nullptr) {
            v.push_back(_outVariable);
          }
          return v;
        }

// -----------------------------------------------------------------------------
// --SECTION--                                                 private variables
// -----------------------------------------------------------------------------

      private:

////////////////////////////////////////////////////////////////////////////////
/// @brief input variable for documents
////////////////////////////////////////////////////////////////////////////////

        Variable const* _inDocVariable;

////////////////////////////////////////////////////////////////////////////////
/// @brief input variable for keys
////////////////////////////////////////////////////////////////////////////////

        Variable const* _inKeyVariable;

////////////////////////////////////////////////////////////////////////////////
/// @brief output variable
////////////////////////////////////////////////////////////////////////////////

        Variable const* _outVariable;

    };


  }   // namespace triagens::aql
}  // namespace triagens

#endif

// Local Variables:
// mode: outline-minor
// outline-regexp: "^\\(/// @brief\\|/// {@inheritDoc}\\|/// @addtogroup\\|// --SECTION--\\|/// @\\}\\)"
// End:

<|MERGE_RESOLUTION|>--- conflicted
+++ resolved
@@ -674,15 +674,11 @@
 /// nullptr instead if you want to have no bound.
 ////////////////////////////////////////////////////////////////////////////////
 
-<<<<<<< HEAD
-    class IndexRangeNode : public ExecutionNode {
-=======
     struct RangeInfoBound{
 
       RangeInfoBound(AstNode const* bound, bool include) : _include(include) {
         _bound = Json(TRI_UNKNOWN_MEM_ZONE, bound->toJson(TRI_UNKNOWN_MEM_ZONE));
       }
->>>>>>> 86b4ad51
       
       ~RangeInfoBound(){}
       
@@ -881,19 +877,13 @@
                         Collection* collection,
                         Variable const* outVariable,
                         Index* index, 
-<<<<<<< HEAD
-                        vector<RangeInfo>* ranges)
+                        vector<RangeInfo*>* ranges)
           : ExecutionNode(id), 
-=======
-                        vector<RangeInfo*>* ranges)
-          : ExecutionNode(), 
->>>>>>> 86b4ad51
             _vocbase(vocbase), 
             _collection(collection),
             _outVariable(outVariable),
             _index(index),
-            _ranges(ranges)
-        {
+            _ranges(ranges) {
           TRI_ASSERT(_vocbase != nullptr);
           TRI_ASSERT(_collection != nullptr);
           TRI_ASSERT(_outVariable != nullptr);

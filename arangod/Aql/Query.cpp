////////////////////////////////////////////////////////////////////////////////
/// @brief Aql, query context
///
/// @file
///
/// DISCLAIMER
///
/// Copyright 2014 ArangoDB GmbH, Cologne, Germany
/// Copyright 2004-2014 triAGENS GmbH, Cologne, Germany
///
/// Licensed under the Apache License, Version 2.0 (the "License");
/// you may not use this file except in compliance with the License.
/// You may obtain a copy of the License at
///
///     http://www.apache.org/licenses/LICENSE-2.0
///
/// Unless required by applicable law or agreed to in writing, software
/// distributed under the License is distributed on an "AS IS" BASIS,
/// WITHOUT WARRANTIES OR CONDITIONS OF ANY KIND, either express or implied.
/// See the License for the specific language governing permissions and
/// limitations under the License.
///
/// Copyright holder is ArangoDB GmbH, Cologne, Germany
///
/// @author Jan Steemann
/// @author Copyright 2014, ArangoDB GmbH, Cologne, Germany
/// @author Copyright 2012-2013, triAGENS GmbH, Cologne, Germany
////////////////////////////////////////////////////////////////////////////////

#include "Aql/Query.h"
#include "Aql/ExecutionBlock.h"
#include "Aql/ExecutionEngine.h"
#include "Aql/ExecutionPlan.h"
#include "Aql/Parser.h"
#include "Aql/V8Executor.h"
#include "Aql/ExecutionEngine.h"
#include "BasicsC/json.h"
#include "BasicsC/tri-strings.h"
#include "Utils/Exception.h"
#include "VocBase/vocbase.h"

using namespace triagens::aql;

// -----------------------------------------------------------------------------
// --SECTION--                                        constructors / destructors
// -----------------------------------------------------------------------------

////////////////////////////////////////////////////////////////////////////////
/// @brief creates a query
////////////////////////////////////////////////////////////////////////////////

Query::Query (TRI_vocbase_t* vocbase,
              char const* queryString,
              size_t queryLength,
              TRI_json_t* bindParameters)
  : _vocbase(vocbase),
    _executor(nullptr),
    _queryString(queryString),
    _queryLength(queryLength),
    _type(AQL_QUERY_READ),
    _bindParameters(bindParameters),
    _strings() {

  TRI_ASSERT(_vocbase != nullptr);
  
  _strings.reserve(32);
}

////////////////////////////////////////////////////////////////////////////////
/// @brief destroys a query
////////////////////////////////////////////////////////////////////////////////

Query::~Query () {
  if (_executor != nullptr) {
    delete _executor;
    _executor = nullptr;
  }

  // free strings
  for (auto it = _strings.begin(); it != _strings.end(); ++it) {
    TRI_FreeString(TRI_UNKNOWN_MEM_ZONE, const_cast<char*>(*it));
  }
}

// -----------------------------------------------------------------------------
// --SECTION--                                                    public methods
// -----------------------------------------------------------------------------

////////////////////////////////////////////////////////////////////////////////
/// @brief extract a region from the query
////////////////////////////////////////////////////////////////////////////////

std::string Query::extractRegion (int line, 
                                  int column) const {
  // note: line numbers reported by bison/flex start at 1, columns start at 0
  int currentLine   = 1;
  int currentColumn = 0;

  char c;
  char const* p = _queryString;

  while ((c = *p)) {
    if (currentLine > line || 
        (currentLine >= line && currentColumn >= column)) {
      break;
    }

    if (c == '\n') {
      ++p;
      ++currentLine;
      currentColumn = 0;
    }
    else if (c == '\r') {
      ++p;
      ++currentLine;
      currentColumn = 0;

      // eat a following newline
      if (*p == '\n') {
        ++p;
      }
    }
    else {
      ++currentColumn;
      ++p;
    }
  }

  // p is pointing at the position in the query the parse error occurred at
  TRI_ASSERT(p >= _queryString);

  size_t offset = static_cast<size_t>(p - _queryString);

  static int const   SNIPPET_LENGTH = 32;
  static char const* SNIPPET_SUFFIX = "...";

  if (_queryLength < offset + SNIPPET_LENGTH) {
    // return a copy of the region
    return std::string(_queryString + offset, _queryLength - offset);
  }

  // copy query part
  std::string result(_queryString + offset, SNIPPET_LENGTH);
  result.append(SNIPPET_SUFFIX);

  return result;
}

////////////////////////////////////////////////////////////////////////////////
/// @brief register an error
////////////////////////////////////////////////////////////////////////////////

void Query::registerError (int code,
                           char const* details) {

  TRI_ASSERT(code != TRI_ERROR_NO_ERROR);

  if (details == nullptr) {
    THROW_ARANGO_EXCEPTION(code);
  }
  else {
    THROW_ARANGO_EXCEPTION_STRING(code, details);
  }
}

////////////////////////////////////////////////////////////////////////////////
/// @brief execute an AQL query - TODO: implement and determine return type
////////////////////////////////////////////////////////////////////////////////

QueryResult Query::execute () {
  try {
    Parser parser(this);
    parser.parse();
    parser.ast()->injectBindParameters(_bindParameters);
    parser.ast()->optimize();

    auto plan = ExecutionPlan::instanciateFromAst(parser.ast());

    try { 
<<<<<<< HEAD
      auto exec = ExecutionEngine::instanciateFromPlan(plan);

      try {
        exec->root()->staticAnalysis();

        exec->root()->initialize();
        exec->root()->execute();
 
        AqlItemBlock* value;
        while (nullptr != (value = exec->root()->getOne())) {
=======
      auto engine = ExecutionEngine::instanciateFromPlan(plan->root());

      try {
        auto root = engine->root();
        root->execute();
 
        AqlItemBlock* value;
        while (nullptr != (value = root->getOne())) {
>>>>>>> 0ec4e7f7
          std::cout << value->getValue(0, 0)->toString() << std::endl;
          delete value;
        }

<<<<<<< HEAD
        exec->root()->shutdown();
        delete exec;
=======
        delete engine;
>>>>>>> 0ec4e7f7
      }
      catch (...) {
        delete engine;
        delete plan;
        // TODO: convert exception code
        return QueryResult(TRI_ERROR_INTERNAL);
      }
    }
    catch (triagens::arango::Exception const& ex) {
      delete plan;
      return QueryResult(ex.code(), ex.message());
    }
    catch (...) {
      delete plan;
      // TODO: convert exception code
      return QueryResult(TRI_ERROR_INTERNAL);
    }

    delete plan;
    
    QueryResult result(TRI_ERROR_NO_ERROR);
    // result.json = parser.ast()->toJson(TRI_UNKNOWN_MEM_ZONE);
  
    return result;
  }
  catch (triagens::arango::Exception const& ex) {
    return QueryResult(ex.code(), ex.message());
  }
  catch (...) {
    return QueryResult(TRI_ERROR_OUT_OF_MEMORY, TRI_errno_string(TRI_ERROR_OUT_OF_MEMORY));
  }
}

////////////////////////////////////////////////////////////////////////////////
/// @brief parse an AQL query
////////////////////////////////////////////////////////////////////////////////

QueryResult Query::parse () {
  try {
    Parser parser(this);
    return parser.parse();
  }
  catch (triagens::arango::Exception const& ex) {
    return QueryResult(ex.code(), ex.message());
  }
  catch (...) {
    return QueryResult(TRI_ERROR_OUT_OF_MEMORY, TRI_errno_string(TRI_ERROR_OUT_OF_MEMORY));
  }
}

////////////////////////////////////////////////////////////////////////////////
/// @brief explain an AQL query - TODO: implement and determine return type
////////////////////////////////////////////////////////////////////////////////

void Query::explain () {
}

////////////////////////////////////////////////////////////////////////////////
/// @brief get v8 executor
////////////////////////////////////////////////////////////////////////////////

V8Executor* Query::executor () {
  if (_executor == nullptr) {
    // the executor is a singleton per query
    _executor = new V8Executor;
  }

  TRI_ASSERT(_executor != nullptr);
  return _executor;
}

////////////////////////////////////////////////////////////////////////////////
/// @brief register a string
/// the string is freed when the query is destroyed
////////////////////////////////////////////////////////////////////////////////

char* Query::registerString (char const* p, 
                             size_t length,
                             bool mustUnescape) {

  if (p == nullptr) {
    THROW_ARANGO_EXCEPTION(TRI_ERROR_OUT_OF_MEMORY);
  }

  if (length == 0) {
    static char const* empty = "";
    // optimisation for the empty string
    return const_cast<char*>(empty);
  }

  char* copy = nullptr;
  if (mustUnescape) {
    size_t outLength;
    copy = TRI_UnescapeUtf8StringZ(TRI_UNKNOWN_MEM_ZONE, p, length, &outLength);
  }
  else {
    copy = TRI_DuplicateString2Z(TRI_UNKNOWN_MEM_ZONE, p, length);
  }

  if (copy == nullptr) {
    THROW_ARANGO_EXCEPTION(TRI_ERROR_OUT_OF_MEMORY);
  }

  try {
    _strings.push_back(copy);
  }
  catch (...) {
    THROW_ARANGO_EXCEPTION(TRI_ERROR_OUT_OF_MEMORY);
  }

  return copy;
}

// -----------------------------------------------------------------------------
// --SECTION--                                                       END-OF-FILE
// -----------------------------------------------------------------------------

// Local Variables:
// mode: outline-minor
// outline-regexp: "/// @brief\\|/// {@inheritDoc}\\|/// @page\\|// --SECTION--\\|/// @\\}"
// End:<|MERGE_RESOLUTION|>--- conflicted
+++ resolved
@@ -177,18 +177,6 @@
     auto plan = ExecutionPlan::instanciateFromAst(parser.ast());
 
     try { 
-<<<<<<< HEAD
-      auto exec = ExecutionEngine::instanciateFromPlan(plan);
-
-      try {
-        exec->root()->staticAnalysis();
-
-        exec->root()->initialize();
-        exec->root()->execute();
- 
-        AqlItemBlock* value;
-        while (nullptr != (value = exec->root()->getOne())) {
-=======
       auto engine = ExecutionEngine::instanciateFromPlan(plan->root());
 
       try {
@@ -197,17 +185,11 @@
  
         AqlItemBlock* value;
         while (nullptr != (value = root->getOne())) {
->>>>>>> 0ec4e7f7
           std::cout << value->getValue(0, 0)->toString() << std::endl;
           delete value;
         }
 
-<<<<<<< HEAD
-        exec->root()->shutdown();
-        delete exec;
-=======
         delete engine;
->>>>>>> 0ec4e7f7
       }
       catch (...) {
         delete engine;

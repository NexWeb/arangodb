--- conflicted
+++ resolved
@@ -129,9 +129,6 @@
     FulltextIndex/fulltext-wordlist.cpp
     GeoIndex/GeoIndex.cpp
     HashIndex/hash-array.cpp
-<<<<<<< HEAD
-=======
-    HashIndex/hash-array-multi.cpp
     HttpServer/ApplicationEndpointServer.cpp
     HttpServer/AsyncJobManager.cpp
     HttpServer/HttpCommTask.cpp
@@ -143,7 +140,6 @@
     HttpServer/HttpsCommTask.cpp
     HttpServer/HttpsServer.cpp
     HttpServer/PathHandler.cpp
->>>>>>> 6076bc63
     Indexes/CapConstraint.cpp
     Indexes/EdgeIndex.cpp
     Indexes/FulltextIndex.cpp

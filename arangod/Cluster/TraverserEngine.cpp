////////////////////////////////////////////////////////////////////////////////
/// DISCLAIMER
///
/// Copyright 2014-2016 ArangoDB GmbH, Cologne, Germany
/// Copyright 2004-2014 triAGENS GmbH, Cologne, Germany
///
/// Licensed under the Apache License, Version 2.0 (the "License");
/// you may not use this file except in compliance with the License.
/// You may obtain a copy of the License at
///
///     http://www.apache.org/licenses/LICENSE-2.0
///
/// Unless required by applicable law or agreed to in writing, software
/// distributed under the License is distributed on an "AS IS" BASIS,
/// WITHOUT WARRANTIES OR CONDITIONS OF ANY KIND, either express or implied.
/// See the License for the specific language governing permissions and
/// limitations under the License.
///
/// Copyright holder is ArangoDB GmbH, Cologne, Germany
///
/// @author Michael Hackstein
////////////////////////////////////////////////////////////////////////////////

#include "TraverserEngine.h"
#include "Aql/AqlTransaction.h"
#include "Aql/Ast.h"
#include "Aql/Query.h"
#include "Aql/QueryString.h"
#include "Basics/Exceptions.h"
#include "Basics/Result.h"
#include "Graph/EdgeCursor.h"
#include "Graph/ShortestPathOptions.h"
#include "Graph/TraverserCache.h"
#include "Graph/TraverserOptions.h"
#include "Transaction/Context.h"
#include "Utils/CollectionNameResolver.h"
#include "VocBase/ManagedDocumentResult.h"

#include <velocypack/Iterator.h>
#include <velocypack/Slice.h>
#include <velocypack/velocypack-aliases.h>

using namespace arangodb;
using namespace arangodb::graph;
using namespace arangodb::traverser;

static const std::string OPTIONS = "options";
static const std::string INACCESSIBLE = "inaccessible";
static const std::string SHARDS = "shards";
static const std::string EDGES = "edges";
static const std::string TYPE = "type";
static const std::string VARIABLES = "variables";
static const std::string VERTICES = "vertices";

BaseEngine::BaseEngine(TRI_vocbase_t* vocbase, VPackSlice info)
    : _query(nullptr), _trx(nullptr), _collections(vocbase) {
  VPackSlice shardsSlice = info.get(SHARDS);
  if (shardsSlice.isNone() || !shardsSlice.isObject()) {
    THROW_ARANGO_EXCEPTION_MESSAGE(
        TRI_ERROR_BAD_PARAMETER,
        "The body requires a " + SHARDS + " attribute.");
  }

  VPackSlice edgesSlice = shardsSlice.get(EDGES);

  if (edgesSlice.isNone() || !edgesSlice.isArray()) {
    THROW_ARANGO_EXCEPTION_MESSAGE(
        TRI_ERROR_BAD_PARAMETER,
        "The " + SHARDS + " object requires an " + EDGES + " attribute.");
  }

  VPackSlice vertexSlice = shardsSlice.get(VERTICES);

  if (vertexSlice.isNone() || !vertexSlice.isObject()) {
    THROW_ARANGO_EXCEPTION_MESSAGE(
        TRI_ERROR_BAD_PARAMETER,
        "The " + SHARDS + " object requires a " + VERTICES + " attribute.");
  }

  // Add all Edge shards to the transaction
  for (VPackSlice const shardList : VPackArrayIterator(edgesSlice)) {
    TRI_ASSERT(shardList.isArray());
    for (VPackSlice const shard : VPackArrayIterator(shardList)) {
      TRI_ASSERT(shard.isString());
      _collections.add(shard.copyString(), AccessMode::Type::READ);
    }
  }

  // Add all Vertex shards to the transaction
  for (auto const& collection : VPackObjectIterator(vertexSlice)) {
    std::vector<std::string> shards;
    for (VPackSlice const shard : VPackArrayIterator(collection.value)) {
      TRI_ASSERT(shard.isString());
      std::string name = shard.copyString();
      _collections.add(name, AccessMode::Type::READ);
      shards.emplace_back(std::move(name));
    }
    _vertexShards.emplace(collection.key.copyString(), shards);
  }

  // FIXME: in the future this needs to be replaced with t
  // he new cluster wide transactions
  transaction::Options trxOpts;
  auto ctx = arangodb::transaction::StandaloneContext::Create(vocbase);
#ifdef USE_ENTERPRISE
  VPackSlice inaccessSlice = shardsSlice.get(INACCESSIBLE);
  if (inaccessSlice.isArray()) {
    trxOpts.skipInaccessibleCollections = true;
    std::unordered_set<ShardID> inaccessible;
    for (VPackSlice const& shard : VPackArrayIterator(inaccessSlice)) {
      TRI_ASSERT(shard.isString());
      inaccessible.insert(shard.copyString());
    }
<<<<<<< HEAD
    _trx = aql::AqlTransaction::create(
        arangodb::transaction::StandaloneContext::Create(vocbase),
        _collections.collections(), trxOpts, false, inaccessible);
  } else {
    _trx = aql::AqlTransaction::create(
        arangodb::transaction::StandaloneContext::Create(vocbase),
        _collections.collections(), trxOpts, false);
  }
#else
  _trx = aql::AqlTransaction::create(
       arangodb::transaction::StandaloneContext::Create(vocbase),
       _collections.collections(), trxOpts, false);
=======
    _trx = aql::AqlTransaction::create(ctx, _collections.collections(),
                                       trxOpts, true, inaccessible);
  } else {
    _trx = aql::AqlTransaction::create(ctx, _collections.collections(),
                                       trxOpts, true);
  }
#else
  _trx = aql::AqlTransaction::create(ctx, _collections.collections(),
                                     trxOpts, true);
>>>>>>> 38e9a830
#endif

  // true here as last argument is crucial: it leads to the fact that the
  // created transaction is considered a "MAIN" part and will not switch
  // off collection locking completely!
  auto params = std::make_shared<VPackBuilder>();
  auto opts = std::make_shared<VPackBuilder>();
  _query = new aql::Query(false, vocbase, aql::QueryString(), params, opts,
                          aql::PART_DEPENDENT);
  _query->injectTransaction(_trx);

  VPackSlice variablesSlice = info.get(VARIABLES);
  if (!variablesSlice.isNone()) {
    if (!variablesSlice.isArray()) {
      THROW_ARANGO_EXCEPTION_MESSAGE(
          TRI_ERROR_BAD_PARAMETER,
          "The optional " + VARIABLES + " has to be an array.");
    }
    for (auto v : VPackArrayIterator(variablesSlice)) {
      _query->ast()->variables()->createVariable(v);
    }
  }

  _trx->begin();  // We begin the transaction before we lock.
                  // We also setup indexes before we lock.
}

BaseEngine::~BaseEngine() {
  if (_trx) {
    try {
      _trx->commit();
    } catch (...) {
      // If we could not commit
      // we are in a bad state.
      // This is a READ-ONLY trx
    }
  }
  delete _query;
}

bool BaseEngine::lockCollection(std::string const& shard) {
  auto resolver = _trx->resolver();
  TRI_voc_cid_t cid = resolver->getCollectionIdLocal(shard);
  if (cid == 0) {
    return false;
  }
  _trx->pinData(cid);  // will throw when it fails
  Result res = _trx->lock(cid, AccessMode::Type::READ);
  if (!res.ok()) {
    LOG_TOPIC(ERR, arangodb::Logger::FIXME)
        << "Logging Shard " << shard << " lead to exception '"
        << res.errorNumber() << "' (" << res.errorMessage() << ") ";
    return false;
  }
  return true;
}

Result BaseEngine::lockAll() {
  return _trx->lockCollections();
}

std::shared_ptr<transaction::Context> BaseEngine::context() const {
  return _trx->transactionContext();
}

void BaseEngine::getVertexData(VPackSlice vertex, VPackBuilder& builder) {
  // We just hope someone has locked the shards properly. We have no clue...
  // Thanks locking
  TRI_ASSERT(ServerState::instance()->isDBServer());
  TRI_ASSERT(vertex.isString() || vertex.isArray());
  
  ManagedDocumentResult mmdr;
  builder.openObject();
  auto workOnOneDocument = [&](VPackSlice v) {
    StringRef id(v);
    size_t pos = id.find('/');
    if (pos == std::string::npos || pos + 1 == id.size()) {
      TRI_ASSERT(false);
      THROW_ARANGO_EXCEPTION_MESSAGE(TRI_ERROR_GRAPH_INVALID_EDGE,
                                     "edge contains invalid value " + id.toString());
    }
    ShardID shardName = id.substr(0, pos).toString();
    auto shards = _vertexShards.find(shardName);
    if (shards == _vertexShards.end()) {
      THROW_ARANGO_EXCEPTION_MESSAGE(TRI_ERROR_QUERY_COLLECTION_LOCK_FAILED,
                                     "collection not known to traversal: '" +
                                     shardName + "'. please add 'WITH " + shardName +
                                     "' as the first line in your AQL");
      // The collection is not known here!
      // Maybe handle differently
    }
    
    StringRef vertex = id.substr(pos + 1);
    for (std::string const& shard : shards->second) {
      Result res = _trx->documentFastPathLocal(shard, vertex, mmdr, false);
      if (res.ok()) {
        // FOUND short circuit.
        builder.add(v);
        mmdr.addToBuilder(builder, true);
        break;
      } else if (res.isNot(TRI_ERROR_ARANGO_DOCUMENT_NOT_FOUND)) {
        // We are in a very bad condition here...
        THROW_ARANGO_EXCEPTION(res);
      }
    }
  };
  
  if (vertex.isArray()) {
    for (VPackSlice v : VPackArrayIterator(vertex)) {
      workOnOneDocument(v);
    }
  } else {
    workOnOneDocument(vertex);
  }
  builder.close(); // The outer object
}

BaseTraverserEngine::BaseTraverserEngine(TRI_vocbase_t* vocbase,
                                         VPackSlice info)
    : BaseEngine(vocbase, info), _opts(nullptr) {}

BaseTraverserEngine::~BaseTraverserEngine() {}

void BaseTraverserEngine::getEdges(VPackSlice vertex, size_t depth,
                                   VPackBuilder& builder) {
  // We just hope someone has locked the shards properly. We have no clue...
  // Thanks locking
  TRI_ASSERT(vertex.isString() || vertex.isArray());
  ManagedDocumentResult mmdr;
  builder.openObject();
  builder.add(VPackValue("edges"));
  builder.openArray();
  if (vertex.isArray()) {
    for (VPackSlice v : VPackArrayIterator(vertex)) {
      TRI_ASSERT(v.isString());
      // result.clear();
      StringRef vertexId(v);
      std::unique_ptr<arangodb::graph::EdgeCursor> edgeCursor(
          _opts->nextCursor(&mmdr, vertexId, depth));

      edgeCursor->readAll([&](EdgeDocumentToken&& eid,
                              VPackSlice edge, size_t cursorId) {
        if (edge.isString()) {
          edge = _opts->cache()->lookupToken(eid);
        }
        if (edge.isNull()) {
          return;
        }
        if (_opts->evaluateEdgeExpression(edge, StringRef(v), depth,
                                          cursorId)) {
          builder.add(edge);
        }
      });
      // Result now contains all valid edges, probably multiples.
    }
  } else if (vertex.isString()) {
    std::unique_ptr<arangodb::graph::EdgeCursor> edgeCursor(
        _opts->nextCursor(&mmdr, StringRef(vertex), depth));
    edgeCursor->readAll([&](EdgeDocumentToken&& eid,
                            VPackSlice edge, size_t cursorId) {
      if (edge.isString()) {
        edge = _opts->cache()->lookupToken(eid);
      }
      if (edge.isNull()) {
        return;
      }
      if (_opts->evaluateEdgeExpression(edge, StringRef(vertex), depth,
                                        cursorId)) {
        builder.add(edge);
      }
    });
    // Result now contains all valid edges, probably multiples.
  } else {
    THROW_ARANGO_EXCEPTION(TRI_ERROR_BAD_PARAMETER);
  }
  builder.close();
  builder.add("readIndex",
              VPackValue(_opts->cache()->getAndResetInsertedDocuments()));
  builder.add("filtered",
              VPackValue(_opts->cache()->getAndResetFilteredDocuments()));
  builder.close();
}

void BaseTraverserEngine::getVertexData(VPackSlice vertex, size_t depth,
                                        VPackBuilder& builder) {
  // We just hope someone has locked the shards properly. We have no clue...
  // Thanks locking
  TRI_ASSERT(ServerState::instance()->isDBServer());
  TRI_ASSERT(vertex.isString() || vertex.isArray());
  
  size_t read = 0;
  ManagedDocumentResult mmdr;
  builder.openObject();
  builder.add(VPackValue("vertices"));

  auto workOnOneDocument = [&](VPackSlice v) {
    if (v.isNull()) {
      return;
    }
    StringRef id(v);
    size_t pos = id.find('/');
    if (pos == std::string::npos || pos + 1 == id.size()) {
      TRI_ASSERT(false);
      THROW_ARANGO_EXCEPTION_MESSAGE(TRI_ERROR_GRAPH_INVALID_EDGE,
                                     "edge contains invalid value " + id.toString());
    }
    ShardID shardName = id.substr(0, pos).toString();
    auto shards = _vertexShards.find(shardName);
    if (shards == _vertexShards.end()) {
      THROW_ARANGO_EXCEPTION_MESSAGE(TRI_ERROR_QUERY_COLLECTION_LOCK_FAILED,
                                     "collection not known to traversal: '" +
                                     shardName + "'. please add 'WITH " + shardName +
                                     "' as the first line in your AQL");
      // The collection is not known here!
      // Maybe handle differently
    }
    
    StringRef vertex = id.substr(pos + 1);
    for (std::string const& shard : shards->second) {
      Result res = _trx->documentFastPathLocal(shard, vertex, mmdr, false);
      if (res.ok()) {
        // FOUND short circuit.
        read++;
        builder.add(v);
        mmdr.addToBuilder(builder, true);
        break;
      } else if (res.isNot(TRI_ERROR_ARANGO_DOCUMENT_NOT_FOUND)) {
        // We are in a very bad condition here...
        THROW_ARANGO_EXCEPTION(res);
      }
    }
    // TODO FILTERING!
    // HOWTO Distinguish filtered vs NULL?
  };

  if (vertex.isArray()) {
    builder.openArray();
    for (VPackSlice v : VPackArrayIterator(vertex)) {
      workOnOneDocument(v);
    }
    builder.close();
  } else {
    workOnOneDocument(vertex);
  }
  builder.add("readIndex", VPackValue(read));
  builder.add("filtered", VPackValue(0));
  builder.close();
}

ShortestPathEngine::ShortestPathEngine(TRI_vocbase_t* vocbase,
                                       arangodb::velocypack::Slice info)
    : BaseEngine(vocbase, info) {
  VPackSlice optsSlice = info.get(OPTIONS);
  if (optsSlice.isNone() || !optsSlice.isObject()) {
    THROW_ARANGO_EXCEPTION_MESSAGE(
        TRI_ERROR_BAD_PARAMETER,
        "The body requires an " + OPTIONS + " attribute.");
  }
  VPackSlice shardsSlice = info.get(SHARDS);
  VPackSlice edgesSlice = shardsSlice.get(EDGES);
  VPackSlice type = optsSlice.get(TYPE);
  if (!type.isString()) {
    THROW_ARANGO_EXCEPTION_MESSAGE(
        TRI_ERROR_BAD_PARAMETER,
        "The " + OPTIONS + " require a " + TYPE + " attribute.");
  }
  TRI_ASSERT(type.isEqualString("shortestPath"));
  _opts.reset(new ShortestPathOptions(_query, optsSlice, edgesSlice));
  TRI_ASSERT(_opts != nullptr);
  if (_opts == nullptr) {
    // It seems we could not generate the options
    // without throwing an error. Must by OOM.
    THROW_ARANGO_EXCEPTION(TRI_ERROR_OUT_OF_MEMORY);
  }
  // We create the cache, but we do not need any engines.
  _opts->activateCache(false, nullptr);
}

ShortestPathEngine::~ShortestPathEngine() {}

void ShortestPathEngine::getEdges(VPackSlice vertex, bool backward,
                                  VPackBuilder& builder) {
  // We just hope someone has locked the shards properly. We have no clue...
  // Thanks locking
  TRI_ASSERT(vertex.isString() || vertex.isArray());

  std::unique_ptr<arangodb::graph::EdgeCursor> edgeCursor;

  ManagedDocumentResult mmdr;
  builder.openObject();
  builder.add(VPackValue("edges"));
  builder.openArray();
  if (vertex.isArray()) {
    for (VPackSlice v : VPackArrayIterator(vertex)) {
      if (!vertex.isString()) {
        continue;
      }
      TRI_ASSERT(v.isString());
      // result.clear();
      StringRef vertexId(v);
      if (backward) {
        edgeCursor.reset(_opts->nextReverseCursor(&mmdr, vertexId));
      } else {
        edgeCursor.reset(_opts->nextCursor(&mmdr, vertexId));
      }

      edgeCursor->readAll([&](EdgeDocumentToken&& eid,
                              VPackSlice edge, size_t cursorId) {
        if (edge.isString()) {
          edge = _opts->cache()->lookupToken(eid);
        } 
        if (edge.isNull()) {
          return;
        }
        builder.add(edge);
      });
      // Result now contains all valid edges, probably multiples.
    }
  } else if (vertex.isString()) {
    StringRef vertexId(vertex);
    if (backward) {
      edgeCursor.reset(_opts->nextReverseCursor(&mmdr, vertexId));
    } else {
      edgeCursor.reset(_opts->nextCursor(&mmdr, vertexId));
    }
    edgeCursor->readAll([&](EdgeDocumentToken&& eid,
                            VPackSlice edge, size_t cursorId) {
      if (edge.isString()) {
        edge = _opts->cache()->lookupToken(eid);
      }
      if (edge.isNull()) {
        return;
      }
      builder.add(edge);
    });
    // Result now contains all valid edges, probably multiples.
  } else {
    THROW_ARANGO_EXCEPTION(TRI_ERROR_BAD_PARAMETER);
  }
  builder.close();
  builder.add("readIndex",
              VPackValue(_opts->cache()->getAndResetInsertedDocuments()));
  builder.add("filtered", VPackValue(0));
  builder.close();
}

TraverserEngine::TraverserEngine(TRI_vocbase_t* vocbase,
                                 arangodb::velocypack::Slice info)
    : BaseTraverserEngine(vocbase, info) {
  VPackSlice optsSlice = info.get(OPTIONS);
  if (!optsSlice.isObject()) {
    THROW_ARANGO_EXCEPTION_MESSAGE(
        TRI_ERROR_BAD_PARAMETER,
        "The body requires an " + OPTIONS + " attribute.");
  }
  VPackSlice shardsSlice = info.get(SHARDS);
  VPackSlice edgesSlice = shardsSlice.get(EDGES);
  VPackSlice type = optsSlice.get(TYPE);
  if (!type.isString()) {
    THROW_ARANGO_EXCEPTION_MESSAGE(
        TRI_ERROR_BAD_PARAMETER,
        "The " + OPTIONS + " require a " + TYPE + " attribute.");
  }
  TRI_ASSERT(type.isEqualString("traversal"));
  _opts.reset(new TraverserOptions(_query, optsSlice, edgesSlice));
  TRI_ASSERT(_opts != nullptr);
  if (_opts == nullptr) {
    // It seems we could not generate the options
    // without throwing an error. Must by OOM.
    THROW_ARANGO_EXCEPTION(TRI_ERROR_OUT_OF_MEMORY);
  }
  // We create the cache, but we do not need any engines.
  _opts->activateCache(false, nullptr);
}

TraverserEngine::~TraverserEngine() {}

void TraverserEngine::smartSearch(VPackSlice, VPackBuilder&) {
  THROW_ARANGO_EXCEPTION(TRI_ERROR_ONLY_ENTERPRISE);
}

void TraverserEngine::smartSearchBFS(VPackSlice, VPackBuilder&) {
  THROW_ARANGO_EXCEPTION(TRI_ERROR_ONLY_ENTERPRISE);
}<|MERGE_RESOLUTION|>--- conflicted
+++ resolved
@@ -111,20 +111,6 @@
       TRI_ASSERT(shard.isString());
       inaccessible.insert(shard.copyString());
     }
-<<<<<<< HEAD
-    _trx = aql::AqlTransaction::create(
-        arangodb::transaction::StandaloneContext::Create(vocbase),
-        _collections.collections(), trxOpts, false, inaccessible);
-  } else {
-    _trx = aql::AqlTransaction::create(
-        arangodb::transaction::StandaloneContext::Create(vocbase),
-        _collections.collections(), trxOpts, false);
-  }
-#else
-  _trx = aql::AqlTransaction::create(
-       arangodb::transaction::StandaloneContext::Create(vocbase),
-       _collections.collections(), trxOpts, false);
-=======
     _trx = aql::AqlTransaction::create(ctx, _collections.collections(),
                                        trxOpts, true, inaccessible);
   } else {
@@ -134,7 +120,6 @@
 #else
   _trx = aql::AqlTransaction::create(ctx, _collections.collections(),
                                      trxOpts, true);
->>>>>>> 38e9a830
 #endif
 
   // true here as last argument is crucial: it leads to the fact that the

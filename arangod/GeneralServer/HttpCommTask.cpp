////////////////////////////////////////////////////////////////////////////////
/// DISCLAIMER
///
/// Copyright 2014-2016 ArangoDB GmbH, Cologne, Germany
/// Copyright 2004-2014 triAGENS GmbH, Cologne, Germany
///
/// Licensed under the Apache License, Version 2.0 (the "License");
/// you may not use this file except in compliance with the License.
/// You may obtain a copy of the License at
///
///     http://www.apache.org/licenses/LICENSE-2.0
///
/// Unless required by applicable law or agreed to in writing, software
/// distributed under the License is distributed on an "AS IS" BASIS,
/// WITHOUT WARRANTIES OR CONDITIONS OF ANY KIND, either express or implied.
/// See the License for the specific language governing permissions and
/// limitations under the License.
///
/// Copyright holder is ArangoDB GmbH, Cologne, Germany
///
/// @author Dr. Frank Celler
/// @author Achim Brandt
////////////////////////////////////////////////////////////////////////////////

#include "HttpCommTask.h"

#include "Basics/HybridLogicalClock.h"
#include "GeneralServer/GeneralServer.h"
#include "GeneralServer/GeneralServerFeature.h"
#include "GeneralServer/RestHandler.h"
#include "GeneralServer/RestHandlerFactory.h"
#include "Meta/conversion.h"
#include "VocBase/ticks.h"

using namespace arangodb;
using namespace arangodb::basics;
using namespace arangodb::rest;

size_t const HttpCommTask::MaximalHeaderSize = 2 * 1024 * 1024;       //    2 MB
size_t const HttpCommTask::MaximalBodySize = 1024 * 1024 * 1024;      // 1024 MB
size_t const HttpCommTask::MaximalPipelineSize = 1024 * 1024 * 1024;  // 1024 MB
size_t const HttpCommTask::RunCompactEvery = 500;

HttpCommTask::HttpCommTask(GeneralServer* server, TRI_socket_t sock,
                           ConnectionInfo&& info, double timeout)
    : Task("HttpCommTask"),
      GeneralCommTask(server, sock, std::move(info), timeout),
      _readPosition(0),
      _startPosition(0),
      _bodyPosition(0),
      _bodyLength(0),
      _readRequestBody(false),
      _allowMethodOverride(GeneralServerFeature::allowMethodOverride()),
      _denyCredentials(true),
      _acceptDeflate(false),
      _newRequest(true),
      _requestType(rest::RequestType::ILLEGAL),  // TODO(fc) remove
      _fullUrl(),                                // TODO(fc) remove
      _origin(),                                 // TODO(fc) remove
      _sinceCompactification(0),
      _originalBodyLength(0) {  // TODO(fc) remove
  _protocol = "http";
<<<<<<< HEAD
  connectionStatisticsAgentSetHttp();  // old
=======
  connectionStatisticsAgentSetHttp();  // this agent is inherited form
                                       // sockettask or task
>>>>>>> e1fac75b
  _agents.emplace(std::make_pair(1UL, RequestStatisticsAgent(true)));
}

void HttpCommTask::handleSimpleError(rest::ResponseCode code,
                                     uint64_t /* messageId */) {
  std::unique_ptr<GeneralResponse> response(new HttpResponse(code));
  addResponse(response.get());
}

void HttpCommTask::handleSimpleError(rest::ResponseCode code, int errorNum,
                                     std::string const& errorMessage,
                                     uint64_t messageId) {
  std::unique_ptr<GeneralResponse> response(new HttpResponse(code));

  VPackBuilder builder;
  builder.openObject();
  builder.add(StaticStrings::Error, VPackValue(true));
  builder.add(StaticStrings::ErrorNum, VPackValue(errorNum));
  builder.add(StaticStrings::ErrorMessage, VPackValue(errorMessage));
  builder.add(StaticStrings::Code, VPackValue((int)code));
  builder.close();

  try {
    response->setPayload(builder.slice(), true, VPackOptions::Defaults);
    addResponse(response.get());
  } catch (std::exception const& ex) {
    LOG_TOPIC(WARN, Logger::COMMUNICATION)
        << "handleSimpleError received an exception, closing connection:"
        << ex.what();
    _clientClosed = true;
  } catch (...) {
    LOG_TOPIC(WARN, Logger::COMMUNICATION)
        << "handleSimpleError received an exception, closing connection";
    _clientClosed = true;
  }
}

void HttpCommTask::addResponse(HttpResponse* response) {
  _requestPending = false;
  _isChunked = false;

  // CORS response handling
  if (!_origin.empty()) {
    // the request contained an Origin header. We have to send back the
    // access-control-allow-origin header now
    LOG(TRACE) << "handling CORS response";

    response->setHeaderNC(StaticStrings::AccessControlExposeHeaders,
                          StaticStrings::ExposedCorsHeaders);

    // send back original value of "Origin" header
    response->setHeaderNC(StaticStrings::AccessControlAllowOrigin, _origin);

    // send back "Access-Control-Allow-Credentials" header
    response->setHeaderNC(StaticStrings::AccessControlAllowCredentials,
                          (_denyCredentials ? "false" : "true"));
  }

  // set "connection" header, keep-alive is the default
  response->setConnectionType(
      _closeRequested ? rest::ConnectionType::CONNECTION_CLOSE
                      : rest::ConnectionType::CONNECTION_KEEP_ALIVE);

  size_t const responseBodyLength = response->bodySize();

  // TODO(fc) should be handled by the response / request
  if (_requestType == rest::RequestType::HEAD) {
    // clear body if this is an HTTP HEAD request
    // HEAD must not return a body
    response->headResponse(responseBodyLength);
  }

  // reserve a buffer with some spare capacity
  auto buffer = std::make_unique<StringBuffer>(TRI_UNKNOWN_MEM_ZONE,
                                               responseBodyLength + 128, false);

  // TODO: move this to HttpResponse

  // write header
  response->writeHeader(buffer.get());

  // write body
  if (_requestType != rest::RequestType::HEAD) {
    if (_isChunked) {
      if (0 != responseBodyLength) {
        buffer->appendHex(response->body().length());
        buffer->appendText(TRI_CHAR_LENGTH_PAIR("\r\n"));
        buffer->appendText(response->body());
        buffer->appendText(TRI_CHAR_LENGTH_PAIR("\r\n"));
      }
    } else {
      buffer->appendText(response->body());
    }
  }

  buffer->ensureNullTerminated();

  if (!buffer->empty()) {
    LOG_TOPIC(TRACE, Logger::REQUESTS)
        << "\"http-request-response\",\"" << (void*)this << "\",\""
        << StringUtils::escapeUnicode(
               std::string(buffer->c_str(), buffer->length()))
        << "\"";
  }

  auto agent = getAgent(1);
  double const totalTime = agent->elapsedSinceReadStart();

  // append write buffer and statistics
  addWriteBuffer(std::move(buffer), agent);

  // and give some request information
  LOG_TOPIC(INFO, Logger::REQUESTS)
      << "\"http-request-end\",\"" << (void*)this << "\",\""
      << _connectionInfo.clientAddress << "\",\""
      << HttpRequest::translateMethod(_requestType) << "\",\""
      << HttpRequest::translateVersion(_protocolVersion) << "\","
      << static_cast<int>(response->responseCode()) << ","
      << _originalBodyLength << "," << responseBodyLength << ",\"" << _fullUrl
      << "\"," << Logger::FIXED(totalTime, 6);

  // clear body
  response->body().clear();

  processRead();  // do not remove this line - or multiple requests in one
                  // message will break
}

// reads data from the socket
bool HttpCommTask::processRead() {
<<<<<<< HEAD
  TRI_ASSERT(_readBuffer.c_str() != nullptr);
=======
  TRI_ASSERT(_readBuffer->c_str() != nullptr);
>>>>>>> e1fac75b

  if (_requestPending) {
    return false;
  }

  auto agent = getAgent(1UL);

  bool handleRequest = false;

  // still trying to read the header fields
  if (!_readRequestBody) {
    char const* ptr = _readBuffer.c_str() + _readPosition;
    char const* etr = _readBuffer.end();

    if (ptr == etr) {
      return false;
    }

    // starting a new request
    if (_newRequest) {
      // acquire a new statistics entry for the request
      agent->acquire();

#if USE_DEV_TIMERS
      if (RequestStatisticsAgent::_statistics != nullptr) {
        RequestStatisticsAgent::_statistics->_id = (void*)this;
      }
#endif

      _newRequest = false;
      _startPosition = _readPosition;
      _protocolVersion = rest::ProtocolVersion::UNKNOWN;
      _requestType = rest::RequestType::ILLEGAL;
      _fullUrl = "";
      _denyCredentials = true;
      _acceptDeflate = false;

      _sinceCompactification++;
    }

    char const* end = etr - 3;

    // read buffer contents are way to small. we can exit here directly
    if (ptr >= end) {
      return false;
    }

    // request started
    agent->requestStatisticsAgentSetReadStart();

    // check for the end of the request
    for (; ptr < end; ptr++) {
      if (ptr[0] == '\r' && ptr[1] == '\n' && ptr[2] == '\r' &&
          ptr[3] == '\n') {
        break;
      }
    }

    // check if header is too large
    size_t headerLength = ptr - (_readBuffer.c_str() + _startPosition);

    if (headerLength > MaximalHeaderSize) {
      LOG(WARN) << "maximal header size is " << MaximalHeaderSize
                << ", request header size is " << headerLength;

      // header is too large
      handleSimpleError(rest::ResponseCode::REQUEST_HEADER_FIELDS_TOO_LARGE,
                        1);  // ID does not matter for http (http default is 1)

      return false;
    }

    // header is complete
    if (ptr < end) {
      _readPosition = ptr - _readBuffer.c_str() + 4;

      LOG(TRACE) << "HTTP READ FOR " << (void*)this << ": "
                 << std::string(_readBuffer.c_str() + _startPosition,
                                _readPosition - _startPosition);

      // check that we know, how to serve this request and update the connection
      // information, i. e. client and server addresses and ports and create a
      // request context for that request
      _incompleteRequest.reset(new HttpRequest(
<<<<<<< HEAD
          _connectionInfo, _readBuffer.c_str() + _startPosition,
=======
          _connectionInfo, _readBuffer->c_str() + _startPosition,
>>>>>>> e1fac75b
          _readPosition - _startPosition, _allowMethodOverride));

      GeneralServerFeature::HANDLER_FACTORY->setRequestContext(
          _incompleteRequest.get());
      _incompleteRequest->setClientTaskId(_taskId);

      // check HTTP protocol version
      _protocolVersion = _incompleteRequest->protocolVersion();

      if (_protocolVersion != rest::ProtocolVersion::HTTP_1_0 &&
          _protocolVersion != rest::ProtocolVersion::HTTP_1_1) {
        handleSimpleError(rest::ResponseCode::HTTP_VERSION_NOT_SUPPORTED,
                          1);  // FIXME

        return false;
      }

      // check max URL length
      _fullUrl = _incompleteRequest->fullUrl();

      if (_fullUrl.size() > 16384) {
        handleSimpleError(rest::ResponseCode::REQUEST_URI_TOO_LONG,
                          1);  // FIXME
        return false;
      }

      // update the connection information, i. e. client and server addresses
      // and ports
      _incompleteRequest->setProtocol(_protocol);

      LOG(TRACE) << "server port " << _connectionInfo.serverPort
                 << ", client port " << _connectionInfo.clientPort;

      // set body start to current position
      _bodyPosition = _readPosition;
      _bodyLength = 0;

      // keep track of the original value of the "origin" request header (if
      // any), we need this value to handle CORS requests
      _origin = _incompleteRequest->header(StaticStrings::Origin);

      if (!_origin.empty()) {
        // default is to allow nothing
        _denyCredentials = true;

        // if the request asks to allow credentials, we'll check against the
        // configured whitelist of origins
        std::vector<std::string> const& accessControlAllowOrigins =
            GeneralServerFeature::accessControlAllowOrigins();

        if (!accessControlAllowOrigins.empty()) {
          if (accessControlAllowOrigins[0] == "*") {
            // special case: allow everything
            _denyCredentials = false;
          } else if (!_origin.empty()) {
            // copy origin string
            if (_origin[_origin.size() - 1] == '/') {
              // strip trailing slash
              auto result = std::find(accessControlAllowOrigins.begin(),
                                      accessControlAllowOrigins.end(),
                                      _origin.substr(0, _origin.size() - 1));
              _denyCredentials = (result == accessControlAllowOrigins.end());
            } else {
              auto result = std::find(accessControlAllowOrigins.begin(),
                                      accessControlAllowOrigins.end(), _origin);
              _denyCredentials = (result == accessControlAllowOrigins.end());
            }
          } else {
            TRI_ASSERT(_denyCredentials);
          }
        }
      }

      // store the original request's type. we need it later when responding
      // (original request object gets deleted before responding)
      _requestType = _incompleteRequest->requestType();

      agent->requestStatisticsAgentSetRequestType(_requestType);

      // handle different HTTP methods
      switch (_requestType) {
        case rest::RequestType::GET:
        case rest::RequestType::DELETE_REQ:
        case rest::RequestType::HEAD:
        case rest::RequestType::OPTIONS:
        case rest::RequestType::POST:
        case rest::RequestType::PUT:
        case rest::RequestType::PATCH: {
          // technically, sending a body for an HTTP DELETE request is not
          // forbidden, but it is not explicitly supported
          bool const expectContentLength =
              (_requestType == rest::RequestType::POST ||
               _requestType == rest::RequestType::PUT ||
               _requestType == rest::RequestType::PATCH ||
               _requestType == rest::RequestType::OPTIONS ||
               _requestType == rest::RequestType::DELETE_REQ);

          if (!checkContentLength(_incompleteRequest.get(),
                                  expectContentLength)) {
            return false;
          }

          if (_bodyLength == 0) {
            handleRequest = true;
          }

          break;
        }

        default: {
          size_t l = _readPosition - _startPosition;

          if (6 < l) {
            l = 6;
          }

          LOG(WARN) << "got corrupted HTTP request '"
                    << std::string(_readBuffer.c_str() + _startPosition, l)
                    << "'";

          // force a socket close, response will be ignored!
          TRI_CLOSE_SOCKET(_commSocket);
          TRI_invalidatesocket(&_commSocket);

          // bad request, method not allowed
          handleSimpleError(rest::ResponseCode::METHOD_NOT_ALLOWED, 1);
          return false;
        }
      }

      // check for a 100-continue
      if (_readRequestBody) {
        bool found;
        std::string const& expect =
            _incompleteRequest->header(StaticStrings::Expect, found);

        if (found && StringUtils::trim(expect) == "100-continue") {
          LOG(TRACE) << "received a 100-continue request";

          auto buffer = std::make_unique<StringBuffer>(TRI_UNKNOWN_MEM_ZONE);
          buffer->appendText(
              TRI_CHAR_LENGTH_PAIR("HTTP/1.1 100 (Continue)\r\n\r\n"));
          buffer->ensureNullTerminated();

          addWriteBuffer(std::move(buffer));
        }
      }
    } else {
      size_t l = (_readBuffer.end() - _readBuffer.c_str());

      if (_startPosition + 4 <= l) {
        _readPosition = l - 4;
      }
    }
  }

  // readRequestBody might have changed, so cannot use else
  if (_readRequestBody) {
<<<<<<< HEAD
    if (_readBuffer.length() - _bodyPosition < _bodyLength) {
=======
    if (_readBuffer->length() - _bodyPosition < _bodyLength) {
>>>>>>> e1fac75b
      armKeepAliveTimeout();

      // let client send more
      return false;
    }

    // read "bodyLength" from read buffer and add this body to "httpRequest"
<<<<<<< HEAD
    _incompleteRequest->setBody(_readBuffer.c_str() + _bodyPosition,
=======
    _incompleteRequest->setBody(_readBuffer->c_str() + _bodyPosition,
>>>>>>> e1fac75b
                                _bodyLength);

    LOG(TRACE) << "" << std::string(_readBuffer.c_str() + _bodyPosition,
                                    _bodyLength);

    // remove body from read buffer and reset read position
    _readRequestBody = false;
    handleRequest = true;
  }

  // .............................................................................
  // request complete
  //
  // we have to delete request in here or pass it to a handler, which will
  // delete
  // it
  // .............................................................................

  if (!handleRequest) {
    return false;
  }

  agent->requestStatisticsAgentSetReadEnd();
  agent->requestStatisticsAgentAddReceivedBytes(_bodyPosition - _startPosition +
                                                _bodyLength);

  bool const isOptionsRequest = (_requestType == rest::RequestType::OPTIONS);
  resetState();

  // .............................................................................
  // keep-alive handling
  // .............................................................................

  // header value can have any case. we'll lower-case it now
  std::string connectionType = StringUtils::tolower(
      _incompleteRequest->header(StaticStrings::Connection));

  if (connectionType == "close") {
    // client has sent an explicit "Connection: Close" header. we should close
    // the connection
    LOG(DEBUG) << "connection close requested by client";
    _closeRequested = true;
  } else if (_incompleteRequest->isHttp10() && connectionType != "keep-alive") {
    // HTTP 1.0 request, and no "Connection: Keep-Alive" header sent
    // we should close the connection
    LOG(DEBUG) << "no keep-alive, connection close requested by client";
    _closeRequested = true;
  } else if (_keepAliveTimeout <= 0.0) {
    // if keepAliveTimeout was set to 0.0, we'll close even keep-alive
    // connections immediately
    LOG(DEBUG) << "keep-alive disabled by admin";
    _closeRequested = true;
  }

  // we keep the connection open in all other cases (HTTP 1.1 or Keep-Alive
  // header sent)

  // .............................................................................
  // authenticate
  // .............................................................................

  rest::ResponseCode authResult = authenticateRequest(_incompleteRequest.get());

  // authenticated or an OPTIONS request. OPTIONS requests currently go
  // unauthenticated
  if (authResult == rest::ResponseCode::OK || isOptionsRequest) {
    // handle HTTP OPTIONS requests directly
    if (isOptionsRequest) {
      processCorsOptions(std::move(_incompleteRequest));
    } else {
      processRequest(std::move(_incompleteRequest));
    }
  }
  // not found
  else if (authResult == rest::ResponseCode::NOT_FOUND) {
    handleSimpleError(authResult, TRI_ERROR_ARANGO_DATABASE_NOT_FOUND,
                      TRI_errno_string(TRI_ERROR_ARANGO_DATABASE_NOT_FOUND), 1);
  }
  // forbidden
  else if (authResult == rest::ResponseCode::FORBIDDEN) {
    handleSimpleError(authResult, TRI_ERROR_USER_CHANGE_PASSWORD,
                      "change password", 1);
  }
  // not authenticated
  else {
    HttpResponse response(rest::ResponseCode::UNAUTHORIZED);
    std::string realm = "Bearer token_type=\"JWT\", realm=\"ArangoDB\"";

    response.setHeaderNC(StaticStrings::WwwAuthenticate, std::move(realm));

    processResponse(&response);
  }

  _incompleteRequest.reset(nullptr);
  return true;
}

void HttpCommTask::processRequest(std::unique_ptr<HttpRequest> request) {
  // check for deflate
  bool found;

  std::string const& acceptEncoding =
      request->header(StaticStrings::AcceptEncoding, found);

  if (found) {
    if (acceptEncoding.find("deflate") != std::string::npos) {
      _acceptDeflate = true;
    }
  }

  {
    LOG_TOPIC(DEBUG, Logger::REQUESTS)
        << "\"http-request-begin\",\"" << (void*)this << "\",\""
        << _connectionInfo.clientAddress << "\",\""
        << HttpRequest::translateMethod(_requestType) << "\",\""
        << HttpRequest::translateVersion(_protocolVersion) << "\"," << _fullUrl
        << "\"";

    std::string const& body = request->body();

    if (!body.empty()) {
      LOG_TOPIC(DEBUG, Logger::REQUESTS)
          << "\"http-request-body\",\"" << (void*)this << "\",\""
          << (StringUtils::escapeUnicode(body)) << "\"";
    }
  }

  // check for an HLC time stamp
  std::string const& timeStamp =
      request->header(StaticStrings::HLCHeader, found);

  if (found) {
    uint64_t timeStampInt =
        arangodb::basics::HybridLogicalClock::decodeTimeStampWithCheck(
            timeStamp);
    if (timeStampInt != 0) {
      TRI_HybridLogicalClock(timeStampInt);
    }
  }

  // create a handler and execute
  std::unique_ptr<GeneralResponse> response(
      new HttpResponse(rest::ResponseCode::SERVER_ERROR));
  response->setContentType(request->contentTypeResponse());
<<<<<<< HEAD
=======
  response->setContentTypeRequested(request->contentTypeResponse());
>>>>>>> e1fac75b

  executeRequest(std::move(request), std::move(response));
}

void HttpCommTask::finishedChunked() {
  auto buffer = std::make_unique<StringBuffer>(TRI_UNKNOWN_MEM_ZONE, 6, true);
  buffer->appendText(TRI_CHAR_LENGTH_PAIR("0\r\n\r\n"));
  buffer->ensureNullTerminated();

  _isChunked = false;
  _requestPending = false;

  addWriteBuffer(std::move(buffer));
}

////////////////////////////////////////////////////////////////////////////////
/// check the content-length header of a request and fail it is broken
////////////////////////////////////////////////////////////////////////////////

bool HttpCommTask::checkContentLength(HttpRequest* request,
                                      bool expectContentLength) {
  int64_t const bodyLength = request->contentLength();

  if (bodyLength < 0) {
    // bad request, body length is < 0. this is a client error
    handleSimpleError(rest::ResponseCode::LENGTH_REQUIRED);
    return false;
  }

  if (!expectContentLength && bodyLength > 0) {
    // content-length header was sent but the request method does not support
    // that
    // we'll warn but read the body anyway
    LOG(WARN) << "received HTTP GET/HEAD request with content-length, this "
                 "should not happen";
  }

  if ((size_t)bodyLength > MaximalBodySize) {
    LOG(WARN) << "maximal body size is " << MaximalBodySize
              << ", request body size is " << bodyLength;

    // request entity too large
    handleSimpleError(rest::ResponseCode::REQUEST_ENTITY_TOO_LARGE,
                      0);  // FIXME
    return false;
  }

  // set instance variable to content-length value
  _bodyLength = (size_t)bodyLength;
  _originalBodyLength = _bodyLength;

  if (_bodyLength > 0) {
    // we'll read the body
    _readRequestBody = true;
  }

  // everything's fine
  return true;
}

void HttpCommTask::processCorsOptions(std::unique_ptr<HttpRequest> request) {
  HttpResponse response(rest::ResponseCode::OK);

  response.setHeaderNC(StaticStrings::Allow, StaticStrings::CorsMethods);

  if (!_origin.empty()) {
    LOG(TRACE) << "got CORS preflight request";
    std::string const allowHeaders = StringUtils::trim(
        request->header(StaticStrings::AccessControlRequestHeaders));

    // send back which HTTP methods are allowed for the resource
    // we'll allow all
    response.setHeaderNC(StaticStrings::AccessControlAllowMethods,
                         StaticStrings::CorsMethods);

    if (!allowHeaders.empty()) {
      // allow all extra headers the client requested
      // we don't verify them here. the worst that can happen is that the client
      // sends some broken headers and then later cannot access the data on the
      // server. that's a client problem.
      response.setHeaderNC(StaticStrings::AccessControlAllowHeaders,
                           allowHeaders);

      LOG(TRACE) << "client requested validation of the following headers: "
                 << allowHeaders;
    }

    // set caching time (hard-coded value)
    response.setHeaderNC(StaticStrings::AccessControlMaxAge,
                         StaticStrings::N1800);
  }

  processResponse(&response);
}

void HttpCommTask::handleChunk(char const* data, size_t len) {
  if (!_isChunked) {
    return;
  }

  if (0 == len) {
    finishedChunked();
  } else {
    std::unique_ptr<StringBuffer> buffer(
        new StringBuffer(TRI_UNKNOWN_MEM_ZONE, len));

    buffer->appendHex(len);
    buffer->appendText(TRI_CHAR_LENGTH_PAIR("\r\n"));
    buffer->appendText(data, len);
    buffer->appendText(TRI_CHAR_LENGTH_PAIR("\r\n"));

    addWriteBuffer(std::move(buffer));
  }
}

std::unique_ptr<GeneralResponse> HttpCommTask::createResponse(
    rest::ResponseCode responseCode, uint64_t /* messageId */) {
  return std::unique_ptr<GeneralResponse>(new HttpResponse(responseCode));
}

void HttpCommTask::resetState() {
  _requestPending = true;

  bool compact = false;

  if (_sinceCompactification > RunCompactEvery) {
    compact = true;
<<<<<<< HEAD
  } else if (_readBuffer.length() > MaximalPipelineSize) {
=======
  } else if (_readBuffer->length() > MaximalPipelineSize) {
>>>>>>> e1fac75b
    compact = true;
  }

  if (compact) {
<<<<<<< HEAD
    _readBuffer.erase_front(_bodyPosition + _bodyLength);
=======
    _readBuffer->erase_front(_bodyPosition + _bodyLength);
>>>>>>> e1fac75b

    _sinceCompactification = 0;
    _readPosition = 0;
  } else {
    _readPosition = _bodyPosition + _bodyLength;

<<<<<<< HEAD
    if (_readPosition == _readBuffer.length()) {
      _sinceCompactification = 0;
      _readPosition = 0;
      _readBuffer.reset();
=======
    if (_readPosition == _readBuffer->length()) {
      _sinceCompactification = 0;
      _readPosition = 0;
      _readBuffer->reset();
>>>>>>> e1fac75b
    }
  }

  _bodyPosition = 0;
  _bodyLength = 0;

  _newRequest = true;
  _readRequestBody = false;
}

rest::ResponseCode HttpCommTask::authenticateRequest(HttpRequest* request) {
  auto context = request->requestContext();

  if (context == nullptr) {
    bool res =
        GeneralServerFeature::HANDLER_FACTORY->setRequestContext(request);

    if (!res) {
      return rest::ResponseCode::NOT_FOUND;
    }

    context = request->requestContext();
  }

  if (context == nullptr) {
    return rest::ResponseCode::SERVER_ERROR;
  }

  return context->authenticate();
}<|MERGE_RESOLUTION|>--- conflicted
+++ resolved
@@ -60,12 +60,8 @@
       _sinceCompactification(0),
       _originalBodyLength(0) {  // TODO(fc) remove
   _protocol = "http";
-<<<<<<< HEAD
-  connectionStatisticsAgentSetHttp();  // old
-=======
   connectionStatisticsAgentSetHttp();  // this agent is inherited form
                                        // sockettask or task
->>>>>>> e1fac75b
   _agents.emplace(std::make_pair(1UL, RequestStatisticsAgent(true)));
 }
 
@@ -196,11 +192,7 @@
 
 // reads data from the socket
 bool HttpCommTask::processRead() {
-<<<<<<< HEAD
   TRI_ASSERT(_readBuffer.c_str() != nullptr);
-=======
-  TRI_ASSERT(_readBuffer->c_str() != nullptr);
->>>>>>> e1fac75b
 
   if (_requestPending) {
     return false;
@@ -285,11 +277,7 @@
       // information, i. e. client and server addresses and ports and create a
       // request context for that request
       _incompleteRequest.reset(new HttpRequest(
-<<<<<<< HEAD
           _connectionInfo, _readBuffer.c_str() + _startPosition,
-=======
-          _connectionInfo, _readBuffer->c_str() + _startPosition,
->>>>>>> e1fac75b
           _readPosition - _startPosition, _allowMethodOverride));
 
       GeneralServerFeature::HANDLER_FACTORY->setRequestContext(
@@ -448,11 +436,7 @@
 
   // readRequestBody might have changed, so cannot use else
   if (_readRequestBody) {
-<<<<<<< HEAD
     if (_readBuffer.length() - _bodyPosition < _bodyLength) {
-=======
-    if (_readBuffer->length() - _bodyPosition < _bodyLength) {
->>>>>>> e1fac75b
       armKeepAliveTimeout();
 
       // let client send more
@@ -460,11 +444,7 @@
     }
 
     // read "bodyLength" from read buffer and add this body to "httpRequest"
-<<<<<<< HEAD
     _incompleteRequest->setBody(_readBuffer.c_str() + _bodyPosition,
-=======
-    _incompleteRequest->setBody(_readBuffer->c_str() + _bodyPosition,
->>>>>>> e1fac75b
                                 _bodyLength);
 
     LOG(TRACE) << "" << std::string(_readBuffer.c_str() + _bodyPosition,
@@ -609,10 +589,7 @@
   std::unique_ptr<GeneralResponse> response(
       new HttpResponse(rest::ResponseCode::SERVER_ERROR));
   response->setContentType(request->contentTypeResponse());
-<<<<<<< HEAD
-=======
   response->setContentTypeRequested(request->contentTypeResponse());
->>>>>>> e1fac75b
 
   executeRequest(std::move(request), std::move(response));
 }
@@ -740,37 +717,22 @@
 
   if (_sinceCompactification > RunCompactEvery) {
     compact = true;
-<<<<<<< HEAD
   } else if (_readBuffer.length() > MaximalPipelineSize) {
-=======
-  } else if (_readBuffer->length() > MaximalPipelineSize) {
->>>>>>> e1fac75b
     compact = true;
   }
 
   if (compact) {
-<<<<<<< HEAD
     _readBuffer.erase_front(_bodyPosition + _bodyLength);
-=======
-    _readBuffer->erase_front(_bodyPosition + _bodyLength);
->>>>>>> e1fac75b
 
     _sinceCompactification = 0;
     _readPosition = 0;
   } else {
     _readPosition = _bodyPosition + _bodyLength;
 
-<<<<<<< HEAD
     if (_readPosition == _readBuffer.length()) {
       _sinceCompactification = 0;
       _readPosition = 0;
       _readBuffer.reset();
-=======
-    if (_readPosition == _readBuffer->length()) {
-      _sinceCompactification = 0;
-      _readPosition = 0;
-      _readBuffer->reset();
->>>>>>> e1fac75b
     }
   }
 

--- conflicted
+++ resolved
@@ -140,33 +140,15 @@
 // -----------------------------------------------------------------------------
 
 ////////////////////////////////////////////////////////////////////////////////
-<<<<<<< HEAD
-/// @brief return the size of a single entry
-////////////////////////////////////////////////////////////////////////////////
-
-static inline size_t TableEntrySize () {
-  return sizeof(TRI_index_element_t);
-}
-
-////////////////////////////////////////////////////////////////////////////////
-=======
->>>>>>> 6ac0913d
 /// @brief allocate memory for the hash table
 ////////////////////////////////////////////////////////////////////////////////
 
 static int AllocateTable (TRI_hash_array_t* array,
                           uint64_t numElements) {
-<<<<<<< HEAD
-  size_t const size = (size_t) (TableEntrySize() * numElements);
+  size_t const size = static_cast<size_t>
+                            (sizeof(TRI_index_element_t*) * numElements);
 
   TRI_index_element_t** table = static_cast<TRI_index_element_t**>(TRI_Allocate(TRI_UNKNOWN_MEM_ZONE, size, true));
-=======
-  size_t const size = static_cast<size_t>
-                            (sizeof(TRI_hash_index_element_t*) * numElements);
-
-  auto table = static_cast<TRI_hash_index_element_t**>
-                     (TRI_Allocate(TRI_UNKNOWN_MEM_ZONE, size, true));
->>>>>>> 6ac0913d
 
   if (table == nullptr) {
     return TRI_ERROR_OUT_OF_MEMORY;
@@ -200,11 +182,7 @@
                (unsigned long long) targetSize);
   }
 
-<<<<<<< HEAD
   TRI_index_element_t** oldTable    = array->_table;
-=======
-  TRI_hash_index_element_t** oldTable    = array->_table;
->>>>>>> 6ac0913d
   uint64_t oldAlloc = array->_nrAlloc;
 
   TRI_ASSERT(targetSize > 0);
@@ -219,18 +197,7 @@
     uint64_t const n = array->_nrAlloc;
 
     for (uint64_t j = 0; j < oldAlloc; j++) {
-<<<<<<< HEAD
       TRI_index_element_t* element = oldTable[j];
-
-      if (element != nullptr && element->document() != nullptr) {
-        uint64_t i, k;
-        i = k = HashElement(array, element) % n;
-
-        for (; i < n && array->_table[i] != nullptr && array->_table[i]->document() != nullptr; ++i);
-        if (i == n) {
-          for (i = 0; i < k && array->_table[i] != nullptr && array->_table[i]->document() != nullptr; ++i);
-=======
-      TRI_hash_index_element_t* element = oldTable[j];
 
       if (element != nullptr) {
         uint64_t i, k;
@@ -239,7 +206,6 @@
         for (; i < n && array->_table[i] != nullptr; ++i);
         if (i == n) {
           for (i = 0; i < k && array->_table[i] != nullptr; ++i);
->>>>>>> 6ac0913d
         }
 
         TRI_ASSERT_EXPENSIVE(i < n);
@@ -317,26 +283,16 @@
 
   // array->_table might be NULL if array initialisation fails
   if (array->_table != nullptr) {
-<<<<<<< HEAD
     TRI_index_element_t** p;
     TRI_index_element_t** e;
-=======
-    TRI_hash_index_element_t** p;
-    TRI_hash_index_element_t** e;
->>>>>>> 6ac0913d
 
     p = array->_table;
     e = p + array->_nrAlloc;
 
     for (;  p < e;  ++p) {
-<<<<<<< HEAD
       auto item = *p;
       if (item != nullptr) {
         TRI_index_element_t::free(item);
-=======
-      if (*p != nullptr) {
-        DestroyHashIndexElement(*p);
->>>>>>> 6ac0913d
       }
     }
 
@@ -358,9 +314,9 @@
   }
 
   size_t tableSize  = (size_t) (array->_nrAlloc * 
-                                sizeof(TRI_hash_index_element_t*));
+                                sizeof(TRI_index_element_t*));
   size_t memberSize = (size_t) (array->_nrUsed * 
-     (sizeof(TRI_hash_index_element_t) + 
+     (sizeof(TRI_index_element_t) + 
       array->_numFields * sizeof(TRI_shaped_sub_t)));
 
   return (size_t) (tableSize + memberSize);
@@ -380,29 +336,18 @@
 /// @brief finds an element given a key, return NULL if not found
 ////////////////////////////////////////////////////////////////////////////////
 
-<<<<<<< HEAD
 TRI_index_element_t* TRI_LookupByKeyHashArray (TRI_hash_array_t const* array,
                                                     TRI_index_search_value_t* key) {
-=======
-TRI_hash_index_element_t* TRI_FindByKeyHashArray (TRI_hash_array_t const* array,
-                                                  TRI_index_search_value_t* key) {
->>>>>>> 6ac0913d
   uint64_t const n = array->_nrAlloc;
   uint64_t i, k;
 
   i = k = HashKey(array, key) % n;
 
-<<<<<<< HEAD
-  for (; i < n && array->_table[i] != nullptr && ! IsEqualKeyElement(array, key, array->_table[i]); ++i);
-  if (i == n) {
-    for (i = 0; i < k && array->_table[i] != nullptr && ! IsEqualKeyElement(array, key, array->_table[i]); ++i);
-=======
   for (; i < n && array->_table[i] != nullptr && 
          ! IsEqualKeyElement(array, key, array->_table[i]); ++i);
   if (i == n) {
     for (i = 0; i < k && array->_table[i] != nullptr && 
                 ! IsEqualKeyElement(array, key, array->_table[i]); ++i);
->>>>>>> 6ac0913d
   }
 
   TRI_ASSERT_EXPENSIVE(i < n);
@@ -413,7 +358,6 @@
   // ...........................................................................
 
   return array->_table[i];
-<<<<<<< HEAD
 }
 
 ////////////////////////////////////////////////////////////////////////////////
@@ -424,13 +368,11 @@
                                                   TRI_index_search_value_t* key) {
   TRI_index_element_t* element = TRI_LookupByKeyHashArray(array, key);
 
-  if (element != nullptr && element->document() != nullptr && IsEqualKeyElement(array, key, element)) {
+  if (element != nullptr && IsEqualKeyElement(array, key, element)) {
     return element;
   }
 
   return nullptr;
-=======
->>>>>>> 6ac0913d
 }
 
 ////////////////////////////////////////////////////////////////////////////////
@@ -443,11 +385,7 @@
 int TRI_InsertKeyHashArray (triagens::arango::HashIndex* hashIndex,
                             TRI_hash_array_t* array,
                             TRI_index_search_value_t const* key,
-<<<<<<< HEAD
                             TRI_index_element_t const* element,
-=======
-                            TRI_hash_index_element_t* element,
->>>>>>> 6ac0913d
                             bool isRollback) {
 
   // ...........................................................................
@@ -463,43 +401,27 @@
 
   i = k = HashKey(array, key) % n;
 
-<<<<<<< HEAD
-  for (; i < n && array->_table[i] != nullptr && ! IsEqualKeyElement(array, key, array->_table[i]); ++i);
-  if (i == n) {
-    for (i = 0; i < k && array->_table[i] != nullptr && ! IsEqualKeyElement(array, key, array->_table[i]); ++i);
-=======
   for (; i < n && array->_table[i] != nullptr && 
          ! IsEqualKeyElement(array, key, array->_table[i]); ++i);
   if (i == n) {
     for (i = 0; i < k && array->_table[i] != nullptr && 
                 ! IsEqualKeyElement(array, key, array->_table[i]); ++i);
->>>>>>> 6ac0913d
   }
 
   TRI_ASSERT_EXPENSIVE(i < n);
 
-<<<<<<< HEAD
   TRI_index_element_t* arrayElement = array->_table[i];
 
   // ...........................................................................
   // if we found an element, return
   // ...........................................................................
 
-  bool found = (arrayElement != nullptr);
-
-  if (found) {
+  if (arrayElement != nullptr) {
     return TRI_ERROR_ARANGO_UNIQUE_CONSTRAINT_VIOLATED;
   }
 
   array->_table[i] = const_cast<TRI_index_element_t*>(element);
   TRI_ASSERT(array->_table[i] != nullptr && array->_table[i]->document() != nullptr);
-=======
-  if (array->_table[i] != nullptr) {
-    return TRI_ERROR_ARANGO_UNIQUE_CONSTRAINT_VIOLATED;
-  }
-
-  array->_table[i] = element;
->>>>>>> 6ac0913d
   array->_nrUsed++;
 
   return TRI_ERROR_NO_ERROR;
@@ -517,38 +439,22 @@
 
   i = k = HashElement(array, element) % n;
 
-<<<<<<< HEAD
-  for (; i < n && array->_table[i] != nullptr && element->document() != array->_table[i]->document(); ++i);
-  if (i == n) {
-    for (i = 0; i < k && array->_table[i] != nullptr && element->document() != array->_table[i]->document(); ++i);
-=======
   for (; i < n && array->_table[i] != nullptr && 
-         element->_document != array->_table[i]->_document; ++i);
+         element->document() != array->_table[i]->document(); ++i);
   if (i == n) {
     for (i = 0; i < k && array->_table[i] != nullptr && 
-                element->_document != array->_table[i]->_document; ++i);
->>>>>>> 6ac0913d
+                element->document() != array->_table[i]->document(); ++i);
   }
 
   TRI_ASSERT_EXPENSIVE(i < n);
 
-<<<<<<< HEAD
   TRI_index_element_t* arrayElement = array->_table[i];
 
-=======
->>>>>>> 6ac0913d
   // ...........................................................................
   // if we did not find such an item return error code
   // ...........................................................................
-<<<<<<< HEAD
-
-  bool found = (arrayElement != nullptr);
-
-  if (! found) {
-=======
- 
-  if (array->_table[i] == nullptr) {
->>>>>>> 6ac0913d
+
+  if (arrayElement == nullptr) {
     return TRI_RESULT_ELEMENT_NOT_FOUND;
   }
 
@@ -557,11 +463,7 @@
   // element structure
   // ...........................................................................
 
-<<<<<<< HEAD
   TRI_index_element_t::free(arrayElement);
-=======
-  DestroyHashIndexElement(array->_table[i]);
->>>>>>> 6ac0913d
   array->_table[i] = nullptr;
   array->_nrUsed--;
 

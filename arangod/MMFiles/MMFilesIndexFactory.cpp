////////////////////////////////////////////////////////////////////////////////
/// DISCLAIMER
///
/// Copyright 2014-2016 ArangoDB GmbH, Cologne, Germany
/// Copyright 2004-2014 triAGENS GmbH, Cologne, Germany
///
/// Licensed under the Apache License, Version 2.0 (the "License");
/// you may not use this file except in compliance with the License.
/// You may obtain a copy of the License at
///
///     http://www.apache.org/licenses/LICENSE-2.0
///
/// Unless required by applicable law or agreed to in writing, software
/// distributed under the License is distributed on an "AS IS" BASIS,
/// WITHOUT WARRANTIES OR CONDITIONS OF ANY KIND, either express or implied.
/// See the License for the specific language governing permissions and
/// limitations under the License.
///
/// Copyright holder is ArangoDB GmbH, Cologne, Germany
///
/// @author Michael Hackstein
////////////////////////////////////////////////////////////////////////////////

#include "MMFilesIndexFactory.h"
#include "Basics/Exceptions.h"
#include "Basics/StaticStrings.h"
#include "Basics/StringRef.h"
#include "Basics/StringUtils.h"
#include "Basics/VelocyPackHelper.h"
#include "Cluster/ServerState.h"
#include "Indexes/Index.h"
#include "MMFiles/MMFilesEdgeIndex.h"
#include "MMFiles/MMFilesFulltextIndex.h"
#include "MMFiles/MMFilesGeoIndex.h"
#include "MMFiles/MMFilesHashIndex.h"
#include "MMFiles/MMFilesPersistentIndex.h"
#include "MMFiles/MMFilesPrimaryIndex.h"
#include "MMFiles/MMFilesSkiplistIndex.h"
#include "MMFiles/mmfiles-fulltext-index.h"
#include "VocBase/LogicalCollection.h"
#include "VocBase/voc-types.h"

#include <velocypack/Builder.h>
#include <velocypack/Iterator.h>
#include <velocypack/Slice.h>
#include <velocypack/velocypack-aliases.h>

#ifdef USE_IRESEARCH
#include "IResearch/IResearchMMFilesLink.h"
#endif

using namespace arangodb;

////////////////////////////////////////////////////////////////////////////////
/// @brief process the fields list and add them to the json
////////////////////////////////////////////////////////////////////////////////

static int ProcessIndexFields(VPackSlice const definition,
                              VPackBuilder& builder, int numFields,
                              bool create) {
  TRI_ASSERT(builder.isOpenObject());
  std::unordered_set<StringRef> fields;

  try {
    VPackSlice fieldsSlice = definition.get("fields");
    builder.add(VPackValue("fields"));
    builder.openArray();
    if (fieldsSlice.isArray()) {
      // "fields" is a list of fields
      for (auto const& it : VPackArrayIterator(fieldsSlice)) {
        if (!it.isString()) {
          return TRI_ERROR_BAD_PARAMETER;
        }

        StringRef f(it);

        if (f.empty() || (create && f == StaticStrings::IdString)) {
          // accessing internal attributes is disallowed
          return TRI_ERROR_BAD_PARAMETER;
        }

        if (fields.find(f) != fields.end()) {
          // duplicate attribute name
          return TRI_ERROR_BAD_PARAMETER;
        }

        fields.insert(f);
        builder.add(it);
      }
    }

    if (fields.empty() || (numFields > 0 && (int)fields.size() != numFields)) {
      return TRI_ERROR_BAD_PARAMETER;
    }

    builder.close();
  } catch (std::bad_alloc const&) {
    return TRI_ERROR_OUT_OF_MEMORY;
  } catch (...) {
    return TRI_ERROR_INTERNAL;
  }
  return TRI_ERROR_NO_ERROR;
}

////////////////////////////////////////////////////////////////////////////////
/// @brief process the unique flag and add it to the json
////////////////////////////////////////////////////////////////////////////////

static void ProcessIndexUniqueFlag(VPackSlice const definition,
                                   VPackBuilder& builder) {
  bool unique =
      basics::VelocyPackHelper::getBooleanValue(definition, "unique", false);
  builder.add("unique", VPackValue(unique));
}

////////////////////////////////////////////////////////////////////////////////
/// @brief process the sparse flag and add it to the json
////////////////////////////////////////////////////////////////////////////////

static void ProcessIndexSparseFlag(VPackSlice const definition,
                                   VPackBuilder& builder, bool create) {
  if (definition.hasKey("sparse")) {
    bool sparseBool =
        basics::VelocyPackHelper::getBooleanValue(definition, "sparse", false);
    builder.add("sparse", VPackValue(sparseBool));
  } else if (create) {
    // not set. now add a default value
    builder.add("sparse", VPackValue(false));
  }
}

////////////////////////////////////////////////////////////////////////////////
/// @brief process the deduplicate flag and add it to the json
////////////////////////////////////////////////////////////////////////////////

static void ProcessIndexDeduplicateFlag(VPackSlice const definition,
                                        VPackBuilder& builder) {
  bool dup = true;
  if (definition.hasKey("deduplicate")) {
    dup = basics::VelocyPackHelper::getBooleanValue(definition, "deduplicate", true);
  }
  builder.add("deduplicate", VPackValue(dup));
}

////////////////////////////////////////////////////////////////////////////////
/// @brief enhances the json of a hash index
////////////////////////////////////////////////////////////////////////////////

static int EnhanceJsonIndexHash(VPackSlice const definition,
                                VPackBuilder& builder, bool create) {
  int res = ProcessIndexFields(definition, builder, 0, create);
  if (res == TRI_ERROR_NO_ERROR) {
    ProcessIndexSparseFlag(definition, builder, create);
    ProcessIndexUniqueFlag(definition, builder);
    ProcessIndexDeduplicateFlag(definition, builder);
  }
  return res;
}

////////////////////////////////////////////////////////////////////////////////
/// @brief enhances the json of a skiplist index
////////////////////////////////////////////////////////////////////////////////

static int EnhanceJsonIndexSkiplist(VPackSlice const definition,
                                    VPackBuilder& builder, bool create) {
  int res = ProcessIndexFields(definition, builder, 0, create);
  if (res == TRI_ERROR_NO_ERROR) {
    ProcessIndexSparseFlag(definition, builder, create);
    ProcessIndexUniqueFlag(definition, builder);
    ProcessIndexDeduplicateFlag(definition, builder);
  }
  return res;
}

////////////////////////////////////////////////////////////////////////////////
/// @brief enhances the json of a Persistent index
////////////////////////////////////////////////////////////////////////////////

static int EnhanceJsonIndexPersistent(VPackSlice const definition,
                                   VPackBuilder& builder, bool create) {
  int res = ProcessIndexFields(definition, builder, 0, create);
  if (res == TRI_ERROR_NO_ERROR) {
    ProcessIndexSparseFlag(definition, builder, create);
    ProcessIndexUniqueFlag(definition, builder);
    ProcessIndexDeduplicateFlag(definition, builder);
  }
  return res;
}

////////////////////////////////////////////////////////////////////////////////
/// @brief process the geojson flag and add it to the json
////////////////////////////////////////////////////////////////////////////////

static void ProcessIndexGeoJsonFlag(VPackSlice const definition,
                                    VPackBuilder& builder) {
  VPackSlice fieldsSlice = definition.get("fields");
  if (fieldsSlice.isArray() && fieldsSlice.length() == 1) {
    // only add geoJson for indexes with a single field (with needs to be an array)
    bool geoJson =
        basics::VelocyPackHelper::getBooleanValue(definition, "geoJson", false);
    builder.add("geoJson", VPackValue(geoJson));
  }
}

////////////////////////////////////////////////////////////////////////////////
/// @brief enhances the json of a geo1 index
////////////////////////////////////////////////////////////////////////////////

static int EnhanceJsonIndexGeo1(VPackSlice const definition,
                                VPackBuilder& builder, bool create) {
  int res = ProcessIndexFields(definition, builder, 1, create);
  if (res == TRI_ERROR_NO_ERROR) {
    if (ServerState::instance()->isCoordinator()) {
      builder.add("ignoreNull", VPackValue(true));
      builder.add("constraint", VPackValue(false));
    }
    builder.add("sparse", VPackValue(true));
    builder.add("unique", VPackValue(false));
    ProcessIndexGeoJsonFlag(definition, builder);
  }
  return res;
}

////////////////////////////////////////////////////////////////////////////////
/// @brief enhances the json of a geo2 index
////////////////////////////////////////////////////////////////////////////////

static int EnhanceJsonIndexGeo2(VPackSlice const definition,
                                VPackBuilder& builder, bool create) {
  int res = ProcessIndexFields(definition, builder, 2, create);
  if (res == TRI_ERROR_NO_ERROR) {
    if (ServerState::instance()->isCoordinator()) {
      builder.add("ignoreNull", VPackValue(true));
      builder.add("constraint", VPackValue(false));
    }
    builder.add("sparse", VPackValue(true));
    builder.add("unique", VPackValue(false));
    ProcessIndexGeoJsonFlag(definition, builder);
  }
  return res;
}

////////////////////////////////////////////////////////////////////////////////
/// @brief enhances the json of a fulltext index
////////////////////////////////////////////////////////////////////////////////

static int EnhanceJsonIndexFulltext(VPackSlice const definition,
                                    VPackBuilder& builder, bool create) {
  int res = ProcessIndexFields(definition, builder, 1, create);
  if (res == TRI_ERROR_NO_ERROR) {
    // hard-coded defaults
    builder.add("sparse", VPackValue(true));
    builder.add("unique", VPackValue(false));

    // handle "minLength" attribute
    int minWordLength = TRI_FULLTEXT_MIN_WORD_LENGTH_DEFAULT;
    VPackSlice minLength = definition.get("minLength");
    if (minLength.isNumber()) {
      minWordLength = minLength.getNumericValue<int>();
    } else if (!minLength.isNull() && !minLength.isNone()) {
      return TRI_ERROR_BAD_PARAMETER;
    }
    builder.add("minLength", VPackValue(minWordLength));
  }
  return res;
}

////////////////////////////////////////////////////////////////////////////////
/// @brief enhances the json of an index
////////////////////////////////////////////////////////////////////////////////

int MMFilesIndexFactory::enhanceIndexDefinition(VPackSlice const definition,
    VPackBuilder& enhanced, bool create, bool isCoordinator) const {

  // extract index type
  Index::IndexType type = Index::TRI_IDX_TYPE_UNKNOWN;
  VPackSlice current = definition.get("type");
  if (current.isString()) {
    std::string t = current.copyString();

    // rewrite type "geo" into either "geo1" or "geo2", depending on the number
    // of fields
    if (t == "geo") {
      t = "geo1";
      current = definition.get("fields");
      if (current.isArray() && current.length() == 2) {
        t = "geo2";
      }
    }
    type = Index::type(t);
  }

  if (type == Index::TRI_IDX_TYPE_UNKNOWN) {
    return TRI_ERROR_BAD_PARAMETER;
  }

  if (create) {
    if (type == Index::TRI_IDX_TYPE_PRIMARY_INDEX ||
        type == Index::TRI_IDX_TYPE_EDGE_INDEX) {
      // creating these indexes yourself is forbidden
      return TRI_ERROR_FORBIDDEN;
    }
  }

  TRI_ASSERT(enhanced.isEmpty());
  int res = TRI_ERROR_INTERNAL;

  try {
    VPackObjectBuilder b(&enhanced);
    current = definition.get("id");
    uint64_t id = 0;
    if (current.isNumber()) {
      id = current.getNumericValue<uint64_t>();
    } else if (current.isString()) {
      id = basics::StringUtils::uint64(current.copyString());
    }
    if (id > 0) {
      enhanced.add("id", VPackValue(std::to_string(id)));
    }


    enhanced.add("type", VPackValue(Index::oldtypeName(type)));

    switch (type) {
      case Index::TRI_IDX_TYPE_PRIMARY_INDEX:
      case Index::TRI_IDX_TYPE_EDGE_INDEX: {
        break;
      }

      case Index::TRI_IDX_TYPE_GEO1_INDEX:
        res = EnhanceJsonIndexGeo1(definition, enhanced, create);
        break;

      case Index::TRI_IDX_TYPE_GEO2_INDEX:
        res = EnhanceJsonIndexGeo2(definition, enhanced, create);
        break;

      case Index::TRI_IDX_TYPE_HASH_INDEX:
        res = EnhanceJsonIndexHash(definition, enhanced, create);
        break;

      case Index::TRI_IDX_TYPE_SKIPLIST_INDEX:
        res = EnhanceJsonIndexSkiplist(definition, enhanced, create);
        break;

      case Index::TRI_IDX_TYPE_PERSISTENT_INDEX:
        res = EnhanceJsonIndexPersistent(definition, enhanced, create);
        break;

      case Index::TRI_IDX_TYPE_FULLTEXT_INDEX:
        res = EnhanceJsonIndexFulltext(definition, enhanced, create);
        break;

  #ifdef USE_IRESEARCH
      case Index::TRI_IDX_TYPE_IRESEARCH_LINK:
        res = arangodb::iresearch::EnhanceJsonIResearchLink(definition, enhanced, create);
        break;
  #endif

      case Index::TRI_IDX_TYPE_UNKNOWN:
      default: {
        res = TRI_ERROR_BAD_PARAMETER;
        break;
      }

    }
  } catch (basics::Exception const& ex) {
    return ex.code();
  } catch (std::exception const&) {
    return TRI_ERROR_OUT_OF_MEMORY;
  } catch (...) {
    return TRI_ERROR_INTERNAL;
  }

  return res;
}

// Creates an index object.
// It does not modify anything and does not insert things into
// the index. It's also safe to use in cluster case.
std::shared_ptr<Index> MMFilesIndexFactory::prepareIndexFromSlice(
    VPackSlice info, bool generateKey, LogicalCollection* col,
    bool isClusterConstructor) const {
  TRI_idx_iid_t iid = IndexFactory::validateSlice(info, generateKey, isClusterConstructor);
  
  // extract type
  VPackSlice value = info.get("type");

  if (!value.isString()) {
    THROW_ARANGO_EXCEPTION_MESSAGE(TRI_ERROR_BAD_PARAMETER,
                                   "invalid index type definition");
  }

  std::string const typeString = value.copyString();
  if (typeString == "primary") {
    if (!isClusterConstructor) {
      // this indexes cannot be created directly
      THROW_ARANGO_EXCEPTION_MESSAGE(TRI_ERROR_INTERNAL,
                                      "cannot create primary index");
    }
    return std::make_shared<MMFilesPrimaryIndex>(col);
  }
  if (typeString == "edge") {
    if (!isClusterConstructor) {
      // this indexes cannot be created directly
      THROW_ARANGO_EXCEPTION_MESSAGE(TRI_ERROR_INTERNAL,
                                      "cannot create edge index");
    }
    return std::make_shared<MMFilesEdgeIndex>(iid, col);
  }
  if (typeString == "geo1" || typeString == "geo2") {
    return std::make_shared<MMFilesGeoIndex>(iid, col, info);
  }
<<<<<<< HEAD

  switch (type) {
    case arangodb::Index::TRI_IDX_TYPE_PRIMARY_INDEX: {
      if (!isClusterConstructor) {
        // this indexes cannot be created directly
        THROW_ARANGO_EXCEPTION_MESSAGE(TRI_ERROR_INTERNAL,
                                       "cannot create primary index");
      }
      newIdx.reset(new arangodb::MMFilesPrimaryIndex(col));
      break;
    }
    case arangodb::Index::TRI_IDX_TYPE_EDGE_INDEX: {
      if (!isClusterConstructor) {
        // this indexes cannot be created directly
        THROW_ARANGO_EXCEPTION_MESSAGE(TRI_ERROR_INTERNAL,
                                       "cannot create edge index");
      }
      newIdx.reset(new arangodb::MMFilesEdgeIndex(iid, col));
      break;
    }
    case arangodb::Index::TRI_IDX_TYPE_GEO1_INDEX:
    case arangodb::Index::TRI_IDX_TYPE_GEO2_INDEX: {
      newIdx.reset(new arangodb::MMFilesGeoIndex(iid, col, info));
      break;
    }
    case arangodb::Index::TRI_IDX_TYPE_HASH_INDEX: {
      newIdx.reset(new arangodb::MMFilesHashIndex(iid, col, info));
      break;
    }
    case arangodb::Index::TRI_IDX_TYPE_SKIPLIST_INDEX: {
      newIdx.reset(new arangodb::MMFilesSkiplistIndex(iid, col, info));
      break;
    }
    case arangodb::Index::TRI_IDX_TYPE_PERSISTENT_INDEX: {
      newIdx.reset(new arangodb::MMFilesPersistentIndex(iid, col, info));
      break;
    }
    case arangodb::Index::TRI_IDX_TYPE_FULLTEXT_INDEX: {
      newIdx.reset(new arangodb::MMFilesFulltextIndex(iid, col, info));
      break;
    }
#ifdef USE_IRESEARCH
    case arangodb::Index::TRI_IDX_TYPE_IRESEARCH_LINK: {
      newIdx = arangodb::iresearch::IResearchMMFilesLink::make(iid, col, info);
      break;
    }
#endif

    case arangodb::Index::TRI_IDX_TYPE_UNKNOWN:
    default: {
      THROW_ARANGO_EXCEPTION_MESSAGE(TRI_ERROR_INTERNAL, "invalid index type");
    }
  }

  if (newIdx == nullptr) {
    std::string msg("unable to create index of type '");
    msg.append(tmp);
    msg.append("'");
    THROW_ARANGO_EXCEPTION_MESSAGE(TRI_ERROR_INTERNAL, msg);
  }

  return newIdx;
=======
  if (typeString == "hash") {
    return std::make_shared<MMFilesHashIndex>(iid, col, info);
  }
  if (typeString == "skiplist") {
    return std::make_shared<MMFilesSkiplistIndex>(iid, col, info);
  }
  if (typeString == "persistent") {
    return std::make_shared<MMFilesPersistentIndex>(iid, col, info);
  }
  if (typeString == "fulltext") {
    return std::make_shared<MMFilesFulltextIndex>(iid, col, info);
  }

  THROW_ARANGO_EXCEPTION_MESSAGE(TRI_ERROR_NOT_IMPLEMENTED, std::string("invalid or unsupported index type '") + typeString + "'");
>>>>>>> 4eab985e
}

void MMFilesIndexFactory::fillSystemIndexes(
    arangodb::LogicalCollection* col,
    std::vector<std::shared_ptr<arangodb::Index>>& systemIndexes) const {
  // create primary index
  systemIndexes.emplace_back(
      std::make_shared<arangodb::MMFilesPrimaryIndex>(col));

  // create edges index
  if (col->type() == TRI_COL_TYPE_EDGE) {
    systemIndexes.emplace_back(
        std::make_shared<arangodb::MMFilesEdgeIndex>(1, col));
  }
}

std::vector<std::string> MMFilesIndexFactory::supportedIndexes() const {
  return std::vector<std::string>{ "primary", "edge", "hash", "skiplist", "persistent", "geo", "fulltext" };
}<|MERGE_RESOLUTION|>--- conflicted
+++ resolved
@@ -382,7 +382,7 @@
     VPackSlice info, bool generateKey, LogicalCollection* col,
     bool isClusterConstructor) const {
   TRI_idx_iid_t iid = IndexFactory::validateSlice(info, generateKey, isClusterConstructor);
-  
+
   // extract type
   VPackSlice value = info.get("type");
 
@@ -411,70 +411,6 @@
   if (typeString == "geo1" || typeString == "geo2") {
     return std::make_shared<MMFilesGeoIndex>(iid, col, info);
   }
-<<<<<<< HEAD
-
-  switch (type) {
-    case arangodb::Index::TRI_IDX_TYPE_PRIMARY_INDEX: {
-      if (!isClusterConstructor) {
-        // this indexes cannot be created directly
-        THROW_ARANGO_EXCEPTION_MESSAGE(TRI_ERROR_INTERNAL,
-                                       "cannot create primary index");
-      }
-      newIdx.reset(new arangodb::MMFilesPrimaryIndex(col));
-      break;
-    }
-    case arangodb::Index::TRI_IDX_TYPE_EDGE_INDEX: {
-      if (!isClusterConstructor) {
-        // this indexes cannot be created directly
-        THROW_ARANGO_EXCEPTION_MESSAGE(TRI_ERROR_INTERNAL,
-                                       "cannot create edge index");
-      }
-      newIdx.reset(new arangodb::MMFilesEdgeIndex(iid, col));
-      break;
-    }
-    case arangodb::Index::TRI_IDX_TYPE_GEO1_INDEX:
-    case arangodb::Index::TRI_IDX_TYPE_GEO2_INDEX: {
-      newIdx.reset(new arangodb::MMFilesGeoIndex(iid, col, info));
-      break;
-    }
-    case arangodb::Index::TRI_IDX_TYPE_HASH_INDEX: {
-      newIdx.reset(new arangodb::MMFilesHashIndex(iid, col, info));
-      break;
-    }
-    case arangodb::Index::TRI_IDX_TYPE_SKIPLIST_INDEX: {
-      newIdx.reset(new arangodb::MMFilesSkiplistIndex(iid, col, info));
-      break;
-    }
-    case arangodb::Index::TRI_IDX_TYPE_PERSISTENT_INDEX: {
-      newIdx.reset(new arangodb::MMFilesPersistentIndex(iid, col, info));
-      break;
-    }
-    case arangodb::Index::TRI_IDX_TYPE_FULLTEXT_INDEX: {
-      newIdx.reset(new arangodb::MMFilesFulltextIndex(iid, col, info));
-      break;
-    }
-#ifdef USE_IRESEARCH
-    case arangodb::Index::TRI_IDX_TYPE_IRESEARCH_LINK: {
-      newIdx = arangodb::iresearch::IResearchMMFilesLink::make(iid, col, info);
-      break;
-    }
-#endif
-
-    case arangodb::Index::TRI_IDX_TYPE_UNKNOWN:
-    default: {
-      THROW_ARANGO_EXCEPTION_MESSAGE(TRI_ERROR_INTERNAL, "invalid index type");
-    }
-  }
-
-  if (newIdx == nullptr) {
-    std::string msg("unable to create index of type '");
-    msg.append(tmp);
-    msg.append("'");
-    THROW_ARANGO_EXCEPTION_MESSAGE(TRI_ERROR_INTERNAL, msg);
-  }
-
-  return newIdx;
-=======
   if (typeString == "hash") {
     return std::make_shared<MMFilesHashIndex>(iid, col, info);
   }
@@ -487,9 +423,13 @@
   if (typeString == "fulltext") {
     return std::make_shared<MMFilesFulltextIndex>(iid, col, info);
   }
+#ifdef USE_IRESEARCH
+  if (typeString == "iresearch") {
+    return arangodb::iresearch::IResearchMMFilesLink::make(iid, col, info);
+  }
+#endif
 
   THROW_ARANGO_EXCEPTION_MESSAGE(TRI_ERROR_NOT_IMPLEMENTED, std::string("invalid or unsupported index type '") + typeString + "'");
->>>>>>> 4eab985e
 }
 
 void MMFilesIndexFactory::fillSystemIndexes(

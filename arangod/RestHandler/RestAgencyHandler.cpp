////////////////////////////////////////////////////////////////////////////////
/// DISCLAIMER
///
/// Copyright 2014-2016 ArangoDB GmbH, Cologne, Germany
/// Copyright 2004-2014 triAGENS GmbH, Cologne, Germany
///
/// Licensed under the Apache License, Version 2.0 (the "License");
/// you may not use this file except in compliance with the License.
/// You may obtain a copy of the License at
///
///     http://www.apache.org/licenses/LICENSE-2.0
///
/// Unless required by applicable law or agreed to in writing, software
/// distributed under the License is distributed on an "AS IS" BASIS,
/// WITHOUT WARRANTIES OR CONDITIONS OF ANY KIND, either express or implied.
/// See the License for the specific language governing permissions and
/// limitations under the License.
///
/// Copyright holder is ArangoDB GmbH, Cologne, Germany
///
/// @author Kaveh Vahedipour
////////////////////////////////////////////////////////////////////////////////

#include "RestServer/ArangoServer.h"
#include "Rest/HttpRequest.h"
#include "Rest/Version.h"
#include "RestAgencyHandler.h"

#include "Agency/Agent.h"

#include <velocypack/Builder.h>
#include <velocypack/velocypack-aliases.h>

#include "Logger/Logger.h"

using namespace arangodb;

using namespace arangodb::basics;
using namespace arangodb::rest;
using namespace arangodb::consensus;

////////////////////////////////////////////////////////////////////////////////
/// @brief ArangoDB server
////////////////////////////////////////////////////////////////////////////////

extern ArangoServer* ArangoInstance;

RestAgencyHandler::RestAgencyHandler(HttpRequest* request, Agent* agent)
    : RestBaseHandler(request), _agent(agent) {
}

bool RestAgencyHandler::isDirect() const { return false; }

inline HttpHandler::status_t RestAgencyHandler::reportErrorEmptyRequest () {
  LOG_TOPIC(WARN, Logger::AGENCY) << "Empty request to public agency interface.";
  generateError(HttpResponse::NOT_FOUND,404);
  return HttpHandler::status_t(HANDLER_DONE);
}

inline HttpHandler::status_t RestAgencyHandler::reportTooManySuffices () {
  LOG_TOPIC(WARN, Logger::AGENCY)
    << "Too many suffixes. Agency public interface takes one path.";
  generateError(HttpResponse::NOT_FOUND,404);
  return HttpHandler::status_t(HANDLER_DONE);
}

inline HttpHandler::status_t RestAgencyHandler::reportUnknownMethod () {
  LOG_TOPIC(WARN, Logger::AGENCY)
    << "Public REST interface has no method " << _request->suffix()[0];
  generateError(HttpResponse::NOT_FOUND,404);
  return HttpHandler::status_t(HANDLER_DONE);
}

void RestAgencyHandler::redirectRequest (id_t leaderId) {
  std::string rendpoint = _agent->config().end_points.at(leaderId);
  rendpoint = rendpoint.substr(6,rendpoint.size()-6);
  rendpoint = std::string("http://" + rendpoint + _request->requestPath());
  createResponse(HttpResponse::TEMPORARY_REDIRECT);
  _response->setHeader("Location", rendpoint);
}

inline HttpHandler::status_t RestAgencyHandler::handleWrite () {
  arangodb::velocypack::Options options; // TODO: User not wait. 
  if (_request->requestType() == HttpRequest::HTTP_REQUEST_POST) {

    query_t query;

    try {
      query = _request->toVelocyPack(&options);
    } catch (std::exception const& e) {
      LOG_TOPIC(ERR, Logger::AGENCY) << e.what();
      generateError(HttpResponse::UNPROCESSABLE_ENTITY,422);
      return HttpHandler::status_t(HANDLER_DONE);
    }

    write_ret_t ret = _agent->write (query);
    
    if (ret.accepted) { // We're leading and handling the request

      std::string call_mode (_request->header("x-arangodb-agency-mode"));
      size_t errors = 0;
      Builder body;
      body.openObject();
      
      if (call_mode!="noWait") {

        // Note success/error
        body.add("results", VPackValue(VPackValueType::Array));
        for (auto const& index : ret.indices) {
          body.add(VPackValue(index));
        }
        body.close();

        // Wait for commit of highest except if it is 0?
        if (call_mode=="waitForCommitted") {
          index_t max_index =
            *std::max_element(ret.indices.begin(),ret.indices.end());
          if (max_index>0) {
            _agent->waitFor (max_index);
          }
        }
        
      }
      
      body.close();
      
      if (errors > 0) { // Some/all requests failed
        generateResult(HttpResponse::PRECONDITION_FAILED,body.slice());
      } else {          // All good 
<<<<<<< HEAD
        generateResult(HttpResponse::OK, body.slice());
      }
=======
        generateResult(body.slice());
      } 
     
>>>>>>> 88909eb5
    } else {            // Redirect to leader
      redirectRequest(ret.redirect);
    }
  } else {              // Unknown method
    generateError(HttpResponse::METHOD_NOT_ALLOWED,405);
  }
  return HttpHandler::status_t(HANDLER_DONE);
}

inline HttpHandler::status_t RestAgencyHandler::handleRead () {
  arangodb::velocypack::Options options;
  if (_request->requestType() == HttpRequest::HTTP_REQUEST_POST) {
    query_t query;
    try {
      query = _request->toVelocyPack(&options);
    } catch (std::exception const& e) {
      LOG_TOPIC(WARN, Logger::AGENCY) << e.what();
      generateError(HttpResponse::BAD,400);
      return HttpHandler::status_t(HANDLER_DONE);
    }
    read_ret_t ret = _agent->read (query);

    if (ret.accepted) { // I am leading
      generateResult(HttpResponse::OK, ret.result->slice());
    } else {            // Redirect to leader
      redirectRequest(ret.redirect);
      return HttpHandler::status_t(HANDLER_DONE);
    }
  } else {
    generateError(HttpResponse::METHOD_NOT_ALLOWED,405);
    return HttpHandler::status_t(HANDLER_DONE);
  }
  return HttpHandler::status_t(HANDLER_DONE);
}

HttpHandler::status_t RestAgencyHandler::handleTest() {
  Builder body;
  body.add(VPackValue(VPackValueType::Object));
  body.add("term", Value(_agent->term()));
  body.add("leaderId", Value(_agent->leaderID()));
  body.add("configuration", _agent->config().toBuilder()->slice());
  body.close();
  generateResult(HttpResponse::OK, body.slice());
  return HttpHandler::status_t(HANDLER_DONE);
}

HttpHandler::status_t RestAgencyHandler::handleState() {
  Builder body;
  body.add(VPackValue(VPackValueType::Array));
  for (auto const& i: _agent->state().slices())
    body.add(i);
  body.close();
  generateResult(HttpResponse::OK, body.slice());
  return HttpHandler::status_t(HANDLER_DONE);
}

inline HttpHandler::status_t RestAgencyHandler::reportMethodNotAllowed () {
  generateError(HttpResponse::METHOD_NOT_ALLOWED,405);
  return HttpHandler::status_t(HANDLER_DONE);
}

HttpHandler::status_t RestAgencyHandler::execute() {
  try {
    if (_request->suffix().size() == 0) {         // Empty request
      return reportErrorEmptyRequest();
    } else if (_request->suffix().size() > 1) {   // path size >= 2
      return reportTooManySuffices();
    } else {
    	if (_request->suffix()[0] == "write") {
        return handleWrite();
      } else if (_request->suffix()[0] == "read") {
        return handleRead();
      } else if (_request->suffix()[0] == "config") {
        if (_request->requestType() != HttpRequest::HTTP_REQUEST_GET) {
          return reportMethodNotAllowed();
        }
        return handleTest();
    	} else if (_request->suffix()[0] == "state") {
        if (_request->requestType() != HttpRequest::HTTP_REQUEST_GET) {
          return reportMethodNotAllowed();
        }
        return handleState();
    	} else {
        return reportUnknownMethod();
    	}
    }
  } catch (...) {
    // Ignore this error
  }
  return HttpHandler::status_t(HANDLER_DONE);
}<|MERGE_RESOLUTION|>--- conflicted
+++ resolved
@@ -127,14 +127,8 @@
       if (errors > 0) { // Some/all requests failed
         generateResult(HttpResponse::PRECONDITION_FAILED,body.slice());
       } else {          // All good 
-<<<<<<< HEAD
         generateResult(HttpResponse::OK, body.slice());
       }
-=======
-        generateResult(body.slice());
-      } 
-     
->>>>>>> 88909eb5
     } else {            // Redirect to leader
       redirectRequest(ret.redirect);
     }

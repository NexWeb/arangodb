////////////////////////////////////////////////////////////////////////////////
/// DISCLAIMER
///
/// Copyright 2014-2016 ArangoDB GmbH, Cologne, Germany
/// Copyright 2004-2014 triAGENS GmbH, Cologne, Germany
///
/// Licensed under the Apache License, Version 2.0 (the "License");
/// you may not use this file except in compliance with the License.
/// You may obtain a copy of the License at
///
///     http://www.apache.org/licenses/LICENSE-2.0
///
/// Unless required by applicable law or agreed to in writing, software
/// distributed under the License is distributed on an "AS IS" BASIS,
/// WITHOUT WARRANTIES OR CONDITIONS OF ANY KIND, either express or implied.
/// See the License for the specific language governing permissions and
/// limitations under the License.
///
/// Copyright holder is ArangoDB GmbH, Cologne, Germany
///
/// @author Jan Steemann
////////////////////////////////////////////////////////////////////////////////

#include "RestReplicationHandler.h"
#include "Basics/conversions.h"
#include "Basics/files.h"
#include "Basics/JsonHelper.h"
#include "Basics/logging.h"
#include "Basics/ReadLocker.h"
#include "Basics/VelocyPackHelper.h"
#include "Cluster/ClusterMethods.h"
#include "Cluster/ClusterComm.h"
#include "HttpServer/HttpServer.h"
#include "Indexes/EdgeIndex.h"
#include "Indexes/Index.h"
#include "Indexes/PrimaryIndex.h"
#include "Replication/InitialSyncer.h"
#include "Rest/HttpRequest.h"
#include "Utils/CollectionGuard.h"
#include "Utils/CollectionKeys.h"
#include "Utils/CollectionKeysRepository.h"
#include "Utils/transactions.h"
#include "VocBase/compactor.h"
#include "VocBase/replication-applier.h"
#include "VocBase/replication-dump.h"
#include "VocBase/server.h"
#include "VocBase/update-policy.h"
#include "Wal/LogfileManager.h"

#include <velocypack/Collection.h>
#include <velocypack/Iterator.h>
#include <velocypack/Parser.h>
#include <velocypack/velocypack-aliases.h>

using namespace arangodb;
using namespace arangodb::basics;
using namespace arangodb::rest;

uint64_t const RestReplicationHandler::defaultChunkSize = 128 * 1024;
uint64_t const RestReplicationHandler::maxChunkSize = 128 * 1024 * 1024;

RestReplicationHandler::RestReplicationHandler(HttpRequest* request)
    : RestVocbaseBaseHandler(request) {}


RestReplicationHandler::~RestReplicationHandler() {}



HttpHandler::status_t RestReplicationHandler::execute() {
  // extract the request type
  HttpRequest::HttpRequestType const type = _request->requestType();

  std::vector<std::string> const& suffix = _request->suffix();

  size_t const len = suffix.size();

  if (len >= 1) {
    std::string const& command = suffix[0];

    if (command == "logger-state") {
      if (type != HttpRequest::HTTP_REQUEST_GET) {
        goto BAD_CALL;
      }
      handleCommandLoggerState();
    } else if (command == "logger-tick-ranges") {
      if (type != HttpRequest::HTTP_REQUEST_GET) {
        goto BAD_CALL;
      }
      if (isCoordinatorError()) {
        return status_t(HttpHandler::HANDLER_DONE);
      }
      handleCommandLoggerTickRanges();
    } else if (command == "logger-first-tick") {
      if (type != HttpRequest::HTTP_REQUEST_GET) {
        goto BAD_CALL;
      }
      if (isCoordinatorError()) {
        return status_t(HttpHandler::HANDLER_DONE);
      }
      handleCommandLoggerFirstTick();
    } else if (command == "logger-follow") {
      if (type != HttpRequest::HTTP_REQUEST_GET &&
          type != HttpRequest::HTTP_REQUEST_PUT) {
        goto BAD_CALL;
      }
      if (isCoordinatorError()) {
        return status_t(HttpHandler::HANDLER_DONE);
      }
      handleCommandLoggerFollow();
    } else if (command == "determine-open-transactions") {
      if (type != HttpRequest::HTTP_REQUEST_GET) {
        goto BAD_CALL;
      }
      handleCommandDetermineOpenTransactions();
    } else if (command == "batch") {
      if (ServerState::instance()->isCoordinator()) {
        handleTrampolineCoordinator();
      } else {
        handleCommandBatch();
      }
    } else if (command == "inventory") {
      if (type != HttpRequest::HTTP_REQUEST_GET) {
        goto BAD_CALL;
      }
      if (ServerState::instance()->isCoordinator()) {
        handleTrampolineCoordinator();
      } else {
        handleCommandInventory();
      }
    } else if (command == "keys") {
      if (type != HttpRequest::HTTP_REQUEST_GET &&
          type != HttpRequest::HTTP_REQUEST_POST &&
          type != HttpRequest::HTTP_REQUEST_PUT &&
          type != HttpRequest::HTTP_REQUEST_DELETE) {
        goto BAD_CALL;
      }

      if (isCoordinatorError()) {
        return status_t(HttpHandler::HANDLER_DONE);
      }

      if (type == HttpRequest::HTTP_REQUEST_POST) {
        handleCommandCreateKeys();
      } else if (type == HttpRequest::HTTP_REQUEST_GET) {
        handleCommandGetKeys();
      } else if (type == HttpRequest::HTTP_REQUEST_PUT) {
        handleCommandFetchKeys();
      } else if (type == HttpRequest::HTTP_REQUEST_DELETE) {
        handleCommandRemoveKeys();
      }
    } else if (command == "dump") {
      if (type != HttpRequest::HTTP_REQUEST_GET) {
        goto BAD_CALL;
      }

      if (ServerState::instance()->isCoordinator()) {
        handleTrampolineCoordinator();
      } else {
        handleCommandDump();
      }
    } else if (command == "restore-collection") {
      if (type != HttpRequest::HTTP_REQUEST_PUT) {
        goto BAD_CALL;
      }

      handleCommandRestoreCollection();
    } else if (command == "restore-indexes") {
      if (type != HttpRequest::HTTP_REQUEST_PUT) {
        goto BAD_CALL;
      }

      handleCommandRestoreIndexes();
    } else if (command == "restore-data") {
      if (type != HttpRequest::HTTP_REQUEST_PUT) {
        goto BAD_CALL;
      }

      if (ServerState::instance()->isCoordinator()) {
        handleCommandRestoreDataCoordinator();
      } else {
        handleCommandRestoreData();
      }
    } else if (command == "sync") {
      if (type != HttpRequest::HTTP_REQUEST_PUT) {
        goto BAD_CALL;
      }

      if (isCoordinatorError()) {
        return status_t(HttpHandler::HANDLER_DONE);
      }

      handleCommandSync();
    } else if (command == "make-slave") {
      if (type != HttpRequest::HTTP_REQUEST_PUT) {
        goto BAD_CALL;
      }

      if (isCoordinatorError()) {
        return status_t(HttpHandler::HANDLER_DONE);
      }

      handleCommandMakeSlave();
    } else if (command == "server-id") {
      if (type != HttpRequest::HTTP_REQUEST_GET) {
        goto BAD_CALL;
      }
      handleCommandServerId();
    } else if (command == "applier-config") {
      if (type == HttpRequest::HTTP_REQUEST_GET) {
        handleCommandApplierGetConfig();
      } else {
        if (type != HttpRequest::HTTP_REQUEST_PUT) {
          goto BAD_CALL;
        }
        handleCommandApplierSetConfig();
      }
    } else if (command == "applier-start") {
      if (type != HttpRequest::HTTP_REQUEST_PUT) {
        goto BAD_CALL;
      }

      if (isCoordinatorError()) {
        return status_t(HttpHandler::HANDLER_DONE);
      }

      handleCommandApplierStart();
    } else if (command == "applier-stop") {
      if (type != HttpRequest::HTTP_REQUEST_PUT) {
        goto BAD_CALL;
      }

      if (isCoordinatorError()) {
        return status_t(HttpHandler::HANDLER_DONE);
      }

      handleCommandApplierStop();
    } else if (command == "applier-state") {
      if (type == HttpRequest::HTTP_REQUEST_DELETE) {
        handleCommandApplierDeleteState();
      } else {
        if (type != HttpRequest::HTTP_REQUEST_GET) {
          goto BAD_CALL;
        }
        handleCommandApplierGetState();
      }
    } else if (command == "clusterInventory") {
      if (type != HttpRequest::HTTP_REQUEST_GET) {
        goto BAD_CALL;
      }
      if (!ServerState::instance()->isCoordinator()) {
        generateError(HttpResponse::FORBIDDEN,
                      TRI_ERROR_CLUSTER_ONLY_ON_COORDINATOR);
      } else {
        handleCommandClusterInventory();
      }
    } else {
      generateError(HttpResponse::BAD, TRI_ERROR_HTTP_BAD_PARAMETER,
                    "invalid command");
    }

    return status_t(HttpHandler::HANDLER_DONE);
  }

BAD_CALL:
  if (len != 1) {
    generateError(HttpResponse::BAD, TRI_ERROR_HTTP_SUPERFLUOUS_SUFFICES,
                  "expecting URL /_api/replication/<command>");
  } else {
    generateError(HttpResponse::METHOD_NOT_ALLOWED,
                  TRI_ERROR_HTTP_METHOD_NOT_ALLOWED);
  }

  return status_t(HttpHandler::HANDLER_DONE);
}


////////////////////////////////////////////////////////////////////////////////
/// @brief comparator to sort collections
/// sort order is by collection type first (vertices before edges, this is
/// because edges depend on vertices being there), then name
////////////////////////////////////////////////////////////////////////////////

bool RestReplicationHandler::sortCollections(TRI_vocbase_col_t const* l,
                                             TRI_vocbase_col_t const* r) {
  if (l->_type != r->_type) {
    return l->_type < r->_type;
  }
  return strcasecmp(l->_name, r->_name) < 0;
}

////////////////////////////////////////////////////////////////////////////////
/// @brief filter a collection based on collection attributes
////////////////////////////////////////////////////////////////////////////////

bool RestReplicationHandler::filterCollection(TRI_vocbase_col_t* collection,
                                              void* data) {
  if (collection->_type != (TRI_col_type_t)TRI_COL_TYPE_DOCUMENT &&
      collection->_type != (TRI_col_type_t)TRI_COL_TYPE_EDGE) {
    // invalid type
    return false;
  }

  bool includeSystem = *((bool*)data);

  if (!includeSystem && collection->_name[0] == '_') {
    // exclude all system collections
    return false;
  }

  if (TRI_ExcludeCollectionReplication(collection->_name, includeSystem)) {
    // collection is excluded from replication
    return false;
  }

  // all other cases should be included
  return true;
}


////////////////////////////////////////////////////////////////////////////////
/// @brief creates an error if called on a coordinator server
////////////////////////////////////////////////////////////////////////////////

bool RestReplicationHandler::isCoordinatorError() {
  if (_vocbase->_type == TRI_VOCBASE_TYPE_COORDINATOR) {
    generateError(HttpResponse::NOT_IMPLEMENTED, TRI_ERROR_CLUSTER_UNSUPPORTED,
                  "replication API is not supported on a coordinator");
    return true;
  }

  return false;
}

////////////////////////////////////////////////////////////////////////////////
/// @brief insert the applier action into an action list
////////////////////////////////////////////////////////////////////////////////

void RestReplicationHandler::insertClient(TRI_voc_tick_t lastServedTick) {
  bool found;
  char const* value = _request->value("serverId", found);

  if (found) {
    TRI_server_id_t serverId = (TRI_server_id_t)StringUtils::uint64(value);

    if (serverId > 0) {
      _vocbase->updateReplicationClient(serverId, lastServedTick);
    }
  }
}

////////////////////////////////////////////////////////////////////////////////
/// @brief determine the chunk size
////////////////////////////////////////////////////////////////////////////////

uint64_t RestReplicationHandler::determineChunkSize() const {
  // determine chunk size
  uint64_t chunkSize = defaultChunkSize;

  bool found;
  char const* value = _request->value("chunkSize", found);

  if (found) {
    // query parameter "chunkSize" was specified
    chunkSize = StringUtils::uint64(value);

    // don't allow overly big allocations
    if (chunkSize > maxChunkSize) {
      chunkSize = maxChunkSize;
    }
  }

  return chunkSize;
}

////////////////////////////////////////////////////////////////////////////////
/// @brief was docuBlock JSF_get_api_replication_logger_return_state
////////////////////////////////////////////////////////////////////////////////

void RestReplicationHandler::handleCommandLoggerState() {
  try {
    VPackBuilder json;
    json.add(VPackValue(VPackValueType::Object));  // Base

    arangodb::wal::LogfileManagerState const&& s =
        arangodb::wal::LogfileManager::instance()->state();
    std::string const lastTickString(StringUtils::itoa(s.lastTick));

    // "state" part
    json.add("state", VPackValue(VPackValueType::Object));
    json.add("running", VPackValue(true));
    json.add("lastLogTick", VPackValue(lastTickString));
    json.add("totalEvents", VPackValue(s.numEvents));
    json.add("time", VPackValue(s.timeString));
    json.close();

    // "server" part
    char* serverIdString = TRI_StringUInt64(TRI_GetIdServer());

    json.add("server", VPackValue(VPackValueType::Object));
    json.add("version", VPackValue(TRI_VERSION));
    json.add("serverId", VPackValue(serverIdString));
    TRI_FreeString(TRI_CORE_MEM_ZONE, serverIdString);
    json.close();

    // "clients" part
    json.add("clients", VPackValue(VPackValueType::Array));
    auto allClients = _vocbase->getReplicationClients();
    for (auto& it : allClients) {
      // One client
      json.add(VPackValue(VPackValueType::Object));
      serverIdString = TRI_StringUInt64(std::get<0>(it));
      json.add("serverId", VPackValue(serverIdString));
      TRI_FreeString(TRI_CORE_MEM_ZONE, serverIdString);

      char buffer[21];
      TRI_GetTimeStampReplication(std::get<1>(it), &buffer[0], sizeof(buffer));
      json.add("time", VPackValue(buffer));

      auto tickString = std::to_string(std::get<2>(it));
      json.add("lastServedTick", VPackValue(tickString));

      json.close();
    }
    json.close();  // clients

    json.close();  // base

    VPackSlice slice = json.slice();
    generateResult(slice);
  } catch (...) {
    generateError(HttpResponse::SERVER_ERROR, TRI_ERROR_OUT_OF_MEMORY);
  }
}

////////////////////////////////////////////////////////////////////////////////
/// @brief was docuBlock JSF_get_api_replication_logger_tick_ranges
////////////////////////////////////////////////////////////////////////////////

void RestReplicationHandler::handleCommandLoggerTickRanges() {
  auto const& ranges = arangodb::wal::LogfileManager::instance()->ranges();
  try {
    VPackBuilder b;
    b.add(VPackValue(VPackValueType::Array));

    for (auto& it : ranges) {
      b.add(VPackValue(VPackValueType::Object));
      b.add("datafile", VPackValue(it.filename));
      b.add("status", VPackValue(it.state));

      char buffer[21];
      size_t len;
      len = TRI_StringUInt64InPlace(it.tickMin, (char*)&buffer);
      b.add("tickMin", VPackValue(std::string(&buffer[0], len)));

      len = TRI_StringUInt64InPlace(it.tickMax, (char*)&buffer);
      b.add("tickMax", VPackValue(std::string(&buffer[0], len)));

      b.close();
    }

    b.close();
    generateResult(b.slice());
  } catch (...) {
    generateError(HttpResponse::SERVER_ERROR, TRI_ERROR_OUT_OF_MEMORY);
    return;
  }
}

////////////////////////////////////////////////////////////////////////////////
/// @brief was docuBlock JSF_get_api_replication_logger_first_tick
////////////////////////////////////////////////////////////////////////////////

void RestReplicationHandler::handleCommandLoggerFirstTick() {
  auto const& ranges = arangodb::wal::LogfileManager::instance()->ranges();

  try {
    VPackBuilder b;
    b.add(VPackValue(VPackValueType::Object));
    TRI_voc_tick_t tick = UINT64_MAX;

    for (auto& it : ranges) {
      if (it.tickMin == 0) {
        continue;
      }

      if (it.tickMin < tick) {
        tick = it.tickMin;
      }
    }

    if (tick == UINT64_MAX) {
      b.add("firstTick", VPackValue(VPackValueType::Null));
    } else {
      auto tickString = std::to_string(tick);
      b.add("firstTick", VPackValue(tickString));
    }
    b.close();
    generateResult(b.slice());
  } catch (...) {
    generateError(HttpResponse::SERVER_ERROR, TRI_ERROR_OUT_OF_MEMORY);
  }
}

////////////////////////////////////////////////////////////////////////////////
/// @brief was docuBlock JSF_post_batch_replication
////////////////////////////////////////////////////////////////////////////////

////////////////////////////////////////////////////////////////////////////////
/// @brief was docuBlock JSF_put_batch_replication
////////////////////////////////////////////////////////////////////////////////

////////////////////////////////////////////////////////////////////////////////
/// @brief was docuBlock JSF_delete_batch_replication
////////////////////////////////////////////////////////////////////////////////

void RestReplicationHandler::handleCommandBatch() {
  // extract the request type
  HttpRequest::HttpRequestType const type = _request->requestType();
  std::vector<std::string> const& suffix = _request->suffix();
  size_t const len = suffix.size();

  TRI_ASSERT(len >= 1);

  if (type == HttpRequest::HTTP_REQUEST_POST) {
    // create a new blocker

    std::unique_ptr<TRI_json_t> input(_request->toJson(nullptr));

    if (input == nullptr) {
      generateError(HttpResponse::BAD, TRI_ERROR_HTTP_BAD_PARAMETER,
                    "invalid JSON");
      return;
    }

    // extract ttl
    double expires = JsonHelper::getNumericValue<double>(input.get(), "ttl", 0);

    TRI_voc_tick_t id;
    int res = TRI_InsertBlockerCompactorVocBase(_vocbase, expires, &id);

    if (res != TRI_ERROR_NO_ERROR) {
      generateError(HttpResponse::responseCode(res), res);
      return;
    }

    try {
      VPackBuilder b;
      b.add(VPackValue(VPackValueType::Object));
      std::string const idString(std::to_string(id));
      b.add("id", VPackValue(idString));
      b.close();
      VPackSlice s = b.slice();
      generateResult(s);
    } catch (...) {
      generateError(HttpResponse::SERVER_ERROR, TRI_ERROR_OUT_OF_MEMORY);
    }
    return;
  }

  if (type == HttpRequest::HTTP_REQUEST_PUT && len >= 2) {
    // extend an existing blocker
    TRI_voc_tick_t id = (TRI_voc_tick_t)StringUtils::uint64(suffix[1]);

    std::unique_ptr<TRI_json_t> input(_request->toJson(nullptr));

    if (input == nullptr) {
      generateError(HttpResponse::BAD, TRI_ERROR_HTTP_BAD_PARAMETER,
                    "invalid JSON");
      return;
    }

    // extract ttl
    double expires = JsonHelper::getNumericValue<double>(input.get(), "ttl", 0);

    // now extend the blocker
    int res = TRI_TouchBlockerCompactorVocBase(_vocbase, id, expires);

    if (res == TRI_ERROR_NO_ERROR) {
      createResponse(HttpResponse::NO_CONTENT);
    } else {
      generateError(HttpResponse::responseCode(res), res);
    }
    return;
  }

  if (type == HttpRequest::HTTP_REQUEST_DELETE && len >= 2) {
    // delete an existing blocker
    TRI_voc_tick_t id = (TRI_voc_tick_t)StringUtils::uint64(suffix[1]);

    int res = TRI_RemoveBlockerCompactorVocBase(_vocbase, id);

    if (res == TRI_ERROR_NO_ERROR) {
      createResponse(HttpResponse::NO_CONTENT);
    } else {
      generateError(HttpResponse::responseCode(res), res);
    }
    return;
  }

  // we get here if anything above is invalid
  generateError(HttpResponse::METHOD_NOT_ALLOWED,
                TRI_ERROR_HTTP_METHOD_NOT_ALLOWED);
}

////////////////////////////////////////////////////////////////////////////////
/// @brief forward a command in the coordinator case
////////////////////////////////////////////////////////////////////////////////

void RestReplicationHandler::handleTrampolineCoordinator() {
  // First check the DBserver component of the body json:
  ServerID DBserver = _request->value("DBserver");
  if (DBserver.empty()) {
    generateError(HttpResponse::BAD, TRI_ERROR_HTTP_BAD_PARAMETER,
                  "need \"DBserver\" parameter");
    return;
  }

  std::string const& dbname = _request->databaseName();

  auto headers = std::make_shared<std::map<std::string, std::string>>(
      arangodb::getForwardableRequestHeaders(_request));
  std::map<std::string, std::string> values = _request->values();
  std::string params;
  for (auto const& i : values) {
    if (i.first != "DBserver") {
      if (params.empty()) {
        params.push_back('?');
      } else {
        params.push_back('&');
      }
      params.append(StringUtils::urlEncode(i.first));
      params.push_back('=');
      params.append(StringUtils::urlEncode(i.second));
    }
  }

  // Set a few variables needed for our work:
  ClusterComm* cc = ClusterComm::instance();

  // Send a synchronous request to that shard using ClusterComm:
  auto res = cc->syncRequest(
      "", TRI_NewTickServer(), "server:" + DBserver, _request->requestType(),
      "/_db/" + StringUtils::urlEncode(dbname) + _request->requestPath() +
          params,
      std::string(_request->body(), _request->bodySize()), *headers, 300.0);

  if (res->status == CL_COMM_TIMEOUT) {
    // No reply, we give up:
    generateError(HttpResponse::BAD, TRI_ERROR_CLUSTER_TIMEOUT,
                  "timeout within cluster");
    return;
  }
  if (res->status == CL_COMM_ERROR) {
    // This could be a broken connection or an Http error:
    if (res->result == nullptr || !res->result->isComplete()) {
      // there is no result
      generateError(HttpResponse::BAD, TRI_ERROR_CLUSTER_CONNECTION_LOST,
                    "lost connection within cluster");
      return;
    }
    // In this case a proper HTTP error was reported by the DBserver,
    // we simply forward the result.
    // We intentionally fall through here.
  }

  bool dummy;
  createResponse(static_cast<HttpResponse::HttpResponseCode>(
      res->result->getHttpReturnCode()));
  _response->setContentType(res->result->getHeaderField("content-type", dummy));
  _response->body().swap(&(res->result->getBody()));

  auto const& resultHeaders = res->result->getHeaderFields();
  for (auto const& it : resultHeaders) {
    _response->setHeader(it.first, it.second);
  }
}

////////////////////////////////////////////////////////////////////////////////
/// @brief was docuBlock JSF_get_api_replication_logger_returns
////////////////////////////////////////////////////////////////////////////////

void RestReplicationHandler::handleCommandLoggerFollow() {
  // determine start and end tick
  arangodb::wal::LogfileManagerState state =
      arangodb::wal::LogfileManager::instance()->state();
  TRI_voc_tick_t tickStart = 0;
  TRI_voc_tick_t tickEnd = state.lastDataTick;
  TRI_voc_tick_t firstRegularTick = 0;

  bool found;
  char const* value;

  value = _request->value("from", found);
  if (found) {
    tickStart = static_cast<TRI_voc_tick_t>(StringUtils::uint64(value));
  }

  // determine end tick for dump
  value = _request->value("to", found);
  if (found) {
    tickEnd = static_cast<TRI_voc_tick_t>(StringUtils::uint64(value));
  }

  if (found && (tickStart > tickEnd || tickEnd == 0)) {
    generateError(HttpResponse::BAD, TRI_ERROR_HTTP_BAD_PARAMETER,
                  "invalid from/to values");
    return;
  }

  bool includeSystem = true;
  value = _request->value("includeSystem", found);

  if (found) {
    includeSystem = StringUtils::boolean(value);
  }

  // grab list of transactions from the body value
  std::unordered_set<TRI_voc_tid_t> transactionIds;

  if (_request->requestType() ==
      arangodb::rest::HttpRequest::HTTP_REQUEST_PUT) {
    value = _request->value("firstRegularTick", found);
    if (found) {
      firstRegularTick =
          static_cast<TRI_voc_tick_t>(StringUtils::uint64(value));
    }
    VPackOptions options;
    options.checkAttributeUniqueness = true;
    std::shared_ptr<VPackBuilder> parsedRequest;
    try {
      parsedRequest = _request->toVelocyPack(&options);
    } catch (...) {
      generateError(HttpResponse::BAD, TRI_ERROR_HTTP_BAD_PARAMETER,
                    "invalid body value. expecting array");
      return;
    }
    VPackSlice const slice = parsedRequest->slice();
    if (!slice.isArray()) {
      generateError(HttpResponse::BAD, TRI_ERROR_HTTP_BAD_PARAMETER,
                    "invalid body value. expecting array");
      return;
    }

    for (auto const& id : VPackArrayIterator(slice)) {
      if (id.isString()) {
        generateError(HttpResponse::BAD, TRI_ERROR_HTTP_BAD_PARAMETER,
                      "invalid body value. expecting array of ids");
        return;
      }
      transactionIds.emplace(StringUtils::uint64(id.copyString()));
    }
  }

  int res = TRI_ERROR_NO_ERROR;

  try {
    // initialize the dump container
    TRI_replication_dump_t dump(_vocbase, (size_t)determineChunkSize(),
                                includeSystem);

    // and dump
    res = TRI_DumpLogReplication(&dump, transactionIds, firstRegularTick,
                                 tickStart, tickEnd, false);

    if (res == TRI_ERROR_NO_ERROR) {
      bool const checkMore = (dump._lastFoundTick > 0 &&
                              dump._lastFoundTick != state.lastDataTick);

      // generate the result
      size_t const length = TRI_LengthStringBuffer(dump._buffer);

      if (length == 0) {
        createResponse(HttpResponse::NO_CONTENT);
      } else {
        createResponse(HttpResponse::OK);
      }

      _response->setContentType("application/x-arango-dump; charset=utf-8");

      // set headers
      _response->setHeader(TRI_REPLICATION_HEADER_CHECKMORE,
                           strlen(TRI_REPLICATION_HEADER_CHECKMORE),
                           checkMore ? "true" : "false");

      _response->setHeader(TRI_REPLICATION_HEADER_LASTINCLUDED,
                           strlen(TRI_REPLICATION_HEADER_LASTINCLUDED),
                           StringUtils::itoa(dump._lastFoundTick));

      _response->setHeader(TRI_REPLICATION_HEADER_LASTTICK,
                           strlen(TRI_REPLICATION_HEADER_LASTTICK),
                           StringUtils::itoa(state.lastTick));

      _response->setHeader(TRI_REPLICATION_HEADER_ACTIVE,
                           strlen(TRI_REPLICATION_HEADER_ACTIVE), "true");

      _response->setHeader(TRI_REPLICATION_HEADER_FROMPRESENT,
                           strlen(TRI_REPLICATION_HEADER_FROMPRESENT),
                           dump._fromTickIncluded ? "true" : "false");

      if (length > 0) {
        // transfer ownership of the buffer contents
        _response->body().set(dump._buffer);

        // to avoid double freeing
        TRI_StealStringBuffer(dump._buffer);
      }

      insertClient(dump._lastFoundTick);
    }
  } catch (arangodb::basics::Exception const& ex) {
    res = ex.code();
  } catch (...) {
    res = TRI_ERROR_INTERNAL;
  }

  if (res != TRI_ERROR_NO_ERROR) {
    generateError(HttpResponse::responseCode(res), res);
  }
}

////////////////////////////////////////////////////////////////////////////////
/// @brief run the command that determines which transactions were open at
/// a given tick value
/// this is an internal method use by ArangoDB's replication that should not
/// be called by client drivers directly
////////////////////////////////////////////////////////////////////////////////

void RestReplicationHandler::handleCommandDetermineOpenTransactions() {
  // determine start and end tick
  arangodb::wal::LogfileManagerState state =
      arangodb::wal::LogfileManager::instance()->state();
  TRI_voc_tick_t tickStart = 0;
  TRI_voc_tick_t tickEnd = state.lastDataTick;

  bool found;
  char const* value;

  value = _request->value("from", found);
  if (found) {
    tickStart = static_cast<TRI_voc_tick_t>(StringUtils::uint64(value));
  }

  // determine end tick for dump
  value = _request->value("to", found);
  if (found) {
    tickEnd = static_cast<TRI_voc_tick_t>(StringUtils::uint64(value));
  }

  if (found && (tickStart > tickEnd || tickEnd == 0)) {
    generateError(HttpResponse::BAD, TRI_ERROR_HTTP_BAD_PARAMETER,
                  "invalid from/to values");
    return;
  }

  int res = TRI_ERROR_NO_ERROR;

  try {
    // initialize the dump container
    TRI_replication_dump_t dump(_vocbase, (size_t)determineChunkSize(), false);

    // and dump
    res = TRI_DetermineOpenTransactionsReplication(&dump, tickStart, tickEnd);

    if (res == TRI_ERROR_NO_ERROR) {
      // generate the result
      size_t const length = TRI_LengthStringBuffer(dump._buffer);

      if (length == 0) {
        createResponse(HttpResponse::NO_CONTENT);
      } else {
        createResponse(HttpResponse::OK);
      }

      _response->setContentType("application/x-arango-dump; charset=utf-8");

      _response->setHeader(
          TRI_CHAR_LENGTH_PAIR(TRI_REPLICATION_HEADER_FROMPRESENT),
          dump._fromTickIncluded ? "true" : "false");
      _response->setHeader(
          TRI_CHAR_LENGTH_PAIR(TRI_REPLICATION_HEADER_LASTTICK),
          StringUtils::itoa(dump._lastFoundTick));

      if (length > 0) {
        // transfer ownership of the buffer contents
        _response->body().set(dump._buffer);

        // to avoid double freeing
        TRI_StealStringBuffer(dump._buffer);
      }
    }
  } catch (arangodb::basics::Exception const& ex) {
    res = ex.code();
  } catch (...) {
    res = TRI_ERROR_INTERNAL;
  }

  if (res != TRI_ERROR_NO_ERROR) {
    generateError(HttpResponse::responseCode(res), res);
  }
}

////////////////////////////////////////////////////////////////////////////////
/// @brief was docuBlock JSF_put_api_replication_inventory
////////////////////////////////////////////////////////////////////////////////

void RestReplicationHandler::handleCommandInventory() {
  TRI_voc_tick_t tick = TRI_CurrentTickServer();

  // include system collections?
  bool includeSystem = true;
  bool found;
  char const* value = _request->value("includeSystem", found);

  if (found) {
    includeSystem = StringUtils::boolean(value);
  }

  // collections and indexes
  std::shared_ptr<VPackBuilder> collectionsBuilder;
  try {
    collectionsBuilder = TRI_InventoryCollectionsVocBase(
        _vocbase, tick, &filterCollection, (void*)&includeSystem, true,
        RestReplicationHandler::sortCollections);
    VPackSlice const collections = collectionsBuilder->slice();

    TRI_ASSERT(collections.isArray());

    VPackBuilder builder;
    builder.openObject();

    // add collections data
    builder.add("collections", collections);

    // "state"
    builder.add("state", VPackValue(VPackValueType::Object));

    arangodb::wal::LogfileManagerState const&& s =
        arangodb::wal::LogfileManager::instance()->state();

    builder.add("running", VPackValue(true));
    auto logTickString = std::to_string(s.lastTick);
    builder.add("lastLogTick", VPackValue(logTickString));

    builder.add("totalEvents", VPackValue(s.numEvents));
    builder.add("time", VPackValue(s.timeString));
    builder.close();  // state

    std::string const tickString(std::to_string(tick));
    builder.add("tick", VPackValue(tickString));
    builder.close();  // Toplevel

    generateResult(builder.slice());
  } catch (std::bad_alloc&) {
    generateError(HttpResponse::SERVER_ERROR, TRI_ERROR_OUT_OF_MEMORY);
    return;
  }
}

////////////////////////////////////////////////////////////////////////////////
/// @brief was docuBlock JSF_get_api_replication_cluster_inventory
////////////////////////////////////////////////////////////////////////////////

void RestReplicationHandler::handleCommandClusterInventory() {
  std::string const& dbName = _request->databaseName();
  std::string value;
  bool found;
  bool includeSystem = true;

  value = _request->value("includeSystem", found);
  if (found) {
    includeSystem = StringUtils::boolean(value);
  }

  AgencyComm _agency;
  AgencyCommResult result;

  {
    std::string prefix("Plan/Collections/");
    prefix.append(dbName);

    AgencyCommLocker locker("Plan", "READ");
    if (!locker.successful()) {
      generateError(HttpResponse::SERVER_ERROR,
                    TRI_ERROR_CLUSTER_COULD_NOT_LOCK_PLAN);
    } else {
      result = _agency.getValues(prefix, false);
      if (!result.successful()) {
        generateError(HttpResponse::SERVER_ERROR,
                      TRI_ERROR_CLUSTER_READING_PLAN_AGENCY);
      } else {
        if (!result.parse(prefix + "/", false)) {
          generateError(HttpResponse::SERVER_ERROR,
                        TRI_ERROR_CLUSTER_READING_PLAN_AGENCY);
        } else {
          VPackBuilder resultBuilder;
          {
            VPackObjectBuilder b1(&resultBuilder);
            resultBuilder.add(VPackValue("collections"));
            {
              VPackArrayBuilder b2(&resultBuilder);
              for (auto const& it : result._values) {
                VPackSlice const subResultSlice = it.second._vpack->slice();
                if (subResultSlice.isObject()) {
                  if (includeSystem ||
                      !arangodb::basics::VelocyPackHelper::getBooleanValue(
                          subResultSlice, "isSystem", true)) {
                    VPackObjectBuilder b3(&resultBuilder);
                    resultBuilder.add("indexes", subResultSlice.get("indexes"));
                    resultBuilder.add("parameters", subResultSlice);
                  }
                }
              }
            }
            TRI_voc_tick_t tick = TRI_CurrentTickServer();
            auto tickString = std::to_string(tick);
            resultBuilder.add("tick", VPackValue(tickString));
            resultBuilder.add("state", VPackValue("unused"));
          }
          generateResult(HttpResponse::OK, resultBuilder.slice());
        }
      }
    }
  }
}

////////////////////////////////////////////////////////////////////////////////
/// @brief extract the collection id from VelocyPack TODO: MOVE
////////////////////////////////////////////////////////////////////////////////

TRI_voc_cid_t RestReplicationHandler::getCid(VPackSlice const& slice) const {
  if (!slice.isObject()) {
    return 0;
  }
  VPackSlice const id = slice.get("cid");
  if (id.isString()) {
    return StringUtils::uint64(id.copyString());
  } else if (id.isNumber()) {
    return static_cast<TRI_voc_cid_t>(id.getNumericValue<uint64_t>());
  }
  return 0;
}

////////////////////////////////////////////////////////////////////////////////
/// @brief creates a collection, based on the VelocyPack provided TODO: MOVE
////////////////////////////////////////////////////////////////////////////////

int RestReplicationHandler::createCollection(VPackSlice const& slice,
                                             TRI_vocbase_col_t** dst,
                                             bool reuseId) {
  if (dst != nullptr) {
    *dst = nullptr;
  }

  if (!slice.isObject()) {
    return TRI_ERROR_HTTP_BAD_PARAMETER;
  }

  std::string const name =
      arangodb::basics::VelocyPackHelper::getStringValue(slice, "name", "");

  if (name.empty()) {
    return TRI_ERROR_HTTP_BAD_PARAMETER;
  }

  TRI_voc_cid_t cid = 0;

  if (reuseId) {
    cid = getCid(slice);

    if (cid == 0) {
      return TRI_ERROR_HTTP_BAD_PARAMETER;
    }
  }

  const TRI_col_type_e type = static_cast<TRI_col_type_e>(
      arangodb::basics::VelocyPackHelper::getNumericValue<int>(
          slice, "type", (int)TRI_COL_TYPE_DOCUMENT));

  TRI_vocbase_col_t* col = nullptr;

  if (cid > 0) {
    col = TRI_LookupCollectionByIdVocBase(_vocbase, cid);
  }

  if (col != nullptr && (TRI_col_type_t)col->_type == (TRI_col_type_t)type) {
    // collection already exists. TODO: compare attributes
    return TRI_ERROR_NO_ERROR;
  }

  VocbaseCollectionInfo params(_vocbase, name.c_str(), slice);
  /* Temporary ASSERTS to prove correctness of new constructor */
  TRI_ASSERT(params.doCompact() ==
             arangodb::basics::VelocyPackHelper::getBooleanValue(
                 slice, "doCompact", true));
  TRI_ASSERT(params.waitForSync() ==
             arangodb::basics::VelocyPackHelper::getBooleanValue(
                 slice, "waitForSync", _vocbase->_settings.defaultWaitForSync));
  TRI_ASSERT(params.isVolatile() ==
             arangodb::basics::VelocyPackHelper::getBooleanValue(
                 slice, "isVolatile", false));
  TRI_ASSERT(params.isSystem() == (name[0] == '_'));
  TRI_ASSERT(params.indexBuckets() ==
             arangodb::basics::VelocyPackHelper::getNumericValue<uint32_t>(
                 slice, "indexBuckets", TRI_DEFAULT_INDEX_BUCKETS));
  TRI_voc_cid_t planId = 0;
  VPackSlice const planIdSlice = slice.get("planId");
  if (planIdSlice.isNumber()) {
    planId =
        static_cast<TRI_voc_cid_t>(planIdSlice.getNumericValue<uint64_t>());
  } else if (planIdSlice.isString()) {
    std::string tmp = planIdSlice.copyString();
    planId = static_cast<TRI_voc_cid_t>(
        TRI_UInt64String2(tmp.c_str(), tmp.length()));
  }

  if (planId > 0) {
    TRI_ASSERT(params.planId() == planId);
  } else {
    TRI_ASSERT(params.planId() == 0);
  }

  if (cid > 0) {
    // wait for "old" collection to be dropped
    char* dirName =
        TRI_GetDirectoryCollection(_vocbase->_path, name.c_str(), type, cid);

    if (dirName != nullptr) {
      char* parameterName =
          TRI_Concatenate2File(dirName, TRI_VOC_PARAMETER_FILE);

      if (parameterName != nullptr) {
        int iterations = 0;

        // TODO: adjust sleep timer & maxiterations
        while (TRI_IsDirectory(dirName) && TRI_ExistsFile(parameterName) &&
               iterations++ < 1200) {
          usleep(100 * 1000);
        }

        TRI_FreeString(TRI_CORE_MEM_ZONE, parameterName);
      }

      TRI_FreeString(TRI_CORE_MEM_ZONE, dirName);
    }
  }

  col = TRI_CreateCollectionVocBase(_vocbase, params, cid, true);

  if (col == nullptr) {
    return TRI_errno();
  }

  if (dst != nullptr) {
    *dst = col;
  }

  return TRI_ERROR_NO_ERROR;
}

////////////////////////////////////////////////////////////////////////////////
/// @brief restores the structure of a collection TODO MOVE
////////////////////////////////////////////////////////////////////////////////

void RestReplicationHandler::handleCommandRestoreCollection() {
  std::shared_ptr<VPackBuilder> parsedRequest;

  VPackOptions options;
  options.checkAttributeUniqueness = true;

  try {
    parsedRequest = _request->toVelocyPack(&options);
  } catch (...) {
    generateError(HttpResponse::BAD, TRI_ERROR_HTTP_BAD_PARAMETER,
                  "invalid JSON");
    return;
  }
  VPackSlice const slice = parsedRequest->slice();

  bool found;
  char const* value;

  bool overwrite = false;
  value = _request->value("overwrite", found);

  if (found) {
    overwrite = StringUtils::boolean(value);
  }

  bool recycleIds = false;
  value = _request->value("recycleIds", found);
  if (found) {
    recycleIds = StringUtils::boolean(value);
  }

  bool force = false;
  value = _request->value("force", found);
  if (found) {
    force = StringUtils::boolean(value);
  }
  
  uint64_t numberOfShards = 0;
  value = _request->value("numberOfShards", found);
  if (found) {
    numberOfShards = StringUtils::uint64(value);
  }

  std::string errorMsg;
  int res;
  if (ServerState::instance()->isCoordinator()) {
    res = processRestoreCollectionCoordinator(slice, overwrite, recycleIds,
                                              force, numberOfShards, errorMsg);
  } else {
    res =
        processRestoreCollection(slice, overwrite, recycleIds, force, errorMsg);
  }

  if (res != TRI_ERROR_NO_ERROR) {
    generateError(HttpResponse::responseCode(res), res);
  } else {
    try {
      VPackBuilder result;
      result.add(VPackValue(VPackValueType::Object));
      result.add("result", VPackValue(true));
      result.close();
      VPackSlice s = result.slice();
      generateResult(s);
    } catch (...) {
      generateOOMError();
    }
  }
}

////////////////////////////////////////////////////////////////////////////////
/// @brief restores the indexes of a collection TODO MOVE
////////////////////////////////////////////////////////////////////////////////

void RestReplicationHandler::handleCommandRestoreIndexes() {
  std::shared_ptr<VPackBuilder> parsedRequest;

  VPackOptions options;
  options.checkAttributeUniqueness = true;

  try {
    parsedRequest = _request->toVelocyPack(&options);
  } catch (...) {
    generateError(HttpResponse::BAD, TRI_ERROR_HTTP_BAD_PARAMETER,
                  "invalid JSON");
    return;
  }
  VPackSlice const slice = parsedRequest->slice();

  bool found;
  bool force = false;
  char const* value = _request->value("force", found);
  if (found) {
    force = StringUtils::boolean(value);
  }

  std::string errorMsg;
  int res;
  if (ServerState::instance()->isCoordinator()) {
    res = processRestoreIndexesCoordinator(slice, force, errorMsg);
  } else {
    res = processRestoreIndexes(slice, force, errorMsg);
  }

  if (res != TRI_ERROR_NO_ERROR) {
    generateError(HttpResponse::responseCode(res), res);
  } else {
    try {
      VPackBuilder result;
      result.openObject();
      result.add("result", VPackValue(true));
      result.close();
      VPackSlice s = result.slice();
      generateResult(s);
    } catch (...) {
      generateOOMError();
    }
  }
}

////////////////////////////////////////////////////////////////////////////////
/// @brief restores the structure of a collection TODO MOVE
////////////////////////////////////////////////////////////////////////////////

int RestReplicationHandler::processRestoreCollection(
    VPackSlice const& collection, bool dropExisting, bool reuseId, bool force,
    std::string& errorMsg) {
  if (!collection.isObject()) {
    errorMsg = "collection declaration is invalid";

    return TRI_ERROR_HTTP_BAD_PARAMETER;
  }

  VPackSlice const parameters = collection.get("parameters");

  if (!parameters.isObject()) {
    errorMsg = "collection parameters declaration is invalid";

    return TRI_ERROR_HTTP_BAD_PARAMETER;
  }

  VPackSlice const indexes = collection.get("indexes");

  if (!indexes.isArray()) {
    errorMsg = "collection indexes declaration is invalid";

    return TRI_ERROR_HTTP_BAD_PARAMETER;
  }

  std::string const name = arangodb::basics::VelocyPackHelper::getStringValue(
      parameters, "name", "");

  if (name.empty()) {
    errorMsg = "collection name is missing";

    return TRI_ERROR_HTTP_BAD_PARAMETER;
  }

  if (arangodb::basics::VelocyPackHelper::getBooleanValue(parameters, "deleted",
                                                          false)) {
    // we don't care about deleted collections
    return TRI_ERROR_NO_ERROR;
  }

  TRI_vocbase_col_t* col = nullptr;

  if (reuseId) {
    VPackSlice const idString = parameters.get("cid");

    if (!idString.isString()) {
      errorMsg = "collection id is missing";

      return TRI_ERROR_HTTP_BAD_PARAMETER;
    }

    std::string tmp = idString.copyString();

    TRI_voc_cid_t cid = StringUtils::uint64(tmp.c_str(), tmp.length());

    // first look up the collection by the cid
    col = TRI_LookupCollectionByIdVocBase(_vocbase, cid);
  }

  if (col == nullptr) {
    // not found, try name next
    col = TRI_LookupCollectionByNameVocBase(_vocbase, name.c_str());
  }

  // drop an existing collection if it exists
  if (col != nullptr) {
    if (dropExisting) {
      int res = TRI_DropCollectionVocBase(_vocbase, col, true);

      if (res == TRI_ERROR_FORBIDDEN) {
        // some collections must not be dropped

        // instead, truncate them
        SingleCollectionWriteTransaction<UINT64_MAX> trx(
            new StandaloneTransactionContext(), _vocbase, col->_cid);

        res = trx.begin();
        if (res != TRI_ERROR_NO_ERROR) {
          return res;
        }

        res = trx.truncate(false);
        res = trx.finish(res);

        return res;
      }

      if (res != TRI_ERROR_NO_ERROR) {
        errorMsg = "unable to drop collection '" + name + "': " +
                   std::string(TRI_errno_string(res));

        return res;
      }
    } else {
      int res = TRI_ERROR_ARANGO_DUPLICATE_NAME;

      errorMsg = "unable to create collection '" + name + "': " +
                 std::string(TRI_errno_string(res));

      return res;
    }
  }

  // now re-create the collection
  int res = createCollection(parameters, &col, reuseId);

  if (res != TRI_ERROR_NO_ERROR) {
    errorMsg = "unable to create collection: " + std::string(TRI_errno_string(res));

    return res;
  }

  return TRI_ERROR_NO_ERROR;
}

////////////////////////////////////////////////////////////////////////////////
/// @brief restores the structure of a collection, coordinator case
////////////////////////////////////////////////////////////////////////////////

int RestReplicationHandler::processRestoreCollectionCoordinator(
    VPackSlice const& collection, bool dropExisting, bool reuseId, bool force,
    uint64_t numberOfShards, std::string& errorMsg) {
  if (!collection.isObject()) {
    errorMsg = "collection declaration is invalid";

    return TRI_ERROR_HTTP_BAD_PARAMETER;
  }

  VPackSlice const parameters = collection.get("parameters");

  if (!parameters.isObject()) {
    errorMsg = "collection parameters declaration is invalid";

    return TRI_ERROR_HTTP_BAD_PARAMETER;
  }

  std::string const name = arangodb::basics::VelocyPackHelper::getStringValue(
      parameters, "name", "");

  if (name.empty()) {
    errorMsg = "collection name is missing";

    return TRI_ERROR_HTTP_BAD_PARAMETER;
  }

  if (arangodb::basics::VelocyPackHelper::getBooleanValue(parameters, "deleted",
                                                          false)) {
    // we don't care about deleted collections
    return TRI_ERROR_NO_ERROR;
  }

  std::string dbName = _vocbase->_name;

  // in a cluster, we only look up by name:
  ClusterInfo* ci = ClusterInfo::instance();
  std::shared_ptr<CollectionInfo> col = ci->getCollection(dbName, name);

  // drop an existing collection if it exists
  if (!col->empty()) {
    if (dropExisting) {
      int res = ci->dropCollectionCoordinator(dbName, col->id_as_string(),
                                              errorMsg, 0.0);
      if (res == TRI_ERROR_FORBIDDEN) {
        // some collections must not be dropped
        res = truncateCollectionOnCoordinator(dbName, name);
        if (res != TRI_ERROR_NO_ERROR) {
          errorMsg =
              "unable to truncate collection (dropping is forbidden): " + name;
          return res;
        }
      }

      if (res != TRI_ERROR_NO_ERROR) {
        errorMsg = "unable to drop collection '" + name + "': " +
                   std::string(TRI_errno_string(res));

        return res;
      }
    } else {
      int res = TRI_ERROR_ARANGO_DUPLICATE_NAME;

      errorMsg = "unable to create collection '" + name + "': " +
                 std::string(TRI_errno_string(res));

      return res;
    }
  }

  // now re-create the collection
  // dig out number of shards:
  VPackSlice const shards = parameters.get("shards");
  if (shards.isObject()) {
    numberOfShards = static_cast<uint64_t>(shards.length());
  }
  else {
    // "shards" not specified
    // now check if numberOfShards property was given
    if (numberOfShards == 0) {
      // We take one shard if no value was given
      numberOfShards = 1;
    }
  }

  TRI_ASSERT(numberOfShards > 0);

  try {
    TRI_voc_tick_t newIdTick = ci->uniqid(1);
    VPackBuilder toMerge;
    std::string&& newId = StringUtils::itoa(newIdTick);
    toMerge.openObject();
    toMerge.add("id", VPackValue(newId));

    // shard keys
    VPackSlice const shardKeys = parameters.get("shardKeys");
    if (!shardKeys.isObject()) {
      // set default shard key
      toMerge.add("shardKeys", VPackValue(VPackValueType::Array));
      toMerge.add(VPackValue(std::string(TRI_VOC_ATTRIBUTE_KEY)));
      toMerge.close();  // end of shardKeys
    }

    // shards
    if (!shards.isObject()) {
      // if no shards were given, create a random list of shards
      auto dbServers = ci->getCurrentDBServers();

      if (dbServers.empty()) {
        errorMsg = "no database servers found in cluster";
        return TRI_ERROR_INTERNAL;
      }

      std::random_shuffle(dbServers.begin(), dbServers.end());

      uint64_t const id = ci->uniqid(1 + numberOfShards);
      toMerge.add("shards", VPackValue(VPackValueType::Object));
      for (uint64_t i = 0; i < numberOfShards; ++i) {
        // shard id
        toMerge.add(
            VPackValue(std::string("s" + StringUtils::itoa(id + 1 + i))));

        // server ids
        toMerge.add(VPackValue(VPackValueType::Array));
        toMerge.add(VPackValue(dbServers[i % dbServers.size()]));
        toMerge.close();  // server ids
      }
      toMerge.close();  // end of shards
    }

    // Now put in the primary and an edge index if needed:
    toMerge.add("indexes", VPackValue(VPackValueType::Array));

    // create a dummy primary index
    {
      TRI_document_collection_t* doc = nullptr;
<<<<<<< HEAD
      std::unique_ptr<triagens::arango::PrimaryIndex> primaryIndex(
          new triagens::arango::PrimaryIndex(doc));
      toMerge.openObject();
      primaryIndex->toVelocyPack(toMerge, false);
      toMerge.close();
=======
      std::unique_ptr<arangodb::PrimaryIndex> primaryIndex(
          new arangodb::PrimaryIndex(doc));
      std::shared_ptr<VPackBuilder> idxVPack =
          primaryIndex->toVelocyPack(false, true);
      toMerge.add(idxVPack->slice());
>>>>>>> 288ed041
    }

    VPackSlice const type = parameters.get("type");
    TRI_col_type_e collectionType;
    if (type.isNumber()) {
      collectionType = static_cast<TRI_col_type_e>(type.getNumericValue<int>());
    } else {
      errorMsg = "collection type not given or wrong";
      return TRI_ERROR_HTTP_BAD_PARAMETER;
    }

    if (collectionType == TRI_COL_TYPE_EDGE) {
      // create a dummy edge index
<<<<<<< HEAD
      std::unique_ptr<triagens::arango::EdgeIndex> edgeIndex(
          new triagens::arango::EdgeIndex(newIdTick, nullptr));
      toMerge.openObject();
      edgeIndex->toVelocyPack(toMerge, false);
      toMerge.close();
=======
      std::unique_ptr<arangodb::EdgeIndex> edgeIndex(
          new arangodb::EdgeIndex(newIdTick, nullptr));
      std::shared_ptr<VPackBuilder> idxVPack =
          edgeIndex->toVelocyPack(false, true);
      toMerge.add(idxVPack->slice());
>>>>>>> 288ed041
    }

    toMerge.close();  // indexes
    toMerge.close();  // TopLevel
    VPackSlice const sliceToMerge = toMerge.slice();

    VPackBuilder mergedBuilder =
        VPackCollection::merge(parameters, sliceToMerge, false);
    VPackSlice const merged = mergedBuilder.slice();

    int res = ci->createCollectionCoordinator(dbName, newId, numberOfShards,
                                              merged, errorMsg, 0.0);
    if (res != TRI_ERROR_NO_ERROR) {
      errorMsg =
          "unable to create collection: " + std::string(TRI_errno_string(res));

      return res;
    }
  } catch (std::bad_alloc const&) {
    errorMsg = "out of memory";
    return TRI_ERROR_OUT_OF_MEMORY;
  }

  return TRI_ERROR_NO_ERROR;
}

////////////////////////////////////////////////////////////////////////////////
/// @brief restores the indexes of a collection TODO MOVE
////////////////////////////////////////////////////////////////////////////////

int RestReplicationHandler::processRestoreIndexes(VPackSlice const& collection,
                                                  bool force,
                                                  std::string& errorMsg) {
  if (!collection.isObject()) {
    errorMsg = "collection declaration is invalid";

    return TRI_ERROR_HTTP_BAD_PARAMETER;
  }

  VPackSlice const parameters = collection.get("parameters");

  if (!parameters.isObject()) {
    errorMsg = "collection parameters declaration is invalid";

    return TRI_ERROR_HTTP_BAD_PARAMETER;
  }

  VPackSlice const indexes = collection.get("indexes");

  if (!indexes.isArray()) {
    errorMsg = "collection indexes declaration is invalid";

    return TRI_ERROR_HTTP_BAD_PARAMETER;
  }

  VPackValueLength const n = indexes.length();

  if (n == 0) {
    // nothing to do
    return TRI_ERROR_NO_ERROR;
  }

  std::string const name = arangodb::basics::VelocyPackHelper::getStringValue(
      parameters, "name", "");

  if (name.empty()) {
    errorMsg = "collection name is missing";

    return TRI_ERROR_HTTP_BAD_PARAMETER;
  }

  if (arangodb::basics::VelocyPackHelper::getBooleanValue(parameters, "deleted",
                                                          false)) {
    // we don't care about deleted collections
    return TRI_ERROR_NO_ERROR;
  }

  READ_LOCKER(_vocbase->_inventoryLock);

  // look up the collection
  try {
    CollectionGuard guard(_vocbase, name.c_str());

    TRI_document_collection_t* document = guard.collection()->_collection;

    SingleCollectionWriteTransaction<UINT64_MAX> trx(
        new StandaloneTransactionContext(), _vocbase, document->_info.id());

    int res = trx.begin();

    if (res != TRI_ERROR_NO_ERROR) {
      errorMsg =
          "unable to start transaction: " + std::string(TRI_errno_string(res));
      THROW_ARANGO_EXCEPTION(res);
    }

    for (VPackSlice const& idxDef : VPackArrayIterator(indexes)) {
      arangodb::Index* idx = nullptr;

      // {"id":"229907440927234","type":"hash","unique":false,"fields":["x","Y"]}

      res = TRI_FromVelocyPackIndexDocumentCollection(&trx, document, idxDef,
                                                      &idx);

      if (res != TRI_ERROR_NO_ERROR) {
        errorMsg = "could not create index: " + std::string(TRI_errno_string(res));
        break;
      } else {
        TRI_ASSERT(idx != nullptr);

        res = TRI_SaveIndex(document, idx, true);

        if (res != TRI_ERROR_NO_ERROR) {
          errorMsg = "could not save index: " + std::string(TRI_errno_string(res));
          break;
        }
      }
    }
  } catch (arangodb::basics::Exception const& ex) {
    errorMsg = "could not create index: " + std::string(TRI_errno_string(ex.code()));
  } catch (...) {
    errorMsg = "could not create index: unknown error";
  }

  return TRI_ERROR_NO_ERROR;
}

////////////////////////////////////////////////////////////////////////////////
/// @brief restores the indexes of a collection, coordinator case
////////////////////////////////////////////////////////////////////////////////

int RestReplicationHandler::processRestoreIndexesCoordinator(
    VPackSlice const& collection, bool force, std::string& errorMsg) {
  if (!collection.isObject()) {
    errorMsg = "collection declaration is invalid";

    return TRI_ERROR_HTTP_BAD_PARAMETER;
  }
  VPackSlice const parameters = collection.get("parameters");

  if (!parameters.isObject()) {
    errorMsg = "collection parameters declaration is invalid";

    return TRI_ERROR_HTTP_BAD_PARAMETER;
  }

  VPackSlice indexes = collection.get("indexes");

  if (!indexes.isArray()) {
    errorMsg = "collection indexes declaration is invalid";

    return TRI_ERROR_HTTP_BAD_PARAMETER;
  }

  size_t const n = indexes.length();

  if (n == 0) {
    // nothing to do
    return TRI_ERROR_NO_ERROR;
  }

  std::string name = arangodb::basics::VelocyPackHelper::getStringValue(
      parameters, "name", "");

  if (name.empty()) {
    errorMsg = "collection name is missing";

    return TRI_ERROR_HTTP_BAD_PARAMETER;
  }

  if (arangodb::basics::VelocyPackHelper::getBooleanValue(parameters, "deleted",
                                                          false)) {
    // we don't care about deleted collections
    return TRI_ERROR_NO_ERROR;
  }

  std::string dbName = _vocbase->_name;

  // in a cluster, we only look up by name:
  ClusterInfo* ci = ClusterInfo::instance();
  std::shared_ptr<CollectionInfo> col = ci->getCollection(dbName, name);

  if (col->empty()) {
    errorMsg = "could not find collection '" + name + "'";
    return TRI_ERROR_ARANGO_COLLECTION_NOT_FOUND;
  }

  int res = TRI_ERROR_NO_ERROR;
  for (VPackSlice const& idxDef : VPackArrayIterator(indexes)) {
    TRI_json_t* res_json = nullptr;
    res = ci->ensureIndexCoordinator(dbName, col->id_as_string(), idxDef, true,
                                     arangodb::Index::Compare, res_json,
                                     errorMsg, 3600.0);
    if (res_json != nullptr) {
      TRI_FreeJson(TRI_UNKNOWN_MEM_ZONE, res_json);
    }
    if (res != TRI_ERROR_NO_ERROR) {
      errorMsg = "could not create index: " + std::string(TRI_errno_string(res));
      break;
    }
  }

  return res;
}

////////////////////////////////////////////////////////////////////////////////
/// @brief apply the data from a collection dump or the continuous log
////////////////////////////////////////////////////////////////////////////////

int RestReplicationHandler::applyCollectionDumpMarker(
    arangodb::Transaction* trx, CollectionNameResolver const& resolver,
    TRI_transaction_collection_t* trxCollection,
    TRI_replication_operation_e type, const TRI_voc_key_t key,
    const TRI_voc_rid_t rid, VPackSlice const& slice, std::string& errorMsg) {
  if (type == REPLICATION_MARKER_DOCUMENT || type == REPLICATION_MARKER_EDGE) {
    // {"type":2400,"key":"230274209405676","data":{"_key":"230274209405676","_rev":"230274209405676","foo":"bar"}}

    TRI_ASSERT(!slice.isNone());
    TRI_ASSERT(slice.isObject());

    TRI_document_collection_t* document =
        trxCollection->_collection->_collection;
    TRI_memory_zone_t* zone =
        document->getShaper()
            ->memoryZone();  // PROTECTED by trx in trxCollection
    TRI_shaped_json_t* shaped =
        TRI_ShapedJsonVelocyPack(document->getShaper(), slice,
                                 true);  // PROTECTED by trx in trxCollection

    if (shaped == nullptr) {
      return TRI_ERROR_OUT_OF_MEMORY;
    }

    try {
      TRI_doc_mptr_copy_t mptr;

      int res = TRI_ReadShapedJsonDocumentCollection(trx, trxCollection, key,
                                                     &mptr, false);

      if (res == TRI_ERROR_ARANGO_DOCUMENT_NOT_FOUND) {
        // insert

        if (type == REPLICATION_MARKER_EDGE) {
          // edge
          if (document->_info.type() != TRI_COL_TYPE_EDGE) {
            res = TRI_ERROR_ARANGO_COLLECTION_TYPE_INVALID;
            errorMsg = "expecting edge collection, got document collection";
          } else {
            res = TRI_ERROR_NO_ERROR;

            std::string const from =
                arangodb::basics::VelocyPackHelper::getStringValue(
                    slice, TRI_VOC_ATTRIBUTE_FROM, "");
            std::string const to =
                arangodb::basics::VelocyPackHelper::getStringValue(
                    slice, TRI_VOC_ATTRIBUTE_TO, "");

            // parse _from
            TRI_document_edge_t edge;
            if (!DocumentHelper::parseDocumentId(
                    resolver, from.c_str(), edge._fromCid, &edge._fromKey)) {
              res = TRI_ERROR_ARANGO_DOCUMENT_HANDLE_BAD;
              errorMsg = std::string("handle bad or collection unknown '") +
                         from.c_str() + "'";
            }

            // parse _to
            if (!DocumentHelper::parseDocumentId(resolver, to.c_str(),
                                                 edge._toCid, &edge._toKey)) {
              res = TRI_ERROR_ARANGO_DOCUMENT_HANDLE_BAD;
              errorMsg = std::string("handle bad or collection unknown '") +
                         to.c_str() + "'";
            }

            if (res == TRI_ERROR_NO_ERROR) {
              res = TRI_InsertShapedJsonDocumentCollection(
                  trx, trxCollection, key, rid, nullptr, &mptr, shaped, &edge,
                  false, false, true);
            }
          }
        } else {
          // document
          if (document->_info.type() != TRI_COL_TYPE_DOCUMENT) {
            res = TRI_ERROR_ARANGO_COLLECTION_TYPE_INVALID;
            errorMsg = std::string(TRI_errno_string(res)) +
                       ": expecting document collection, got edge collection";
          } else {
            res = TRI_InsertShapedJsonDocumentCollection(
                trx, trxCollection, key, rid, nullptr, &mptr, shaped, nullptr,
                false, false, true);
          }
        }
      } else {
        // update

        // init the update policy
        TRI_doc_update_policy_t policy(TRI_DOC_UPDATE_LAST_WRITE, 0, nullptr);
        res = TRI_UpdateShapedJsonDocumentCollection(
            trx, trxCollection, key, rid, nullptr, &mptr, shaped, &policy,
            false, false);
      }

      TRI_FreeShapedJson(zone, shaped);

      return res;
    } catch (arangodb::basics::Exception const& ex) {
      TRI_FreeShapedJson(zone, shaped);
      return ex.code();
    } catch (...) {
      TRI_FreeShapedJson(zone, shaped);
      return TRI_ERROR_INTERNAL;
    }
  }

  else if (type == REPLICATION_MARKER_REMOVE) {
    // {"type":2402,"key":"592063"}
    // init the update policy
    TRI_doc_update_policy_t policy(TRI_DOC_UPDATE_LAST_WRITE, 0, nullptr);

    int res = TRI_ERROR_INTERNAL;

    try {
      res = TRI_RemoveShapedJsonDocumentCollection(
          trx, trxCollection, key, rid, nullptr, &policy, false, false);

      if (res != TRI_ERROR_NO_ERROR &&
          res == TRI_ERROR_ARANGO_DOCUMENT_NOT_FOUND) {
        // ignore this error
        res = TRI_ERROR_NO_ERROR;
      }
    } catch (arangodb::basics::Exception const& ex) {
      res = ex.code();
    } catch (...) {
      res = TRI_ERROR_INTERNAL;
    }

    if (res != TRI_ERROR_NO_ERROR) {
      errorMsg =
          "document removal operation failed: " + std::string(TRI_errno_string(res));
    }

    return res;
  }

  errorMsg = "unexpected marker type " + StringUtils::itoa(type);

  return TRI_ERROR_REPLICATION_UNEXPECTED_MARKER;
}

static int restoreDataParser(char const* ptr, char const* pos,
                             std::string const& invalidMsg, bool useRevision,
                             std::string& errorMsg, std::string& key,
                             VPackBuilder& builder, VPackSlice& doc,
                             TRI_voc_rid_t& rid,
                             TRI_replication_operation_e& type) {
  builder.clear();

  try {
    std::string line(ptr, pos);
    VPackParser parser(builder);
    parser.parse(line);
  } catch (VPackException const&) {
    // Could not parse the given string
    errorMsg = invalidMsg;

    return TRI_ERROR_HTTP_CORRUPTED_JSON;
  } catch (std::exception const&) {
    // Could not even build the string
    errorMsg = invalidMsg;

    return TRI_ERROR_HTTP_CORRUPTED_JSON;
  } catch (...) {
    return TRI_ERROR_HTTP_CORRUPTED_JSON;
  }

  VPackSlice const slice = builder.slice();

  if (!slice.isObject()) {
    errorMsg = invalidMsg;

    return TRI_ERROR_HTTP_CORRUPTED_JSON;
  }

  type = REPLICATION_INVALID;

  for (auto const& pair : VPackObjectIterator(slice)) {
    if (!pair.key.isString()) {
      errorMsg = invalidMsg;

      return TRI_ERROR_HTTP_CORRUPTED_JSON;
    }

    std::string const attributeName = pair.key.copyString();

    if (attributeName == "type") {
      if (pair.value.isNumber()) {
        type = static_cast<TRI_replication_operation_e>(
            pair.value.getNumericValue<int>());
      }
    }

    else if (attributeName == "key") {
      if (pair.value.isString()) {
        key = pair.value.copyString();
      }
    }

    else if (useRevision && attributeName == "rev") {
      if (pair.value.isString()) {
        rid = StringUtils::uint64(pair.value.copyString());
      }
    }

    else if (attributeName == "data") {
      if (pair.value.isObject()) {
        doc = pair.value;
      }
    }
  }

  if (key.empty()) {
    errorMsg = invalidMsg;

    return TRI_ERROR_HTTP_BAD_PARAMETER;
  }

  return TRI_ERROR_NO_ERROR;
}

////////////////////////////////////////////////////////////////////////////////
/// @brief restores the data of a collection TODO MOVE
////////////////////////////////////////////////////////////////////////////////

int RestReplicationHandler::processRestoreDataBatch(
    arangodb::Transaction* trx, CollectionNameResolver const& resolver,
    TRI_transaction_collection_t* trxCollection, bool useRevision, bool force,
    std::string& errorMsg) {
  std::string const invalidMsg = "received invalid JSON data for collection " +
                            StringUtils::itoa(trxCollection->_cid);

  VPackBuilder builder;

  char const* ptr = _request->body();
  char const* end = ptr + _request->bodySize();

  while (ptr < end) {
    char const* pos = strchr(ptr, '\n');

    if (pos == nullptr) {
      pos = end;
    } else {
      *((char*)pos) = '\0';
    }

    if (pos - ptr > 1) {
      // found something
      std::string key;
      VPackSlice doc;
      TRI_voc_rid_t rid;
      TRI_replication_operation_e type;

      int res = restoreDataParser(ptr, pos, invalidMsg, useRevision, errorMsg,
                                  key, builder, doc, rid, type);
      if (res != TRI_ERROR_NO_ERROR) {
        return res;
      }

      res = applyCollectionDumpMarker(trx, resolver, trxCollection, type,
                                      (const TRI_voc_key_t)key.c_str(), rid,
                                      doc, errorMsg);

      if (res != TRI_ERROR_NO_ERROR && !force) {
        return res;
      }
    }

    ptr = pos + 1;
  }

  return TRI_ERROR_NO_ERROR;
}

////////////////////////////////////////////////////////////////////////////////
/// @brief restores the data of a collection TODO MOVE
////////////////////////////////////////////////////////////////////////////////

int RestReplicationHandler::processRestoreData(
    CollectionNameResolver const& resolver, TRI_voc_cid_t cid, bool useRevision,
    bool force, std::string& errorMsg) {
  SingleCollectionWriteTransaction<UINT64_MAX> trx(
      new StandaloneTransactionContext(), _vocbase, cid);

  int res = trx.begin();

  if (res != TRI_ERROR_NO_ERROR) {
    errorMsg = "unable to start transaction: " + std::string(TRI_errno_string(res));

    return res;
  }

  TRI_transaction_collection_t* trxCollection = trx.trxCollection();

  if (trxCollection == nullptr) {
    res = TRI_ERROR_INTERNAL;
    errorMsg = "unable to start transaction: " + std::string(TRI_errno_string(res));
  } else {
    // waitForSync disabled here. use for initial replication, too
    // TODO: sync at end of trx
    trxCollection->_waitForSync = false;

    res = processRestoreDataBatch(&trx, resolver, trxCollection, useRevision,
                                  force, errorMsg);
  }

  res = trx.finish(res);

  return res;
}

////////////////////////////////////////////////////////////////////////////////
/// @brief restores the data of a collection TODO MOVE
////////////////////////////////////////////////////////////////////////////////

void RestReplicationHandler::handleCommandRestoreData() {
  char const* value = _request->value("collection");

  if (value == nullptr) {
    generateError(HttpResponse::BAD, TRI_ERROR_HTTP_BAD_PARAMETER,
                  "invalid collection parameter, not given");
    return;
  }

  CollectionNameResolver resolver(_vocbase);

  TRI_voc_cid_t cid = resolver.getCollectionId(value);

  if (cid == 0) {
    std::string msg = "invalid collection parameter: '";
    msg += value;
    msg += "', cid is 0";
    generateError(HttpResponse::BAD, TRI_ERROR_HTTP_BAD_PARAMETER, msg);
    return;
  }

  bool recycleIds = false;
  value = _request->value("recycleIds");
  if (value != nullptr) {
    recycleIds = StringUtils::boolean(value);
  }

  bool force = false;
  value = _request->value("force");
  if (value != nullptr) {
    force = StringUtils::boolean(value);
  }

  std::string errorMsg;

  int res = processRestoreData(resolver, cid, recycleIds, force, errorMsg);

  if (res != TRI_ERROR_NO_ERROR) {
    if (errorMsg.empty()) {
      generateError(HttpResponse::responseCode(res), res);
    } else {
      generateError(HttpResponse::responseCode(res), res,
                    std::string(TRI_errno_string(res)) + ": " + errorMsg);
    }
  } else {
    try {
      VPackBuilder result;
      result.add(VPackValue(VPackValueType::Object));
      result.add("result", VPackValue(true));
      result.close();
      VPackSlice s = result.slice();
      generateResult(s);
    } catch (...) {
      generateOOMError();
    }
  }
}

////////////////////////////////////////////////////////////////////////////////
/// @brief restores the data of a collection, coordinator case
////////////////////////////////////////////////////////////////////////////////

void RestReplicationHandler::handleCommandRestoreDataCoordinator() {
  char const* name = _request->value("collection");

  if (name == nullptr) {
    generateError(HttpResponse::BAD, TRI_ERROR_HTTP_BAD_PARAMETER,
                  "invalid collection parameter");
    return;
  }

  std::string dbName = _vocbase->_name;
  std::string errorMsg;

  // in a cluster, we only look up by name:
  ClusterInfo* ci = ClusterInfo::instance();
  std::shared_ptr<CollectionInfo> col = ci->getCollection(dbName, name);

  if (col->empty()) {
    generateError(HttpResponse::BAD, TRI_ERROR_ARANGO_COLLECTION_NOT_FOUND);
    return;
  }

  // We need to distribute the documents we get over the shards:
  auto shardIdsMap = col->shardIds();

  std::unordered_map<std::string, size_t> shardTab;
  std::vector<std::string> shardIds;
  for (auto const& p : *shardIdsMap) {
    shardTab.emplace(p.first, shardIds.size());
    shardIds.push_back(p.first);
  }
  std::vector<StringBuffer*> bufs;
  for (size_t j = 0; j < shardIds.size(); j++) {
    auto b = std::make_unique<StringBuffer>(TRI_UNKNOWN_MEM_ZONE);
    bufs.push_back(b.get());
    b.release();
  }

  std::string const invalidMsg =
      std::string("received invalid JSON data for collection ") + name;
  VPackBuilder builder;

  char const* ptr = _request->body();
  char const* end = ptr + _request->bodySize();

  int res = TRI_ERROR_NO_ERROR;

  while (ptr < end) {
    char const* pos = strchr(ptr, '\n');

    if (pos == 0) {
      pos = end;
    } else {
      *((char*)pos) = '\0';
    }

    if (pos - ptr > 1) {
      // found something
      //
      std::string key;
      VPackSlice doc;
      TRI_voc_rid_t rid;
      TRI_replication_operation_e type;

      res = restoreDataParser(ptr, pos, invalidMsg, false, errorMsg, key,
                              builder, doc, rid, type);
      if (res != TRI_ERROR_NO_ERROR) {
        // We might need to clean up buffers
        break;
      }

      if (!doc.isNone() && type != REPLICATION_MARKER_REMOVE) {
        ShardID responsibleShard;
        bool usesDefaultSharding;
        std::unique_ptr<TRI_json_t> tmp(
            arangodb::basics::VelocyPackHelper::velocyPackToJson(doc));
        res = ci->getResponsibleShard(col->id_as_string(), tmp.get(), true,
                                      responsibleShard, usesDefaultSharding);
        if (res != TRI_ERROR_NO_ERROR) {
          errorMsg = "error during determining responsible shard";
          res = TRI_ERROR_INTERNAL;
          break;
        } else {
          auto it2 = shardTab.find(responsibleShard);
          if (it2 == shardTab.end()) {
            errorMsg = "cannot find responsible shard";
            res = TRI_ERROR_INTERNAL;
            break;
          } else {
            bufs[it2->second]->appendText(ptr, pos - ptr);
            bufs[it2->second]->appendText("\n");
          }
        }
      } else if (type == REPLICATION_MARKER_REMOVE) {
        // A remove marker, this has to be appended to all!
        for (size_t j = 0; j < bufs.size(); j++) {
          bufs[j]->appendText(ptr, pos - ptr);
          bufs[j]->appendText("\n");
        }
      } else {
        // How very strange!
        errorMsg = invalidMsg;

        res = TRI_ERROR_HTTP_BAD_PARAMETER;
        break;
      }
    }

    ptr = pos + 1;
  }

  if (res == TRI_ERROR_NO_ERROR) {
    // Set a few variables needed for our work:
    ClusterComm* cc = ClusterComm::instance();

    // Send a synchronous request to that shard using ClusterComm:
    CoordTransactionID coordTransactionID = TRI_NewTickServer();

    char const* value;
    std::string forceopt;
    value = _request->value("force");
    if (value != nullptr) {
      bool force = StringUtils::boolean(value);
      if (force) {
        forceopt = "&force=true";
      }
    }

    for (auto const& p : *shardIdsMap) {
      auto it = shardTab.find(p.first);
      if (it == shardTab.end()) {
        errorMsg = "cannot find shard";
        res = TRI_ERROR_INTERNAL;
      } else {
        auto headers = std::make_unique<std::map<std::string, std::string>>();
        size_t j = it->second;
        auto body =
            std::make_shared<std::string const>(bufs[j]->c_str(), bufs[j]->length());
        cc->asyncRequest("", coordTransactionID, "shard:" + p.first,
                         arangodb::rest::HttpRequest::HTTP_REQUEST_PUT,
                         "/_db/" + StringUtils::urlEncode(dbName) +
                             "/_api/replication/restore-data?collection=" +
                             p.first + forceopt,
                         body, headers, nullptr, 300.0);
      }
    }

    // Now listen to the results:
    unsigned int count;
    unsigned int nrok = 0;
    for (count = (int)(*shardIdsMap).size(); count > 0; count--) {
      auto result = cc->wait("", coordTransactionID, 0, "", 0.0);
      if (result.status == CL_COMM_RECEIVED) {
        if (result.answer_code == arangodb::rest::HttpResponse::OK ||
            result.answer_code == arangodb::rest::HttpResponse::CREATED) {
          VPackOptions options;
          options.checkAttributeUniqueness = true;
          std::shared_ptr<VPackBuilder> parsedAnswer;
          try {
            parsedAnswer = result.answer->toVelocyPack(&options);
          } catch (VPackException const& e) {
            // Only log this error and try the next doc
            LOG_DEBUG("failed to parse json object: '%s'", e.what());
            continue;
          }

          VPackSlice const answer = parsedAnswer->slice();
          if (answer.isObject()) {
            VPackSlice const result = answer.get("result");
            if (result.isBoolean()) {
              if (result.getBoolean()) {
                nrok++;
              } else {
                LOG_ERROR("some shard result not OK");
              }
            } else {
              VPackSlice const errorMessage = answer.get("errorMessage");
              if (errorMessage.isString()) {
                errorMsg.append(errorMessage.copyString());
                errorMsg.push_back(':');
              }
            }
          } else {
            LOG_ERROR("result body is no object");
          }
        } else if (result.answer_code ==
                   arangodb::rest::HttpResponse::SERVER_ERROR) {
          VPackOptions options;
          options.checkAttributeUniqueness = true;
          std::shared_ptr<VPackBuilder> parsedAnswer;
          try {
            parsedAnswer = result.answer->toVelocyPack(&options);
          } catch (VPackException const& e) {
            // Only log this error and try the next doc
            LOG_DEBUG("failed to parse json object: '%s'", e.what());
            continue;
          }

          VPackSlice const answer = parsedAnswer->slice();
          if (answer.isObject()) {
            VPackSlice const errorMessage = answer.get("errorMessage");
            if (errorMessage.isString()) {
              errorMsg.append(errorMessage.copyString());
              errorMsg.push_back(':');
            }
          }
        } else {
          LOG_ERROR("Bad answer code from shard: %d", result.answer_code);
        }
      } else {
        LOG_ERROR("Bad status from DBServer: %d, msg: %s, shard: %s",
                  result.status, result.errorMessage.c_str(),
                  result.shardID.c_str());
        if (result.status >= CL_COMM_SENT) {
          if (result.result.get() == nullptr) {
            LOG_ERROR("result.result is nullptr");
          } else {
            auto msg = result.result->getResultTypeMessage();
            LOG_ERROR("Bad HTTP return code: %d, msg: %s",
                      result.result->getHttpReturnCode(), msg.c_str());
            auto body = result.result->getBodyVelocyPack();
            msg = body->toString();
            LOG_ERROR("Body: %s", msg.c_str());
          }
        }
      }
    }

    if (nrok != shardIdsMap->size()) {
      errorMsg.append("some shard(s) produced error(s)");
      res = TRI_ERROR_INTERNAL;
    }
  }

  // Free all the string buffers:
  for (size_t j = 0; j < shardIds.size(); j++) {
    delete bufs[j];
  }

  if (res != TRI_ERROR_NO_ERROR) {
    generateError(HttpResponse::responseCode(res), res, errorMsg);
    return;
  }
  try {
    VPackBuilder result;
    result.openObject();
    result.add("result", VPackValue(true));
    result.close();
    generateResult(result.slice());
  } catch (...) {
    generateOOMError();
  }
}

////////////////////////////////////////////////////////////////////////////////
/// @brief produce list of keys for a specific collection
////////////////////////////////////////////////////////////////////////////////

void RestReplicationHandler::handleCommandCreateKeys() {
  char const* collection = _request->value("collection");

  if (collection == nullptr) {
    generateError(HttpResponse::BAD, TRI_ERROR_HTTP_BAD_PARAMETER,
                  "invalid collection parameter");
    return;
  }

  TRI_voc_tick_t tickEnd = UINT64_MAX;

  // determine end tick for keys
  bool found;
  char const* value = _request->value("to", found);

  if (found) {
    tickEnd = static_cast<TRI_voc_tick_t>(StringUtils::uint64(value));
  }

  TRI_vocbase_col_t* c =
      TRI_LookupCollectionByNameVocBase(_vocbase, collection);

  if (c == nullptr) {
    generateError(HttpResponse::NOT_FOUND,
                  TRI_ERROR_ARANGO_COLLECTION_NOT_FOUND);
    return;
  }

  int res = TRI_ERROR_NO_ERROR;

  try {
    arangodb::CollectionGuard guard(_vocbase, c->_cid, false);

    TRI_vocbase_col_t* col = guard.collection();
    TRI_ASSERT(col != nullptr);

    // turn off the compaction for the collection
    TRI_voc_tick_t id;
    res = TRI_InsertBlockerCompactorVocBase(_vocbase, 1200.0, &id);

    if (res != TRI_ERROR_NO_ERROR) {
      THROW_ARANGO_EXCEPTION(res);
    }

    // initialize a container with the keys
    auto keys =
        std::make_unique<CollectionKeys>(_vocbase, col->_name, id, 300.0);

    std::string const idString(std::to_string(keys->id()));

    keys->create(tickEnd);
    size_t const count = keys->count();

    auto keysRepository =
        static_cast<arangodb::CollectionKeysRepository*>(
            _vocbase->_collectionKeys);

    try {
      keysRepository->store(keys.get());
      keys.release();
    } catch (...) {
      throw;
    }

    VPackBuilder result;
    result.add(VPackValue(VPackValueType::Object));
    result.add("id", VPackValue(idString));
    result.add("count", VPackValue(count));
    result.close();
    VPackSlice s = result.slice();
    generateResult(s);
  } catch (arangodb::basics::Exception const& ex) {
    res = ex.code();
  } catch (...) {
    res = TRI_ERROR_INTERNAL;
  }

  if (res != TRI_ERROR_NO_ERROR) {
    generateError(HttpResponse::responseCode(res), res);
  }
}

////////////////////////////////////////////////////////////////////////////////
/// @brief returns all key ranges
////////////////////////////////////////////////////////////////////////////////

void RestReplicationHandler::handleCommandGetKeys() {
  std::vector<std::string> const& suffix = _request->suffix();

  if (suffix.size() != 2) {
    generateError(HttpResponse::BAD, TRI_ERROR_HTTP_BAD_PARAMETER,
                  "expecting GET /_api/replication/keys/<keys-id>");
    return;
  }

  static TRI_voc_tick_t const DefaultChunkSize = 5000;
  TRI_voc_tick_t chunkSize = DefaultChunkSize;

  // determine chunk size
  bool found;
  char const* value = _request->value("chunkSize", found);

  if (found) {
    chunkSize = static_cast<TRI_voc_tick_t>(StringUtils::uint64(value));
    if (chunkSize < 100) {
      chunkSize = DefaultChunkSize;
    } else if (chunkSize > 20000) {
      chunkSize = 20000;
    }
  }

  std::string const& id = suffix[1];

  int res = TRI_ERROR_NO_ERROR;

  try {
    auto keysRepository =
        static_cast<arangodb::CollectionKeysRepository*>(
            _vocbase->_collectionKeys);
    TRI_ASSERT(keysRepository != nullptr);

    auto collectionKeysId = static_cast<arangodb::CollectionKeysId>(
        arangodb::basics::StringUtils::uint64(id));

    auto collectionKeys = keysRepository->find(collectionKeysId);

    if (collectionKeys == nullptr) {
      generateError(HttpResponse::responseCode(TRI_ERROR_CURSOR_NOT_FOUND),
                    TRI_ERROR_CURSOR_NOT_FOUND);
      return;
    }

    try {
      VPackBuilder b;
      b.add(VPackValue(VPackValueType::Array));

      TRI_voc_tick_t max = static_cast<TRI_voc_tick_t>(collectionKeys->count());

      for (TRI_voc_tick_t from = 0; from < max; from += chunkSize) {
        TRI_voc_tick_t to = from + chunkSize;

        if (to > max) {
          to = max;
        }

        auto result = collectionKeys->hashChunk(from, to);

        // Add a chunk
        b.add(VPackValue(VPackValueType::Object));
        b.add("low", VPackValue(std::get<0>(result)));
        b.add("high", VPackValue(std::get<1>(result)));
        b.add("hash", VPackValue(std::to_string(std::get<2>(result))));
        b.close();
      }
      b.close();

      collectionKeys->release();
      VPackSlice s = b.slice();
      generateResult(s);
    } catch (...) {
      collectionKeys->release();
      throw;
    }
  } catch (arangodb::basics::Exception const& ex) {
    res = ex.code();
  } catch (...) {
    res = TRI_ERROR_INTERNAL;
  }

  if (res != TRI_ERROR_NO_ERROR) {
    generateError(HttpResponse::responseCode(res), res);
  }
}

////////////////////////////////////////////////////////////////////////////////
/// @brief returns date for a key range
////////////////////////////////////////////////////////////////////////////////

void RestReplicationHandler::handleCommandFetchKeys() {
  std::vector<std::string> const& suffix = _request->suffix();

  if (suffix.size() != 2) {
    generateError(HttpResponse::BAD, TRI_ERROR_HTTP_BAD_PARAMETER,
                  "expecting PUT /_api/replication/keys/<keys-id>");
    return;
  }

  static TRI_voc_tick_t const DefaultChunkSize = 5000;
  TRI_voc_tick_t chunkSize = DefaultChunkSize;

  // determine chunk size
  bool found;
  char const* value = _request->value("chunkSize", found);

  if (found) {
    chunkSize = static_cast<TRI_voc_tick_t>(StringUtils::uint64(value));
    if (chunkSize < 100) {
      chunkSize = DefaultChunkSize;
    } else if (chunkSize > 20000) {
      chunkSize = 20000;
    }
  }

  value = _request->value("chunk", found);

  size_t chunk = 0;

  if (found) {
    chunk = static_cast<size_t>(StringUtils::uint64(value));
  }

  value = _request->value("type", found);

  bool keys = true;
  if (strcmp(value, "keys") == 0) {
    keys = true;
  } else if (strcmp(value, "docs") == 0) {
    keys = false;
  } else {
    generateError(HttpResponse::BAD, TRI_ERROR_HTTP_BAD_PARAMETER,
                  "invalid 'type' value");
    return;
  }

  std::string const& id = suffix[1];

  int res = TRI_ERROR_NO_ERROR;

  try {
    auto keysRepository =
        static_cast<arangodb::CollectionKeysRepository*>(
            _vocbase->_collectionKeys);
    TRI_ASSERT(keysRepository != nullptr);

    auto collectionKeysId = static_cast<arangodb::CollectionKeysId>(
        arangodb::basics::StringUtils::uint64(id));

    auto collectionKeys = keysRepository->find(collectionKeysId);

    if (collectionKeys == nullptr) {
      generateError(HttpResponse::responseCode(TRI_ERROR_CURSOR_NOT_FOUND),
                    TRI_ERROR_CURSOR_NOT_FOUND);
      return;
    }

    try {
      arangodb::basics::Json json(arangodb::basics::Json::Array, chunkSize);

      if (keys) {
        collectionKeys->dumpKeys(json, chunk, chunkSize);
      } else {
        bool success;
        VPackOptions options;
        std::shared_ptr<VPackBuilder> parsedIds =
            parseVelocyPackBody(&options, success);
        if (!success) {
          collectionKeys->release();
          return;
        }
        collectionKeys->dumpDocs(json, chunk, chunkSize, parsedIds->slice());
      }

      collectionKeys->release();

      generateResult(HttpResponse::OK, json.json());
    } catch (...) {
      collectionKeys->release();
      throw;
    }
  } catch (arangodb::basics::Exception const& ex) {
    res = ex.code();
  } catch (...) {
    res = TRI_ERROR_INTERNAL;
  }

  if (res != TRI_ERROR_NO_ERROR) {
    generateError(HttpResponse::responseCode(res), res);
  }
}

void RestReplicationHandler::handleCommandRemoveKeys() {
  std::vector<std::string> const& suffix = _request->suffix();

  if (suffix.size() != 2) {
    generateError(HttpResponse::BAD, TRI_ERROR_HTTP_BAD_PARAMETER,
                  "expecting DELETE /_api/replication/keys/<keys-id>");
    return;
  }

  std::string const& id = suffix[1];

  auto keys = static_cast<arangodb::CollectionKeysRepository*>(
      _vocbase->_collectionKeys);
  TRI_ASSERT(keys != nullptr);

  auto collectionKeysId = static_cast<arangodb::CollectionKeysId>(
      arangodb::basics::StringUtils::uint64(id));
  bool found = keys->remove(collectionKeysId);

  if (!found) {
    generateError(HttpResponse::NOT_FOUND, TRI_ERROR_CURSOR_NOT_FOUND);
    return;
  }

  createResponse(HttpResponse::ACCEPTED);
  _response->setContentType("application/json; charset=utf-8");

  arangodb::basics::Json json(arangodb::basics::Json::Object);
  json.set("id", arangodb::basics::Json(id));  // id as a string!
  json.set("error", arangodb::basics::Json(false));
  json.set("code", arangodb::basics::Json(
                       static_cast<double>(_response->responseCode())));

  json.dump(_response->body());
}

////////////////////////////////////////////////////////////////////////////////
/// @brief was docuBlock JSF_get_api_replication_dump
////////////////////////////////////////////////////////////////////////////////

void RestReplicationHandler::handleCommandDump() {
  char const* collection = _request->value("collection");

  if (collection == nullptr) {
    generateError(HttpResponse::BAD, TRI_ERROR_HTTP_BAD_PARAMETER,
                  "invalid collection parameter");
    return;
  }

  // determine start tick for dump
  TRI_voc_tick_t tickStart = 0;
  TRI_voc_tick_t tickEnd = static_cast<TRI_voc_tick_t>(UINT64_MAX);
  bool flush = true;  // flush WAL before dumping?
  bool withTicks = true;
  bool translateCollectionIds = true;
  bool failOnUnknown = false;
  uint64_t flushWait = 0;

  bool found;
  char const* value;

  // determine flush WAL value
  value = _request->value("flush", found);

  if (found) {
    flush = StringUtils::boolean(value);
  }

  // fail on unknown collection names referenced in edges
  value = _request->value("failOnUnknown", found);

  if (found) {
    failOnUnknown = StringUtils::boolean(value);
  }

  // determine flush WAL wait time value
  value = _request->value("flushWait", found);

  if (found) {
    flushWait = StringUtils::uint64(value);
    if (flushWait > 60) {
      flushWait = 60;
    }
  }

  // determine start tick for dump
  value = _request->value("from", found);

  if (found) {
    tickStart = (TRI_voc_tick_t)StringUtils::uint64(value);
  }

  // determine end tick for dump
  value = _request->value("to", found);

  if (found) {
    tickEnd = (TRI_voc_tick_t)StringUtils::uint64(value);
  }

  if (tickStart > tickEnd || tickEnd == 0) {
    generateError(HttpResponse::BAD, TRI_ERROR_HTTP_BAD_PARAMETER,
                  "invalid from/to values");
    return;
  }

  bool includeSystem = true;

  value = _request->value("includeSystem", found);
  if (found) {
    includeSystem = StringUtils::boolean(value);
  }

  value = _request->value("ticks", found);

  if (found) {
    withTicks = StringUtils::boolean(value);
  }

  value = _request->value("translateIds", found);

  if (found) {
    translateCollectionIds = StringUtils::boolean(value);
  }

  TRI_vocbase_col_t* c =
      TRI_LookupCollectionByNameVocBase(_vocbase, collection);

  if (c == nullptr) {
    generateError(HttpResponse::NOT_FOUND,
                  TRI_ERROR_ARANGO_COLLECTION_NOT_FOUND);
    return;
  }

  LOG_TRACE(
      "requested collection dump for collection '%s', tickStart: %llu, "
      "tickEnd: %llu",
      collection, (unsigned long long)tickStart, (unsigned long long)tickEnd);

  int res = TRI_ERROR_NO_ERROR;

  try {
    if (flush) {
      arangodb::wal::LogfileManager::instance()->flush(true, true, false);

      // additionally wait for the collector
      if (flushWait > 0) {
        arangodb::wal::LogfileManager::instance()->waitForCollectorQueue(
            c->_cid, static_cast<double>(flushWait));
      }
    }

    arangodb::CollectionGuard guard(_vocbase, c->_cid, false);

    TRI_vocbase_col_t* col = guard.collection();
    TRI_ASSERT(col != nullptr);

    // initialize the dump container
    TRI_replication_dump_t dump(_vocbase, (size_t)determineChunkSize(),
                                includeSystem);

    res =
        TRI_DumpCollectionReplication(&dump, col, tickStart, tickEnd, withTicks,
                                      translateCollectionIds, failOnUnknown);

    if (res != TRI_ERROR_NO_ERROR) {
      THROW_ARANGO_EXCEPTION(res);
    }

    // generate the result
    size_t const length = TRI_LengthStringBuffer(dump._buffer);

    if (length == 0) {
      createResponse(HttpResponse::NO_CONTENT);
    } else {
      createResponse(HttpResponse::OK);
    }

    _response->setContentType("application/x-arango-dump; charset=utf-8");

    // set headers
    _response->setHeader(
        TRI_REPLICATION_HEADER_CHECKMORE,
        strlen(TRI_REPLICATION_HEADER_CHECKMORE),
        ((dump._hasMore || dump._bufferFull) ? "true" : "false"));

    _response->setHeader(TRI_REPLICATION_HEADER_LASTINCLUDED,
                         strlen(TRI_REPLICATION_HEADER_LASTINCLUDED),
                         StringUtils::itoa(dump._lastFoundTick));

    // transfer ownership of the buffer contents
    _response->body().set(dump._buffer);

    // avoid double freeing
    TRI_StealStringBuffer(dump._buffer);
  } catch (arangodb::basics::Exception const& ex) {
    res = ex.code();
  } catch (...) {
    res = TRI_ERROR_INTERNAL;
  }

  if (res != TRI_ERROR_NO_ERROR) {
    generateError(HttpResponse::responseCode(res), res);
  }
}

////////////////////////////////////////////////////////////////////////////////
/// @brief was docuBlock JSF_put_api_replication_makeSlave
////////////////////////////////////////////////////////////////////////////////

void RestReplicationHandler::handleCommandMakeSlave() {
  bool success;
  VPackOptions options;
  std::shared_ptr<VPackBuilder> parsedBody =
      parseVelocyPackBody(&options, success);
  if (!success) {
    generateError(HttpResponse::BAD, TRI_ERROR_HTTP_BAD_PARAMETER);
    return;
  }
  VPackSlice const body = parsedBody->slice();

  std::string const endpoint =
      VelocyPackHelper::getStringValue(body, "endpoint", "");

  if (endpoint.empty()) {
    generateError(HttpResponse::BAD, TRI_ERROR_HTTP_BAD_PARAMETER,
                  "<endpoint> must be a valid endpoint");
    return;
  }

  std::string const database =
      VelocyPackHelper::getStringValue(body, "database", _vocbase->_name);
  std::string const username =
      VelocyPackHelper::getStringValue(body, "username", "");
  std::string const password =
      VelocyPackHelper::getStringValue(body, "password", "");
  std::string const restrictType =
      VelocyPackHelper::getStringValue(body, "restrictType", "");

  // initialize some defaults to copy from
  TRI_replication_applier_configuration_t defaults;
  TRI_InitConfigurationReplicationApplier(&defaults);

  // initialize target configuration
  TRI_replication_applier_configuration_t config;
  TRI_InitConfigurationReplicationApplier(&config);

  config._endpoint = TRI_DuplicateString(TRI_CORE_MEM_ZONE, endpoint.c_str(),
                                           endpoint.size());
  config._database = TRI_DuplicateString(TRI_CORE_MEM_ZONE, database.c_str(),
                                           database.size());
  config._username = TRI_DuplicateString(TRI_CORE_MEM_ZONE, username.c_str(),
                                           username.size());
  config._password = TRI_DuplicateString(TRI_CORE_MEM_ZONE, password.c_str(),
                                           password.size());
  config._includeSystem =
      VelocyPackHelper::getBooleanValue(body, "includeSystem", true);
  config._requestTimeout = VelocyPackHelper::getNumericValue<double>(
      body, "requestTimeout", defaults._requestTimeout);
  config._connectTimeout = VelocyPackHelper::getNumericValue<double>(
      body, "connectTimeout", defaults._connectTimeout);
  config._ignoreErrors = VelocyPackHelper::getNumericValue<uint64_t>(
      body, "ignoreErrors", defaults._ignoreErrors);
  config._maxConnectRetries = VelocyPackHelper::getNumericValue<uint64_t>(
      body, "maxConnectRetries", defaults._maxConnectRetries);
  config._sslProtocol = VelocyPackHelper::getNumericValue<uint32_t>(
      body, "sslProtocol", defaults._sslProtocol);
  config._chunkSize = VelocyPackHelper::getNumericValue<uint64_t>(
      body, "chunkSize", defaults._chunkSize);
  config._autoStart = true;
  config._adaptivePolling = VelocyPackHelper::getBooleanValue(
      body, "adaptivePolling", defaults._adaptivePolling);
  config._autoResync = VelocyPackHelper::getBooleanValue(body, "autoResync",
                                                         defaults._autoResync);
  config._verbose =
      VelocyPackHelper::getBooleanValue(body, "verbose", defaults._verbose);
  config._requireFromPresent = VelocyPackHelper::getBooleanValue(
      body, "requireFromPresent", defaults._requireFromPresent);
  config._restrictType = VelocyPackHelper::getStringValue(
      body, "restrictType", defaults._restrictType);
  config._connectionRetryWaitTime = static_cast<uint64_t>(
      1000.0 * 1000.0 *
      VelocyPackHelper::getNumericValue<double>(
          body, "connectionRetryWaitTime",
          static_cast<double>(defaults._connectionRetryWaitTime) /
              (1000.0 * 1000.0)));
  config._initialSyncMaxWaitTime = static_cast<uint64_t>(
      1000.0 * 1000.0 *
      VelocyPackHelper::getNumericValue<double>(
          body, "initialSyncMaxWaitTime",
          static_cast<double>(defaults._initialSyncMaxWaitTime) /
              (1000.0 * 1000.0)));
  config._idleMinWaitTime = static_cast<uint64_t>(
      1000.0 * 1000.0 *
      VelocyPackHelper::getNumericValue<double>(
          body, "idleMinWaitTime",
          static_cast<double>(defaults._idleMinWaitTime) / (1000.0 * 1000.0)));
  config._idleMaxWaitTime = static_cast<uint64_t>(
      1000.0 * 1000.0 *
      VelocyPackHelper::getNumericValue<double>(
          body, "idleMaxWaitTime",
          static_cast<double>(defaults._idleMaxWaitTime) / (1000.0 * 1000.0)));
  config._autoResyncRetries = VelocyPackHelper::getNumericValue<uint64_t>(
      body, "autoResyncRetries", defaults._autoResyncRetries);

  VPackSlice const restriction = body.get("restrictCollections");

  if (restriction.isArray()) {
    VPackValueLength const n = restriction.length();

    for (VPackValueLength i = 0; i < n; ++i) {
      VPackSlice const cname = restriction.at(i);
      if (cname.isString()) {
        config._restrictCollections.emplace(cname.copyString(), true);
      }
    }
  }

  // now the configuration is complete

  if ((restrictType.empty() && !config._restrictCollections.empty()) ||
      (!restrictType.empty() && config._restrictCollections.empty()) ||
      (!restrictType.empty() && restrictType != "include" &&
       restrictType != "exclude")) {
    generateError(HttpResponse::BAD, TRI_ERROR_HTTP_BAD_PARAMETER,
                  "invalid value for <restrictCollections> or <restrictType>");
    return;
  }

  // forget about any existing replication applier configuration
  int res = _vocbase->_replicationApplier->forget();

  if (res != TRI_ERROR_NO_ERROR) {
    generateError(HttpResponse::responseCode(res), res);
    return;
  }

  // start initial synchronization
  TRI_voc_tick_t lastLogTick = 0;
  std::string errorMsg = "";
  {
    InitialSyncer syncer(_vocbase, &config, config._restrictCollections,
                         restrictType, false);

    res = TRI_ERROR_NO_ERROR;

    try {
      res = syncer.run(errorMsg, false);
    } catch (...) {
      errorMsg = "caught an exception";
      res = TRI_ERROR_INTERNAL;
    }

    lastLogTick = syncer.getLastLogTick();
  }

  if (res != TRI_ERROR_NO_ERROR) {
    generateError(HttpResponse::responseCode(res), res, errorMsg);
    return;
  }

  res = TRI_ConfigureReplicationApplier(_vocbase->_replicationApplier, &config);

  if (res != TRI_ERROR_NO_ERROR) {
    generateError(HttpResponse::responseCode(res), res);
    return;
  }

  res = _vocbase->_replicationApplier->start(lastLogTick, true);

  if (res != TRI_ERROR_NO_ERROR) {
    generateError(HttpResponse::responseCode(res), res);
    return;
  }

  try {
    std::shared_ptr<VPackBuilder> result =
        _vocbase->_replicationApplier->toVelocyPack();
    generateResult(result->slice());
  } catch (...) {
    generateError(HttpResponse::SERVER_ERROR, TRI_ERROR_OUT_OF_MEMORY);
    return;
  }
}

////////////////////////////////////////////////////////////////////////////////
/// @brief was docuBlock JSF_put_api_replication_synchronize
////////////////////////////////////////////////////////////////////////////////

void RestReplicationHandler::handleCommandSync() {
  bool success;
  VPackOptions options;
  std::shared_ptr<VPackBuilder> parsedBody =
      parseVelocyPackBody(&options, success);
  if (!success) {
    generateError(HttpResponse::BAD, TRI_ERROR_HTTP_BAD_PARAMETER);
    return;
  }
  VPackSlice const body = parsedBody->slice();

  std::string const endpoint =
      VelocyPackHelper::getStringValue(body, "endpoint", "");

  if (endpoint.empty()) {
    generateError(HttpResponse::BAD, TRI_ERROR_HTTP_BAD_PARAMETER,
                  "<endpoint> must be a valid endpoint");
    return;
  }

  std::string const database =
      VelocyPackHelper::getStringValue(body, "database", _vocbase->_name);
  std::string const username =
      VelocyPackHelper::getStringValue(body, "username", "");
  std::string const password =
      VelocyPackHelper::getStringValue(body, "password", "");
  bool const verbose =
      VelocyPackHelper::getBooleanValue(body, "verbose", false);
  bool const includeSystem =
      VelocyPackHelper::getBooleanValue(body, "includeSystem", true);
  bool const incremental =
      VelocyPackHelper::getBooleanValue(body, "incremental", false);

  std::unordered_map<std::string, bool> restrictCollections;
  VPackSlice const restriction = body.get("restrictCollections");

  if (restriction.isArray()) {
    for (VPackSlice const& cname : VPackArrayIterator(restriction)) {
      if (cname.isString()) {
        restrictCollections.insert(
            std::pair<std::string, bool>(cname.copyString(), true));
      }
    }
  }

  std::string restrictType =
      VelocyPackHelper::getStringValue(body, "restrictType", "");

  if ((restrictType.empty() && !restrictCollections.empty()) ||
      (!restrictType.empty() && restrictCollections.empty()) ||
      (!restrictType.empty() && restrictType != "include" &&
       restrictType != "exclude")) {
    generateError(HttpResponse::BAD, TRI_ERROR_HTTP_BAD_PARAMETER,
                  "invalid value for <restrictCollections> or <restrictType>");
    return;
  }

  TRI_replication_applier_configuration_t config;
  TRI_InitConfigurationReplicationApplier(&config);
  config._endpoint = TRI_DuplicateString(TRI_CORE_MEM_ZONE, endpoint.c_str(),
                                           endpoint.size());
  config._database = TRI_DuplicateString(TRI_CORE_MEM_ZONE, database.c_str(),
                                           database.size());
  config._username = TRI_DuplicateString(TRI_CORE_MEM_ZONE, username.c_str(),
                                           username.size());
  config._password = TRI_DuplicateString(TRI_CORE_MEM_ZONE, password.c_str(),
                                           password.size());
  config._includeSystem = includeSystem;
  config._verbose = verbose;

  InitialSyncer syncer(_vocbase, &config, restrictCollections, restrictType,
                       verbose);

  int res = TRI_ERROR_NO_ERROR;
  std::string errorMsg = "";

  try {
    res = syncer.run(errorMsg, incremental);
  } catch (...) {
    errorMsg = "caught an exception";
    res = TRI_ERROR_INTERNAL;
  }

  if (res != TRI_ERROR_NO_ERROR) {
    generateError(HttpResponse::responseCode(res), res, errorMsg);
    return;
  }
  try {
    VPackBuilder result;
    result.add(VPackValue(VPackValueType::Object));

    result.add("collections", VPackValue(VPackValueType::Array));

    std::map<TRI_voc_cid_t, std::string>::const_iterator it;
    std::map<TRI_voc_cid_t, std::string> const& c =
        syncer.getProcessedCollections();

    for (it = c.begin(); it != c.end(); ++it) {
      std::string const cidString = StringUtils::itoa((*it).first);
      // Insert a collection
      result.add(VPackValue(VPackValueType::Object));
      result.add("id", VPackValue(cidString));
      result.add("name", VPackValue((*it).second));
      result.close();  // one collection
    }

    result.close();  // collections

    auto tickString = std::to_string(syncer.getLastLogTick());
    result.add("lastLogTick", VPackValue(tickString));

    result.close();  // base
    VPackSlice s = result.slice();
    generateResult(s);
  } catch (...) {
    generateOOMError();
  }
}

////////////////////////////////////////////////////////////////////////////////
/// @brief was docuBlock JSF_put_api_replication_serverID
////////////////////////////////////////////////////////////////////////////////

void RestReplicationHandler::handleCommandServerId() {
  try {
    VPackBuilder result;
    result.add(VPackValue(VPackValueType::Object));
    std::string const serverId = StringUtils::itoa(TRI_GetIdServer());
    result.add("serverId", VPackValue(serverId));
    result.close();
    VPackSlice s = result.slice();
    generateResult(s);
  } catch (...) {
    generateOOMError();
  }
}

////////////////////////////////////////////////////////////////////////////////
/// @brief was docuBlock JSF_put_api_replication_applier
////////////////////////////////////////////////////////////////////////////////

void RestReplicationHandler::handleCommandApplierGetConfig() {
  TRI_ASSERT(_vocbase->_replicationApplier != nullptr);

  TRI_replication_applier_configuration_t config;
  TRI_InitConfigurationReplicationApplier(&config);

  {
    READ_LOCKER(_vocbase->_replicationApplier->_statusLock);
    TRI_CopyConfigurationReplicationApplier(
        &_vocbase->_replicationApplier->_configuration, &config);
  }
  try {
    std::shared_ptr<VPackBuilder> configBuilder = config.toVelocyPack(false);
    generateResult(configBuilder->slice());
  } catch (...) {
    generateError(HttpResponse::SERVER_ERROR, TRI_ERROR_OUT_OF_MEMORY);
  }
}

////////////////////////////////////////////////////////////////////////////////
/// @brief was docuBlock JSF_put_api_replication_applier_adjust
////////////////////////////////////////////////////////////////////////////////

void RestReplicationHandler::handleCommandApplierSetConfig() {
  TRI_ASSERT(_vocbase->_replicationApplier != nullptr);

  TRI_replication_applier_configuration_t config;
  TRI_InitConfigurationReplicationApplier(&config);

  bool success;
  VPackOptions options;
  std::shared_ptr<VPackBuilder> parsedBody =
      parseVelocyPackBody(&options, success);

  if (!success) {
    generateError(HttpResponse::BAD, TRI_ERROR_HTTP_BAD_PARAMETER);
    return;
  }
  VPackSlice const body = parsedBody->slice();

  {
    READ_LOCKER(_vocbase->_replicationApplier->_statusLock);
    TRI_CopyConfigurationReplicationApplier(
        &_vocbase->_replicationApplier->_configuration, &config);
  }

  std::string const endpoint =
      VelocyPackHelper::getStringValue(body, "endpoint", "");

  if (!endpoint.empty()) {
    if (config._endpoint != nullptr) {
      TRI_FreeString(TRI_CORE_MEM_ZONE, config._endpoint);
    }
    config._endpoint = TRI_DuplicateString(TRI_CORE_MEM_ZONE,
                                             endpoint.c_str(), endpoint.size());
  }

  std::string database =
      VelocyPackHelper::getStringValue(body, "database", _vocbase->_name);
  if (config._database != nullptr) {
    // free old value
    TRI_FreeString(TRI_CORE_MEM_ZONE, config._database);
  }
  config._database = TRI_DuplicateString(TRI_CORE_MEM_ZONE, database.c_str(),
                                           database.length());

  VPackSlice const username = body.get("username");
  if (username.isString()) {
    if (config._username != nullptr) {
      TRI_FreeString(TRI_CORE_MEM_ZONE, config._username);
    }
    std::string tmp = username.copyString();
    config._username =
        TRI_DuplicateString(TRI_CORE_MEM_ZONE, tmp.c_str(), tmp.length());
  }

  VPackSlice const password = body.get("password");
  if (password.isString()) {
    if (config._password != nullptr) {
      TRI_FreeString(TRI_CORE_MEM_ZONE, config._password);
    }
    std::string tmp = password.copyString();
    config._password =
        TRI_DuplicateString(TRI_CORE_MEM_ZONE, tmp.c_str(), tmp.length());
  }

  config._requestTimeout = VelocyPackHelper::getNumericValue<double>(
      body, "requestTimeout", config._requestTimeout);
  config._connectTimeout = VelocyPackHelper::getNumericValue<double>(
      body, "connectTimeout", config._connectTimeout);
  config._ignoreErrors = VelocyPackHelper::getNumericValue<uint64_t>(
      body, "ignoreErrors", config._ignoreErrors);
  config._maxConnectRetries = VelocyPackHelper::getNumericValue<uint64_t>(
      body, "maxConnectRetries", config._maxConnectRetries);
  config._sslProtocol = VelocyPackHelper::getNumericValue<uint32_t>(
      body, "sslProtocol", config._sslProtocol);
  config._chunkSize = VelocyPackHelper::getNumericValue<uint64_t>(
      body, "chunkSize", config._chunkSize);
  config._autoStart =
      VelocyPackHelper::getBooleanValue(body, "autoStart", config._autoStart);
  config._adaptivePolling = VelocyPackHelper::getBooleanValue(
      body, "adaptivePolling", config._adaptivePolling);
  config._autoResync =
      VelocyPackHelper::getBooleanValue(body, "autoResync", config._autoResync);
  config._includeSystem = VelocyPackHelper::getBooleanValue(
      body, "includeSystem", config._includeSystem);
  config._verbose =
      VelocyPackHelper::getBooleanValue(body, "verbose", config._verbose);
  config._requireFromPresent = VelocyPackHelper::getBooleanValue(
      body, "requireFromPresent", config._requireFromPresent);
  config._restrictType = VelocyPackHelper::getStringValue(body, "restrictType",
                                                          config._restrictType);
  config._connectionRetryWaitTime = static_cast<uint64_t>(
      1000.0 * 1000.0 *
      VelocyPackHelper::getNumericValue<double>(
          body, "connectionRetryWaitTime",
          static_cast<double>(config._connectionRetryWaitTime) /
              (1000.0 * 1000.0)));
  config._initialSyncMaxWaitTime = static_cast<uint64_t>(
      1000.0 * 1000.0 *
      VelocyPackHelper::getNumericValue<double>(
          body, "initialSyncMaxWaitTime",
          static_cast<double>(config._initialSyncMaxWaitTime) /
              (1000.0 * 1000.0)));
  config._idleMinWaitTime = static_cast<uint64_t>(
      1000.0 * 1000.0 *
      VelocyPackHelper::getNumericValue<double>(
          body, "idleMinWaitTime",
          static_cast<double>(config._idleMinWaitTime) / (1000.0 * 1000.0)));
  config._idleMaxWaitTime = static_cast<uint64_t>(
      1000.0 * 1000.0 *
      VelocyPackHelper::getNumericValue<double>(
          body, "idleMaxWaitTime",
          static_cast<double>(config._idleMaxWaitTime) / (1000.0 * 1000.0)));
  config._autoResyncRetries = VelocyPackHelper::getNumericValue<uint64_t>(
      body, "autoResyncRetries", config._autoResyncRetries);

  VPackSlice const restriction = body.get("restrictCollections");
  if (restriction.isArray()) {
    config._restrictCollections.clear();
    for (VPackSlice const& collection : VPackArrayIterator(restriction)) {
      if (collection.isString()) {
        config._restrictCollections.emplace(
            std::make_pair(collection.copyString(), true));
      }
    }
  }

  int res =
      TRI_ConfigureReplicationApplier(_vocbase->_replicationApplier, &config);

  if (res != TRI_ERROR_NO_ERROR) {
    generateError(HttpResponse::responseCode(res), res);
    return;
  }

  handleCommandApplierGetConfig();
}

////////////////////////////////////////////////////////////////////////////////
/// @brief was docuBlock JSF_put_api_replication_applier_start
////////////////////////////////////////////////////////////////////////////////

void RestReplicationHandler::handleCommandApplierStart() {
  TRI_ASSERT(_vocbase->_replicationApplier != nullptr);

  bool found;
  char const* value = _request->value("from", found);

  TRI_voc_tick_t initialTick = 0;
  if (found) {
    // query parameter "from" specified
    initialTick = (TRI_voc_tick_t)StringUtils::uint64(value);
  }

  int res = _vocbase->_replicationApplier->start(initialTick, found);

  if (res != TRI_ERROR_NO_ERROR) {
    if (res == TRI_ERROR_REPLICATION_INVALID_APPLIER_CONFIGURATION ||
        res == TRI_ERROR_REPLICATION_RUNNING) {
      generateError(HttpResponse::BAD, res);
    } else {
      generateError(HttpResponse::SERVER_ERROR, res);
    }
    return;
  }

  handleCommandApplierGetState();
}

////////////////////////////////////////////////////////////////////////////////
/// @brief was docuBlock JSF_put_api_replication_applier_stop
////////////////////////////////////////////////////////////////////////////////

void RestReplicationHandler::handleCommandApplierStop() {
  TRI_ASSERT(_vocbase->_replicationApplier != nullptr);

  int res = _vocbase->_replicationApplier->stop(true);

  if (res != TRI_ERROR_NO_ERROR) {
    generateError(HttpResponse::SERVER_ERROR, res);
    return;
  }

  handleCommandApplierGetState();
}

////////////////////////////////////////////////////////////////////////////////
/// @brief was docuBlock JSF_get_api_replication_applier_state
////////////////////////////////////////////////////////////////////////////////

void RestReplicationHandler::handleCommandApplierGetState() {
  TRI_ASSERT(_vocbase->_replicationApplier != nullptr);

  try {
    std::shared_ptr<VPackBuilder> result =
        _vocbase->_replicationApplier->toVelocyPack();
    generateResult(result->slice());
  } catch (...) {
    generateError(HttpResponse::SERVER_ERROR, TRI_ERROR_OUT_OF_MEMORY);
    return;
  }
}

////////////////////////////////////////////////////////////////////////////////
/// @brief delete the state of the replication applier
////////////////////////////////////////////////////////////////////////////////

void RestReplicationHandler::handleCommandApplierDeleteState() {
  TRI_ASSERT(_vocbase->_replicationApplier != nullptr);

  int res = _vocbase->_replicationApplier->forget();

  if (res != TRI_ERROR_NO_ERROR) {
    generateError(HttpResponse::SERVER_ERROR, res);
    return;
  }

  handleCommandApplierGetState();
}

<|MERGE_RESOLUTION|>--- conflicted
+++ resolved
@@ -1539,19 +1539,11 @@
     // create a dummy primary index
     {
       TRI_document_collection_t* doc = nullptr;
-<<<<<<< HEAD
-      std::unique_ptr<triagens::arango::PrimaryIndex> primaryIndex(
-          new triagens::arango::PrimaryIndex(doc));
+      std::unique_ptr<arangodb::PrimaryIndex> primaryIndex(
+          new arangodb::PrimaryIndex(doc));
       toMerge.openObject();
       primaryIndex->toVelocyPack(toMerge, false);
       toMerge.close();
-=======
-      std::unique_ptr<arangodb::PrimaryIndex> primaryIndex(
-          new arangodb::PrimaryIndex(doc));
-      std::shared_ptr<VPackBuilder> idxVPack =
-          primaryIndex->toVelocyPack(false, true);
-      toMerge.add(idxVPack->slice());
->>>>>>> 288ed041
     }
 
     VPackSlice const type = parameters.get("type");
@@ -1565,19 +1557,11 @@
 
     if (collectionType == TRI_COL_TYPE_EDGE) {
       // create a dummy edge index
-<<<<<<< HEAD
-      std::unique_ptr<triagens::arango::EdgeIndex> edgeIndex(
-          new triagens::arango::EdgeIndex(newIdTick, nullptr));
+      std::unique_ptr<arangodb::EdgeIndex> edgeIndex(
+          new arangodb::EdgeIndex(newIdTick, nullptr));
       toMerge.openObject();
       edgeIndex->toVelocyPack(toMerge, false);
       toMerge.close();
-=======
-      std::unique_ptr<arangodb::EdgeIndex> edgeIndex(
-          new arangodb::EdgeIndex(newIdTick, nullptr));
-      std::shared_ptr<VPackBuilder> idxVPack =
-          edgeIndex->toVelocyPack(false, true);
-      toMerge.add(idxVPack->slice());
->>>>>>> 288ed041
     }
 
     toMerge.close();  // indexes

--- conflicted
+++ resolved
@@ -798,11 +798,7 @@
           char* input = console->prompt("arangod> ");
 
           if (input == 0) {
-<<<<<<< HEAD
-            printf("<ctrl-D>\nBye Bye! Auf Wiedersehen! Arrivederci! Na shledanou! До свидания! Εις το επανιδείν! さようなら");
-=======
-            printf("<ctrl-D>\n" TRI_BYE_MESSAGE "\n");
->>>>>>> 6146aa39
+            printf("<ctrl-D>\n%s\n", TRI_BYE_MESSAGE);
             break;
           }
 

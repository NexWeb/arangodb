--- conflicted
+++ resolved
@@ -237,13 +237,9 @@
   startsAfter("DatabasePath");
   startsAfter("EngineSelector");
   startsAfter("InitDatabase");
-<<<<<<< HEAD
-=======
-  startsAfter("MMFilesEngine"); // TODO: remove from here! Currently, we need the _vocbase in systemDatabase()
+  startsAfter("MMFilesEngine");
   startsAfter("MMFilesPersistentIndex"); // TODO: remove from here!
->>>>>>> 4f5d5ff5
   startsAfter("RocksDBEngine");
-  startsAfter("MMFilesEngine");
   startsAfter("Scheduler");
   startsAfter("StorageEngine");
 }
@@ -460,7 +456,7 @@
                 << TRI_errno_string(result.errorNumber()) << "' message: "
                 << result.errorMessage();
 
-      return result.errorNumber();
+      THROW_ARANGO_EXCEPTION_MESSAGE(result.errorNumber(), result.errorMessage());
     }
   }
 
@@ -1040,17 +1036,6 @@
 }
 
 void DatabaseFeature::enumerateDatabases(std::function<void(TRI_vocbase_t*)> func) {
-<<<<<<< HEAD
-  auto unuser(_databasesProtector.use());
-  auto theLists = _databasesLists.load();
-
-  for (auto& p : theLists->_databases) {
-    TRI_vocbase_t* vocbase = p.second;
-    // iterate over all databases
-    TRI_ASSERT(vocbase != nullptr);
-    TRI_ASSERT(vocbase->type() == TRI_VOCBASE_TYPE_NORMAL);
-    func(vocbase);
-=======
   if (ServerState::instance()->isCoordinator()) {
     auto unuser(_databasesProtector.use());
     auto theLists = _databasesLists.load();
@@ -1073,7 +1058,6 @@
       TRI_ASSERT(vocbase->type() == TRI_VOCBASE_TYPE_NORMAL);
       func(vocbase);
     }
->>>>>>> 4f5d5ff5
   }
 }
 

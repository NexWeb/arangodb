--- conflicted
+++ resolved
@@ -237,13 +237,8 @@
   startsAfter("DatabasePath");
   startsAfter("EngineSelector");
   startsAfter("InitDatabase");
-<<<<<<< HEAD
-  startsAfter("MMFilesDBEngine");
-  startsAfter("MMFilesPersistentIndex"); // TODO: remove from here!
-  startsAfter("RocksDBEngine");
-=======
->>>>>>> 4da33dea
   startsAfter("Scheduler");
+  startsAfter("StorageEngine");
 }
 
 DatabaseFeature::~DatabaseFeature() {

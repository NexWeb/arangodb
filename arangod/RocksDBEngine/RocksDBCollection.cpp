////////////////////////////////////////////////////////////////////////////////
/// DISCLAIMER
///
/// Copyright 2014-2016 ArangoDB GmbH, Cologne, Germany
/// Copyright 2004-2014 triAGENS GmbH, Cologne, Germany
///
/// Licensed under the Apache License, Version 2.0 (the "License");
/// you may not use this file except in compliance with the License.
/// You may obtain a copy of the License at
///
///     http://www.apache.org/licenses/LICENSE-2.0
///
/// Unless required by applicable law or agreed to in writing, software
/// distributed under the License is distributed on an "AS IS" BASIS,
/// WITHOUT WARRANTIES OR CONDITIONS OF ANY KIND, either express or implied.
/// See the License for the specific language governing permissions and
/// limitations under the License.
///
/// Copyright holder is ArangoDB GmbH, Cologne, Germany
///
/// @author Jan Christoph Uhde
////////////////////////////////////////////////////////////////////////////////

#include "RocksDBCollection.h"
#include "Aql/PlanCache.h"
#include "Basics/Result.h"
#include "Basics/StaticStrings.h"
#include "Basics/VelocyPackHelper.h"
#include "Cluster/ClusterMethods.h"
#include "Indexes/Index.h"
#include "Indexes/IndexIterator.h"
#include "RestServer/DatabaseFeature.h"
#include "RocksDBEngine/RocksDBCommon.h"
#include "RocksDBEngine/RocksDBComparator.h"
#include "RocksDBEngine/RocksDBCounterManager.h"
#include "RocksDBEngine/RocksDBEngine.h"
#include "RocksDBEngine/RocksDBKey.h"
#include "RocksDBEngine/RocksDBPrimaryIndex.h"
#include "RocksDBEngine/RocksDBToken.h"
#include "RocksDBEngine/RocksDBTransactionCollection.h"
#include "RocksDBEngine/RocksDBTransactionState.h"
#include "RocksDBEngine/RocksDBValue.h"
#include "StorageEngine/EngineSelectorFeature.h"
#include "StorageEngine/StorageEngine.h"
#include "StorageEngine/TransactionState.h"
#include "Transaction/Helpers.h"
#include "Utils/CollectionNameResolver.h"
#include "Utils/Events.h"
#include "Utils/OperationOptions.h"
#include "VocBase/LogicalCollection.h"
#include "VocBase/ticks.h"

#include <rocksdb/db.h>
#include <rocksdb/utilities/transaction.h>
#include <velocypack/Iterator.h>
#include <velocypack/velocypack-aliases.h>

using namespace arangodb;
using namespace arangodb::rocksutils;

namespace {

static std::string const Empty;

static inline rocksdb::Transaction* rocksTransaction(
    arangodb::transaction::Methods* trx) {
  return static_cast<RocksDBTransactionState*>(trx->state())
      ->rocksTransaction();
}
}

RocksDBCollection::RocksDBCollection(LogicalCollection* collection,
                                     VPackSlice const& info)
    : PhysicalCollection(collection, info),
      _objectId(basics::VelocyPackHelper::stringUInt64(info, "objectId")),
      _numberDocuments(0),
      _revisionId(0) {
  TRI_ASSERT(_objectId != 0);
}

RocksDBCollection::RocksDBCollection(LogicalCollection* collection,
                                     PhysicalCollection* physical)
    : PhysicalCollection(collection, VPackSlice::emptyObjectSlice()),
      _objectId(static_cast<RocksDBCollection*>(physical)->_objectId),
      _numberDocuments(0),
      _revisionId(0) {
  TRI_ASSERT(_objectId != 0);
}

RocksDBCollection::~RocksDBCollection() {}

std::string const& RocksDBCollection::path() const {
  return Empty;  // we do not have any path
}

void RocksDBCollection::setPath(std::string const&) {
  // we do not have any path
}

arangodb::Result RocksDBCollection::updateProperties(VPackSlice const& slice,
                                                     bool doSync) {
  // nothing to do
  return arangodb::Result{};
}

arangodb::Result RocksDBCollection::persistProperties() {
  Result res;
  try {
    VPackBuilder infoBuilder =
        _logicalCollection->toVelocyPackIgnore({"path", "statusString"}, true);

    RocksDBKey key(RocksDBKey::Collection(_logicalCollection->vocbase()->id(),
                                          _logicalCollection->cid()));
    RocksDBValue value(RocksDBValue::Document(infoBuilder.slice()));
    res = globalRocksDBPut(key.string(), value.string());

  } catch (arangodb::basics::Exception const& ex) {
    res.reset(ex.code());
  } catch (...) {
    res.reset(TRI_ERROR_INTERNAL);
  }

  if (res.fail()) {
    // TODO: what to do here
    LOG_TOPIC(ERR, arangodb::Logger::ENGINES)
        << "could not save collection change marker in log: "
        << res.errorMessage();
  }
  return res;
}

PhysicalCollection* RocksDBCollection::clone(LogicalCollection* logical,
                                             PhysicalCollection* physical) {
  return new RocksDBCollection(logical, physical);
}

void RocksDBCollection::getPropertiesVPack(velocypack::Builder& result) const {
  TRI_ASSERT(result.isOpenObject());
  result.add("objectId", VPackValue(std::to_string(_objectId)));
  TRI_ASSERT(result.isOpenObject());
}

void RocksDBCollection::getPropertiesVPackCoordinator(
    velocypack::Builder& result) const {
  getPropertiesVPack(result);
}

/// @brief closes an open collection
int RocksDBCollection::close() {
  // nothing to do
  return TRI_ERROR_NO_ERROR;
}

TRI_voc_rid_t RocksDBCollection::revision() const { return _revisionId; }

TRI_voc_rid_t RocksDBCollection::revision(transaction::Methods* trx) const {
  RocksDBTransactionState* state =
      static_cast<RocksDBTransactionState*>(trx->state());

  auto trxCollection = static_cast<RocksDBTransactionCollection*>(
      state->findCollection(_logicalCollection->cid()));
  TRI_ASSERT(trxCollection != nullptr);

  return trxCollection->revision();
}

uint64_t RocksDBCollection::numberDocuments() const { return _numberDocuments; }

uint64_t RocksDBCollection::numberDocuments(transaction::Methods* trx) const {
  RocksDBTransactionState* state =
      static_cast<RocksDBTransactionState*>(trx->state());

  auto trxCollection = static_cast<RocksDBTransactionCollection*>(
      state->findCollection(_logicalCollection->cid()));
  TRI_ASSERT(trxCollection != nullptr);

  return trxCollection->numberDocuments();
}

/// @brief report extra memory used by indexes etc.
size_t RocksDBCollection::memory() const { return 0; }

void RocksDBCollection::open(bool ignoreErrors) {
  // set the initial number of documents
  // rocksdb::ReadOptions readOptions;
  // rocksdb::TransactionDB* db =
  // static_cast<RocksDBEngine*>(EngineSelectorFeature::ENGINE)->db();
  RocksDBEngine* engine =
      static_cast<RocksDBEngine*>(EngineSelectorFeature::ENGINE);
  auto counterValue = engine->counterManager()->loadCounter(this->objectId());
  _numberDocuments = counterValue.first;
  _revisionId = counterValue.second;
  //_numberDocuments = countKeyRange(db, readOptions,
  // RocksDBKeyBounds::CollectionDocuments(_objectId));
}

/// @brief iterate all markers of a collection on load
int RocksDBCollection::iterateMarkersOnLoad(
    arangodb::transaction::Methods* trx) {
  THROW_ARANGO_NOT_YET_IMPLEMENTED();
  return 0;
}

bool RocksDBCollection::isFullyCollected() const {
  THROW_ARANGO_NOT_YET_IMPLEMENTED();
  return false;
}

void RocksDBCollection::prepareIndexes(
    arangodb::velocypack::Slice indexesSlice) {
  TRI_ASSERT(indexesSlice.isArray());
  if (indexesSlice.length() == 0) {
    createInitialIndexes();
  }

  StorageEngine* engine = EngineSelectorFeature::ENGINE;
  IndexFactory const* idxFactory = engine->indexFactory();
  TRI_ASSERT(idxFactory != nullptr);
  for (auto const& v : VPackArrayIterator(indexesSlice)) {
    if (arangodb::basics::VelocyPackHelper::getBooleanValue(v, "error",
                                                            false)) {
      // We have an error here.
      // Do not add index.
      // TODO Handle Properly
      continue;
    }

    auto idx =
        idxFactory->prepareIndexFromSlice(v, false, _logicalCollection, true);

    if (ServerState::instance()->isRunningInCluster()) {
      addIndexCoordinator(idx);
    } else {
      addIndex(idx);
    }
  }

#ifdef ARANGODB_ENABLE_MAINTAINER_MODE
  if (_indexes[0]->type() != Index::IndexType::TRI_IDX_TYPE_PRIMARY_INDEX ||
      (_logicalCollection->type() == TRI_COL_TYPE_EDGE &&
       (_indexes[1]->type() != Index::IndexType::TRI_IDX_TYPE_EDGE_INDEX ||
        _indexes[2]->type() != Index::IndexType::TRI_IDX_TYPE_EDGE_INDEX))) {
    LOG_TOPIC(ERR, arangodb::Logger::FIXME)
        << "got invalid indexes for collection '" << _logicalCollection->name()
        << "'";
    for (auto const& it : _indexes) {
      LOG_TOPIC(ERR, arangodb::Logger::FIXME) << "- " << it.get();
    }
  }
#endif
}

/// @brief Find index by definition
std::shared_ptr<Index> RocksDBCollection::lookupIndex(
    velocypack::Slice const& info) const {
  TRI_ASSERT(info.isObject());

  // extract type
  VPackSlice value = info.get("type");

  if (!value.isString()) {
    // Compatibility with old v8-vocindex.
    THROW_ARANGO_EXCEPTION(TRI_ERROR_OUT_OF_MEMORY);
  }

  std::string tmp = value.copyString();
  arangodb::Index::IndexType const type = arangodb::Index::type(tmp.c_str());

  for (auto const& idx : _indexes) {
    if (idx->type() == type) {
      // Only check relevant indices
      if (idx->matchesDefinition(info)) {
        // We found an index for this definition.
        return idx;
      }
    }
  }
  return nullptr;
}

std::shared_ptr<Index> RocksDBCollection::createIndex(
    transaction::Methods* trx, arangodb::velocypack::Slice const& info,
    bool& created) {
  // TODO Get LOCK for the vocbase
  auto idx = lookupIndex(info);
  if (idx != nullptr) {
    created = false;
    // We already have this index.
    return idx;
  }

  StorageEngine* engine = EngineSelectorFeature::ENGINE;
  IndexFactory const* idxFactory = engine->indexFactory();
  TRI_ASSERT(idxFactory != nullptr);

  // We are sure that we do not have an index of this type.
  // We also hold the lock.
  // Create it

  idx =
      idxFactory->prepareIndexFromSlice(info, true, _logicalCollection, false);
  TRI_ASSERT(idx != nullptr);
  if (ServerState::instance()->isCoordinator()) {
    // In the coordinator case we do not fill the index
    // We only inform the others.
    addIndexCoordinator(idx);
    created = true;
    return idx;
  }

  int res = saveIndex(trx, idx);

  if (res != TRI_ERROR_NO_ERROR) {
    THROW_ARANGO_EXCEPTION(res);
  }

  arangodb::aql::PlanCache::instance()->invalidate(
      _logicalCollection->vocbase());
  // Until here no harm is done if sth fails. The shared ptr will clean up. if
  // left before

  addIndex(idx);
  {
    bool const doSync =
        application_features::ApplicationServer::getFeature<DatabaseFeature>(
            "Database")
            ->forceSyncProperties();
    VPackBuilder builder =
        _logicalCollection->toVelocyPackIgnore({"path", "statusString"}, true);
    _logicalCollection->updateProperties(builder.slice(), doSync);
  }
  created = true;
  return idx;
}

/// @brief Restores an index from VelocyPack.
int RocksDBCollection::restoreIndex(transaction::Methods*,
                                    velocypack::Slice const&,
                                    std::shared_ptr<Index>&) {
  THROW_ARANGO_NOT_YET_IMPLEMENTED();
  return 0;
}

/// @brief Drop an index with the given iid.
bool RocksDBCollection::dropIndex(TRI_idx_iid_t iid) {
  if (iid == 0) {
    // invalid index id or primary index
    return true;
  }

  size_t i = 0;
  // TODO: need to protect _indexes with an RW-lock!!
  for (auto index : getIndexes()) {
    RocksDBIndex* cindex = static_cast<RocksDBIndex*>(index.get());

    if (iid == cindex->id()) {
      int rv = cindex->drop();

      if (rv == TRI_ERROR_NO_ERROR) {
        _indexes.erase(_indexes.begin() + i);
        events::DropIndex("", std::to_string(iid), TRI_ERROR_NO_ERROR);
<<<<<<< HEAD
        return true;
=======

        VPackBuilder builder =
          _logicalCollection->toVelocyPackIgnore({"path", "statusString"}, true);
        StorageEngine* engine = EngineSelectorFeature::ENGINE;

        int res = static_cast<RocksDBEngine*>(engine)->writeCreateCollectionMarker(_logicalCollection->vocbase()->id(), _logicalCollection->cid(), builder.slice());
        return res == TRI_ERROR_NO_ERROR;
>>>>>>> 9a079381
      }

      break;
    }
    ++i;
  }

  // We tried to remove an index that does not exist
  events::DropIndex("", std::to_string(iid), TRI_ERROR_ARANGO_INDEX_NOT_FOUND);
  return false;
}

std::unique_ptr<IndexIterator> RocksDBCollection::getAllIterator(
    transaction::Methods* trx, ManagedDocumentResult* mdr, bool reverse) {
  return std::unique_ptr<IndexIterator>(
      primaryIndex()->allIterator(trx, mdr, reverse));
}

std::unique_ptr<IndexIterator> RocksDBCollection::getAnyIterator(
    transaction::Methods* trx, ManagedDocumentResult* mdr) {
  return std::unique_ptr<IndexIterator>(primaryIndex()->anyIterator(trx, mdr));
}

void RocksDBCollection::invokeOnAllElements(
    transaction::Methods* trx,
    std::function<bool(DocumentIdentifierToken const&)> callback) {
  primaryIndex()->invokeOnAllElements(trx, callback);
}

////////////////////////////////////
// -- SECTION DML Operations --
///////////////////////////////////

void RocksDBCollection::truncate(transaction::Methods* trx,
                                 OperationOptions& options) {
  rocksdb::Comparator const* cmp = globalRocksEngine()->cmp();
  TRI_voc_cid_t cid = _logicalCollection->cid();

  RocksDBTransactionState* state = rocksutils::toRocksTransactionState(trx);
  rocksdb::Transaction* rtrx = state->rocksTransaction();

  RocksDBKeyBounds bounds =
      RocksDBKeyBounds::CollectionDocuments(this->objectId());
  std::unique_ptr<rocksdb::Iterator> iter(
      rtrx->GetIterator(state->readOptions()));
  iter->Seek(bounds.start());

  while (iter->Valid() && cmp->Compare(iter->key(), bounds.end()) < 0) {
    rocksdb::Status s = rtrx->Delete(iter->key());
    if (!s.ok()) {
      trx->abort();
      break;
    }

    TRI_voc_rid_t revisionId = RocksDBKey::revisionId(iter->key());
    state->addOperation(cid, revisionId, TRI_VOC_DOCUMENT_OPERATION_REMOVE, 0);
    iter->Next();
  }

  // TODO maybe we could also reuse Index::drop, if we ensure the
  // implementations
  // don't do anything beyond deleting their contents
  for (std::shared_ptr<Index> const& index : _indexes) {
    RocksDBIndex* rindex = static_cast<RocksDBIndex*>(index.get());
    switch (rindex->type()) {
      case RocksDBIndex::TRI_IDX_TYPE_PRIMARY_INDEX:
        bounds = RocksDBKeyBounds::PrimaryIndex(rindex->objectId());
        break;
      case RocksDBIndex::TRI_IDX_TYPE_EDGE_INDEX:
        bounds = RocksDBKeyBounds::EdgeIndex(rindex->objectId());
        break;

      case RocksDBIndex::TRI_IDX_TYPE_HASH_INDEX:
      case RocksDBIndex::TRI_IDX_TYPE_SKIPLIST_INDEX:
      case RocksDBIndex::TRI_IDX_TYPE_PERSISTENT_INDEX:
        if (rindex->unique()) {
          bounds = RocksDBKeyBounds::UniqueIndex(rindex->objectId());
        } else {
          bounds = RocksDBKeyBounds::IndexEntries(rindex->objectId());
        }
        break;
      // TODO add options for geoindex, fulltext etc

      default:
        THROW_ARANGO_EXCEPTION(TRI_ERROR_NOT_IMPLEMENTED);
    }

    iter->Seek(bounds.start());
    while (iter->Valid() && -1 == cmp->Compare(iter->key(), bounds.end())) {
      rocksdb::Status s = rtrx->Delete(iter->key());
      if (!s.ok()) {
        trx->abort();
        break;
      }
      iter->Next();
    }
  }
}

int RocksDBCollection::read(transaction::Methods* trx,
                            arangodb::velocypack::Slice const key,
                            ManagedDocumentResult& result, bool) {
  TRI_ASSERT(key.isString());
  RocksDBToken token = primaryIndex()->lookupKey(trx, StringRef(key));

  if (token.revisionId()) {
    if (readDocument(trx, token, result)) {
      // found
      return TRI_ERROR_NO_ERROR;
    } else {
      LOG_TOPIC(ERR, Logger::FIXME)
          << "#" << trx->state()->id() << " failed to read revision "
          << token.revisionId() << " for key " << key.copyString();
    }
  } else {
    LOG_TOPIC(ERR, Logger::FIXME) << "#" << trx->state()->id()
                                  << " failed to find token for "
                                  << key.copyString() << " in read";
  }

  // not found
  return TRI_ERROR_ARANGO_DOCUMENT_NOT_FOUND;
}

bool RocksDBCollection::readDocument(transaction::Methods* trx,
                                     DocumentIdentifierToken const& token,
                                     ManagedDocumentResult& result) {
  // TODO: why do we have read(), readDocument() and lookupKey()?
  auto tkn = static_cast<RocksDBToken const*>(&token);
  TRI_voc_rid_t revisionId = tkn->revisionId();
  lookupRevisionVPack(revisionId, trx, result);
  return !result.empty();
}

bool RocksDBCollection::readDocumentConditional(
    transaction::Methods* trx, DocumentIdentifierToken const& token,
    TRI_voc_tick_t maxTick, ManagedDocumentResult& result) {
  // should not be called for RocksDB engine. TODO: move this out of general
  // API!
  THROW_ARANGO_NOT_YET_IMPLEMENTED();
  return false;
}

int RocksDBCollection::insert(arangodb::transaction::Methods* trx,
                              arangodb::velocypack::Slice const slice,
                              arangodb::ManagedDocumentResult& mdr,
                              OperationOptions& options,
                              TRI_voc_tick_t& resultMarkerTick, bool /*lock*/) {
  // store the tick that was used for writing the document
  // note that we don't need it for this engine
  resultMarkerTick = 0;

  VPackSlice fromSlice;
  VPackSlice toSlice;

  bool const isEdgeCollection =
      (_logicalCollection->type() == TRI_COL_TYPE_EDGE);

  if (isEdgeCollection) {
    // _from:
    fromSlice = slice.get(StaticStrings::FromString);
    if (!fromSlice.isString()) {
      return TRI_ERROR_ARANGO_INVALID_EDGE_ATTRIBUTE;
    }
    VPackValueLength len;
    char const* docId = fromSlice.getString(len);
    size_t split;
    if (!TRI_ValidateDocumentIdKeyGenerator(docId, static_cast<size_t>(len),
                                            &split)) {
      return TRI_ERROR_ARANGO_INVALID_EDGE_ATTRIBUTE;
    }
    // _to:
    toSlice = slice.get(StaticStrings::ToString);
    if (!toSlice.isString()) {
      return TRI_ERROR_ARANGO_INVALID_EDGE_ATTRIBUTE;
    }
    docId = toSlice.getString(len);
    if (!TRI_ValidateDocumentIdKeyGenerator(docId, static_cast<size_t>(len),
                                            &split)) {
      return TRI_ERROR_ARANGO_INVALID_EDGE_ATTRIBUTE;
    }
  }

  transaction::BuilderLeaser builder(trx);
  int res = newObjectForInsert(trx, slice, fromSlice, toSlice, isEdgeCollection,
                               *builder.get(), options.isRestore);
  if (res != TRI_ERROR_NO_ERROR) {
    return res;
  }
  VPackSlice newSlice = builder->slice();

  TRI_voc_rid_t revisionId =
      transaction::helpers::extractRevFromDocument(newSlice);

  RocksDBSavePoint guard(rocksTransaction(trx));

  res = insertDocument(trx, revisionId, newSlice, options.waitForSync);

  if (res == TRI_ERROR_NO_ERROR) {
    Result result = lookupRevisionVPack(revisionId, trx, mdr);

    if (!result.ok()) {
      return result.errorNumber();
    }

    static_cast<RocksDBTransactionState*>(trx->state())
        ->addOperation(_logicalCollection->cid(), revisionId,
                       TRI_VOC_DOCUMENT_OPERATION_INSERT, newSlice.byteSize());
    guard.commit();
  }

  return res;
}

int RocksDBCollection::update(arangodb::transaction::Methods* trx,
                              arangodb::velocypack::Slice const newSlice,
                              arangodb::ManagedDocumentResult& mdr,
                              OperationOptions& options,
                              TRI_voc_tick_t& resultMarkerTick, bool /*lock*/,
                              TRI_voc_rid_t& prevRev,
                              ManagedDocumentResult& previous,
                              TRI_voc_rid_t const& revisionId,
                              arangodb::velocypack::Slice const key) {
  resultMarkerTick = 0;

  bool const isEdgeCollection =
      (_logicalCollection->type() == TRI_COL_TYPE_EDGE);
  int res = lookupDocument(trx, key, previous);

  if (res != TRI_ERROR_NO_ERROR) {
    return res;
  }

  TRI_ASSERT(!previous.empty());

  VPackSlice oldDoc(previous.vpack());
  TRI_voc_rid_t oldRevisionId =
      transaction::helpers::extractRevFromDocument(oldDoc);
  prevRev = oldRevisionId;

  // Check old revision:
  if (!options.ignoreRevs) {
    TRI_voc_rid_t expectedRev = 0;
    if (newSlice.isObject()) {
      expectedRev = TRI_ExtractRevisionId(newSlice);
    }
    int res = checkRevision(trx, expectedRev, prevRev);
    if (res != TRI_ERROR_NO_ERROR) {
      return res;
    }
  }

  if (newSlice.length() <= 1) {
    // shortcut. no need to do anything
    previous.clone(mdr);

    TRI_ASSERT(!mdr.empty());

    if (_logicalCollection->waitForSync()) {
      trx->state()->waitForSync(true);
      options.waitForSync = true;
    }
    return TRI_ERROR_NO_ERROR;
  }

  // merge old and new values
  transaction::BuilderLeaser builder(trx);
  mergeObjectsForUpdate(trx, oldDoc, newSlice, isEdgeCollection,
                        TRI_RidToString(revisionId), options.mergeObjects,
                        options.keepNull, *builder.get());

  if (trx->state()->isDBServer()) {
    // Need to check that no sharding keys have changed:
    if (arangodb::shardKeysChanged(_logicalCollection->dbName(),
                                   trx->resolver()->getCollectionNameCluster(
                                       _logicalCollection->planId()),
                                   oldDoc, builder->slice(), false)) {
      return TRI_ERROR_CLUSTER_MUST_NOT_CHANGE_SHARDING_ATTRIBUTES;
    }
  }

  RocksDBSavePoint guard(rocksTransaction(trx));

  VPackSlice const newDoc(builder->slice());

  res = updateDocument(trx, oldRevisionId, oldDoc, revisionId, newDoc,
                       options.waitForSync);

  if (res == TRI_ERROR_NO_ERROR) {
    Result result = lookupRevisionVPack(revisionId, trx, mdr);

    if (!result.ok()) {
      return result.errorNumber();
    }

    TRI_ASSERT(!mdr.empty());

    static_cast<RocksDBTransactionState*>(trx->state())
        ->addOperation(_logicalCollection->cid(), revisionId,
                       TRI_VOC_DOCUMENT_OPERATION_UPDATE, newDoc.byteSize());
    guard.commit();
  }

  return res;
}

int RocksDBCollection::replace(
    transaction::Methods* trx, arangodb::velocypack::Slice const newSlice,
    ManagedDocumentResult& mdr, OperationOptions& options,
    TRI_voc_tick_t& resultMarkerTick, bool /*lock*/, TRI_voc_rid_t& prevRev,
    ManagedDocumentResult& previous, TRI_voc_rid_t const revisionId,
    arangodb::velocypack::Slice const fromSlice,
    arangodb::velocypack::Slice const toSlice) {
  resultMarkerTick = 0;

  bool const isEdgeCollection =
      (_logicalCollection->type() == TRI_COL_TYPE_EDGE);

  // get the previous revision
  VPackSlice key = newSlice.get(StaticStrings::KeyString);
  if (key.isNone()) {
    return TRI_ERROR_ARANGO_DOCUMENT_HANDLE_BAD;
  }

  // get the previous revision
  int res = lookupDocument(trx, key, previous);

  if (res != TRI_ERROR_NO_ERROR) {
    return res;
  }

  TRI_ASSERT(!previous.empty());

  VPackSlice oldDoc(previous.vpack());
  TRI_voc_rid_t oldRevisionId =
      transaction::helpers::extractRevFromDocument(oldDoc);
  prevRev = oldRevisionId;

  // Check old revision:
  if (!options.ignoreRevs) {
    TRI_voc_rid_t expectedRev = 0;
    if (newSlice.isObject()) {
      expectedRev = TRI_ExtractRevisionId(newSlice);
    }
    int res = checkRevision(trx, expectedRev, prevRev);
    if (res != TRI_ERROR_NO_ERROR) {
      return res;
    }
  }

  // merge old and new values
  transaction::BuilderLeaser builder(trx);
  newObjectForReplace(trx, oldDoc, newSlice, fromSlice, toSlice,
                      isEdgeCollection, TRI_RidToString(revisionId),
                      *builder.get());

  if (trx->state()->isDBServer()) {
    // Need to check that no sharding keys have changed:
    if (arangodb::shardKeysChanged(_logicalCollection->dbName(),
                                   trx->resolver()->getCollectionNameCluster(
                                       _logicalCollection->planId()),
                                   oldDoc, builder->slice(), false)) {
      return TRI_ERROR_CLUSTER_MUST_NOT_CHANGE_SHARDING_ATTRIBUTES;
    }
  }

  RocksDBSavePoint guard(rocksTransaction(trx));

  res = updateDocument(trx, oldRevisionId, oldDoc, revisionId,
                       VPackSlice(builder->slice()), options.waitForSync);

  if (res == TRI_ERROR_NO_ERROR) {
    Result result = lookupRevisionVPack(revisionId, trx, mdr);

    if (!result.ok()) {
      return result.errorNumber();
    }

    TRI_ASSERT(!mdr.empty());

    static_cast<RocksDBTransactionState*>(trx->state())
        ->addOperation(_logicalCollection->cid(), revisionId,
                       TRI_VOC_DOCUMENT_OPERATION_REPLACE,
                       VPackSlice(builder->slice()).byteSize());
    guard.commit();
  }

  return res;
}

int RocksDBCollection::remove(arangodb::transaction::Methods* trx,
                              arangodb::velocypack::Slice const slice,
                              arangodb::ManagedDocumentResult& previous,
                              OperationOptions& options,
                              TRI_voc_tick_t& resultMarkerTick, bool /*lock*/,
                              TRI_voc_rid_t const& revisionId,
                              TRI_voc_rid_t& prevRev) {
  // store the tick that was used for writing the document
  // note that we don't need it for this engine
  resultMarkerTick = 0;
  prevRev = 0;

  transaction::BuilderLeaser builder(trx);
  newObjectForRemove(trx, slice, TRI_RidToString(revisionId), *builder.get());

  VPackSlice key;
  if (slice.isString()) {
    key = slice;
  } else {
    key = slice.get(StaticStrings::KeyString);
  }
  TRI_ASSERT(!key.isNone());

  // get the previous revision
  int res = lookupDocument(trx, key, previous);

  if (res != TRI_ERROR_NO_ERROR) {
    return res;
  }

  TRI_ASSERT(!previous.empty());

  VPackSlice oldDoc(previous.vpack());
  TRI_voc_rid_t oldRevisionId =
      arangodb::transaction::helpers::extractRevFromDocument(oldDoc);
  prevRev = oldRevisionId;

  // Check old revision:
  if (!options.ignoreRevs && slice.isObject()) {
    TRI_voc_rid_t expectedRevisionId = TRI_ExtractRevisionId(slice);
    int res = checkRevision(trx, expectedRevisionId, oldRevisionId);

    if (res != TRI_ERROR_NO_ERROR) {
      return res;
    }
  }

  RocksDBSavePoint guard(rocksTransaction(trx));

  res = removeDocument(trx, oldRevisionId, oldDoc, options.waitForSync);

  if (res == TRI_ERROR_NO_ERROR) {
    static_cast<RocksDBTransactionState*>(trx->state())
        ->addOperation(_logicalCollection->cid(), revisionId,
                       TRI_VOC_DOCUMENT_OPERATION_REMOVE, oldDoc.byteSize());
    guard.commit();
  }

  return res;
}

void RocksDBCollection::deferDropCollection(
    std::function<bool(LogicalCollection*)> /*callback*/) {
  // nothing to do here
}

/// @brief return engine-specific figures
void RocksDBCollection::figuresSpecific(
    std::shared_ptr<arangodb::velocypack::Builder>&) {
  // no specific figures yet
}

/// @brief creates the initial indexes for the collection
void RocksDBCollection::createInitialIndexes() {
  if (!_indexes.empty()) {
    return;
  }

  std::vector<std::shared_ptr<arangodb::Index>> systemIndexes;
  StorageEngine* engine = EngineSelectorFeature::ENGINE;
  IndexFactory const* idxFactory = engine->indexFactory();
  TRI_ASSERT(idxFactory != nullptr);

  idxFactory->fillSystemIndexes(_logicalCollection, systemIndexes);
  for (auto const& it : systemIndexes) {
    addIndex(it);
  }
}

void RocksDBCollection::addIndex(std::shared_ptr<arangodb::Index> idx) {
  // primary index must be added at position 0
  TRI_ASSERT(idx->type() != arangodb::Index::TRI_IDX_TYPE_PRIMARY_INDEX ||
             _indexes.empty());

  auto const id = idx->id();
  for (auto const& it : _indexes) {
    if (it->id() == id) {
      // already have this particular index. do not add it again
      return;
    }
  }

  TRI_UpdateTickServer(static_cast<TRI_voc_tick_t>(id));

  _indexes.emplace_back(idx);
}

void RocksDBCollection::addIndexCoordinator(
    std::shared_ptr<arangodb::Index> idx) {
  auto const id = idx->id();
  for (auto const& it : _indexes) {
    if (it->id() == id) {
      // already have this particular index. do not add it again
      return;
    }
  }

  _indexes.emplace_back(idx);
}

int RocksDBCollection::saveIndex(transaction::Methods* trx,
                                 std::shared_ptr<arangodb::Index> idx) {
  TRI_ASSERT(!ServerState::instance()->isCoordinator());
  // we cannot persist primary or edge indexes
  TRI_ASSERT(idx->type() != Index::IndexType::TRI_IDX_TYPE_PRIMARY_INDEX);
  TRI_ASSERT(idx->type() != Index::IndexType::TRI_IDX_TYPE_EDGE_INDEX);

  Result res = fillIndexes(trx, idx);
  if (!res.ok()) {
    return res.errorNumber();
  }

  std::shared_ptr<VPackBuilder> builder = idx->toVelocyPack(false);
  auto vocbase = _logicalCollection->vocbase();
  auto collectionId = _logicalCollection->cid();
  VPackSlice data = builder->slice();

  StorageEngine* engine = EngineSelectorFeature::ENGINE;
  engine->createIndex(vocbase, collectionId, idx->id(), data);

  return TRI_ERROR_NO_ERROR;
}

arangodb::Result RocksDBCollection::fillIndexes(
    transaction::Methods* trx, std::shared_ptr<arangodb::Index> added) {
  ManagedDocumentResult mmr;
  std::unique_ptr<IndexIterator> iter(
      primaryIndex()->allIterator(trx, &mmr, false));
  int res = TRI_ERROR_NO_ERROR;

  auto cb = [&](DocumentIdentifierToken token) {
    if (res == TRI_ERROR_NO_ERROR && this->readDocument(trx, token, mmr)) {
      RocksDBIndex* ridx = static_cast<RocksDBIndex*>(added.get());
      res = ridx->insert(trx, mmr.lastRevisionId(), VPackSlice(mmr.vpack()),
                         false);
    }
  };
  while (iter->next(cb, 1000) && res == TRI_ERROR_NO_ERROR) {
    if (_logicalCollection->deleted()) {
      return Result(TRI_ERROR_INTERNAL);
    }
  }
  return Result(res);
}

// @brief return the primary index
// WARNING: Make sure that this LogicalCollection Instance
// is somehow protected. If it goes out of all scopes
// or it's indexes are freed the pointer returned will get invalidated.
arangodb::RocksDBPrimaryIndex* RocksDBCollection::primaryIndex() const {
  // The primary index always has iid 0
  auto primary = PhysicalCollection::lookupIndex(0);
  TRI_ASSERT(primary != nullptr);

#ifdef ARANGODB_ENABLE_MAINTAINER_MODE
  if (primary->type() != Index::IndexType::TRI_IDX_TYPE_PRIMARY_INDEX) {
    LOG_TOPIC(ERR, arangodb::Logger::FIXME)
        << "got invalid indexes for collection '" << _logicalCollection->name()
        << "'";
    for (auto const& it : _indexes) {
      LOG_TOPIC(ERR, arangodb::Logger::FIXME) << "- " << it.get();
    }
  }
#endif
  TRI_ASSERT(primary->type() == Index::IndexType::TRI_IDX_TYPE_PRIMARY_INDEX);
  // the primary index must be the index at position #0
  return static_cast<arangodb::RocksDBPrimaryIndex*>(primary.get());
}

int RocksDBCollection::insertDocument(arangodb::transaction::Methods* trx,
                                      TRI_voc_rid_t revisionId,
                                      VPackSlice const& doc,
                                      bool& waitForSync) {
  // Coordinator doesn't know index internals
  TRI_ASSERT(!ServerState::instance()->isCoordinator());
  TRI_ASSERT(trx->state()->isRunning());

  RocksDBKey key(RocksDBKey::Document(_objectId, revisionId));
  RocksDBValue value(RocksDBValue::Document(doc));

  rocksdb::Transaction* rtrx = rocksTransaction(trx);

  /*LOG_TOPIC(ERR, Logger::ENGINES)
      << "#" << trx->state()->id() << " INSERT DOCUMENT. COLLECTION '"
      << _logicalCollection->name() << "', OBJECTID: " << _objectId
      << ", REVISIONID: " << revisionId;*/

  rocksdb::Status status = rtrx->Put(key.string(), value.string());

  if (!status.ok()) {
    /*LOG_TOPIC(ERR, Logger::ENGINES)
        << "#" << trx->state()->id()
        << " INSERT DOCUMENT FAILED. REVISIONID: " << revisionId;*/
    auto converted =
        rocksutils::convertStatus(status, rocksutils::StatusHint::document);
    return converted.errorNumber();
  }

  auto indexes = _indexes;
  size_t const n = indexes.size();

  int result = TRI_ERROR_NO_ERROR;

  for (size_t i = 0; i < n; ++i) {
    auto& idx = indexes[i];

    int res = idx->insert(trx, revisionId, doc, false);

    // in case of no-memory, return immediately
    if (res == TRI_ERROR_OUT_OF_MEMORY) {
      return res;
    }
    /*if (res == TRI_ERROR_ARANGO_UNIQUE_CONSTRAINT_VIOLATED) {
      LOG_TOPIC(ERR, Logger::FIXME)
          << "#" << trx->state()->id()
          << " UNIQUE CONSTRAINT VIOLATION IN INDEX: #" << i;
    }*/
    if (res != TRI_ERROR_NO_ERROR) {
      if (res == TRI_ERROR_ARANGO_UNIQUE_CONSTRAINT_VIOLATED ||
          result == TRI_ERROR_NO_ERROR) {
        // "prefer" unique constraint violated
        result = res;
      }
    }
  }

  if (result == TRI_ERROR_NO_ERROR) {
    if (_logicalCollection->waitForSync()) {
      waitForSync = true;  // output parameter (by ref)
    }

    if (waitForSync) {
      trx->state()->waitForSync(true);
    }
  }

  return result;
}

int RocksDBCollection::removeDocument(arangodb::transaction::Methods* trx,
                                      TRI_voc_rid_t revisionId,
                                      VPackSlice const& doc,
                                      bool& waitForSync) {
  // Coordinator doesn't know index internals
  TRI_ASSERT(!ServerState::instance()->isCoordinator());
  TRI_ASSERT(trx->state()->isRunning());

  auto key = RocksDBKey::Document(_objectId, revisionId);

  rocksdb::Transaction* rtrx = rocksTransaction(trx);

  /*LOG_TOPIC(ERR, Logger::ENGINES)
      << "#" << trx->state()->id() << " REMOVE DOCUMENT. COLLECTION '"
      << _logicalCollection->name() << "', OBJECTID: " << _objectId
      << ", REVISIONID: " << revisionId;*/

  auto status = rtrx->Delete(key.string());
  if (!status.ok()) {
    /*LOG_TOPIC(ERR, Logger::ENGINES)
        << "#" << trx->state()->id()
        << " REMOVE DOCUMENT FAILED. REVISIONID: " << revisionId;*/
    auto converted = rocksutils::convertStatus(status);
    return converted.errorNumber();
  }

  auto indexes = _indexes;
  size_t const n = indexes.size();

  int result = TRI_ERROR_NO_ERROR;

  for (size_t i = 0; i < n; ++i) {
    auto& idx = indexes[i];

    int res = idx->remove(trx, revisionId, doc, false);

    // in case of no-memory, return immediately
    if (res == TRI_ERROR_OUT_OF_MEMORY) {
      return res;
    }

    // for other errors, set result
    if (res != TRI_ERROR_NO_ERROR) {
      result = res;
    }
  }

  if (result == TRI_ERROR_NO_ERROR) {
    if (_logicalCollection->waitForSync()) {
      waitForSync = true;
    }

    if (waitForSync) {
      trx->state()->waitForSync(true);
    }
  }

  return result;
}

/// @brief looks up a document by key, low level worker
/// the key must be a string slice, no revision check is performed
int RocksDBCollection::lookupDocument(transaction::Methods* trx, VPackSlice key,
                                      ManagedDocumentResult& mdr) {
  if (!key.isString()) {
    return TRI_ERROR_ARANGO_DOCUMENT_KEY_BAD;
  }

  RocksDBToken token = primaryIndex()->lookupKey(trx, key, mdr);
  TRI_voc_rid_t revisionId = token.revisionId();

  if (revisionId > 0) {
    Result result = lookupRevisionVPack(revisionId, trx, mdr);
    /*if (!result.ok()) {
      LOG_TOPIC(ERR, Logger::FIXME) << "#" << trx->state()->id()
                                    << " failed to find revision " << revisionId
                                    << " for key " << key.copyString();
    }*/
    return result.errorNumber();
  }

  /*LOG_TOPIC(ERR, Logger::FIXME) << "#" << trx->state()->id()
                                << " failed to find entry for key "
                                << key.copyString();*/

  return TRI_ERROR_ARANGO_DOCUMENT_NOT_FOUND;
}

int RocksDBCollection::updateDocument(transaction::Methods* trx,
                                      TRI_voc_rid_t oldRevisionId,
                                      VPackSlice const& oldDoc,
                                      TRI_voc_rid_t newRevisionId,
                                      VPackSlice const& newDoc,
                                      bool& waitForSync) {
  // Coordinator doesn't know index internals
  TRI_ASSERT(trx->state()->isRunning());
  TRI_ASSERT(!ServerState::instance()->isCoordinator());

  int res = removeDocument(trx, oldRevisionId, oldDoc, waitForSync);

  if (res != TRI_ERROR_NO_ERROR) {
    return res;
  }

  res = insertDocument(trx, newRevisionId, newDoc, waitForSync);

  if (res != TRI_ERROR_NO_ERROR) {
    return res;
  }

  return TRI_ERROR_NO_ERROR;
}

Result RocksDBCollection::lookupDocumentToken(transaction::Methods* trx,
                                              arangodb::StringRef key,
                                              RocksDBToken& outToken) {
  // TODO fix as soon as we got a real primary index
  outToken = primaryIndex()->lookupKey(trx, key);
  /*if (outToken.revisionId() == 0) {
    LOG_TOPIC(ERR, Logger::FIXME) << "#" << trx->state()->id()
                                  << " failed to find token for key "
                                  << key.toString();
  }*/
  return outToken.revisionId() > 0
             ? Result()
             : Result(TRI_ERROR_ARANGO_DOCUMENT_NOT_FOUND);
}

arangodb::Result RocksDBCollection::lookupRevisionVPack(
    TRI_voc_rid_t revisionId, transaction::Methods* trx,
    arangodb::ManagedDocumentResult& mdr) {
  TRI_ASSERT(trx->state()->isRunning());

  auto key = RocksDBKey::Document(_objectId, revisionId);
  std::string value;
  auto* state = toRocksTransactionState(trx);
  rocksdb::Status status = state->rocksTransaction()->Get(state->readOptions(),
                                                          key.string(), &value);
  TRI_ASSERT(value.data());
  auto result = convertStatus(status);
  if (result.ok()) {
    mdr.setManaged(std::move(value), revisionId);
  } else {
    mdr.reset();
  }
  return result;
}

void RocksDBCollection::setRevision(TRI_voc_rid_t revisionId) {
  _revisionId = revisionId;
}

void RocksDBCollection::adjustNumberDocuments(int64_t adjustment) {
  if (adjustment < 0) {
    _numberDocuments -= static_cast<uint64_t>(-adjustment);
  } else if (adjustment > 0) {
    _numberDocuments += static_cast<uint64_t>(adjustment);
  }
}<|MERGE_RESOLUTION|>--- conflicted
+++ resolved
@@ -359,17 +359,16 @@
       if (rv == TRI_ERROR_NO_ERROR) {
         _indexes.erase(_indexes.begin() + i);
         events::DropIndex("", std::to_string(iid), TRI_ERROR_NO_ERROR);
-<<<<<<< HEAD
-        return true;
-=======
-
-        VPackBuilder builder =
-          _logicalCollection->toVelocyPackIgnore({"path", "statusString"}, true);
+
+        VPackBuilder builder = _logicalCollection->toVelocyPackIgnore(
+            {"path", "statusString"}, true);
         StorageEngine* engine = EngineSelectorFeature::ENGINE;
 
-        int res = static_cast<RocksDBEngine*>(engine)->writeCreateCollectionMarker(_logicalCollection->vocbase()->id(), _logicalCollection->cid(), builder.slice());
+        int res =
+            static_cast<RocksDBEngine*>(engine)->writeCreateCollectionMarker(
+                _logicalCollection->vocbase()->id(), _logicalCollection->cid(),
+                builder.slice());
         return res == TRI_ERROR_NO_ERROR;
->>>>>>> 9a079381
       }
 
       break;

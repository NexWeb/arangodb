--- conflicted
+++ resolved
@@ -150,11 +150,6 @@
   ///        entries.
   void expandInSearchValues(arangodb::velocypack::Slice const,
                             arangodb::velocypack::Builder&) const override;
-<<<<<<< HEAD
- 
-=======
-
->>>>>>> 2c7190aa
   int cleanup() override;
 
  private:

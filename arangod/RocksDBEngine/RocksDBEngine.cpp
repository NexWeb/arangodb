////////////////////////////////////////////////////////////////////////////////
/// DISCLAIMER
///
/// Copyright 2014-2017 ArangoDB GmbH, Cologne, Germany
/// Copyright 2004-2014 triAGENS GmbH, Cologne, Germany
///
/// Licensed under the Apache License, Version 2.0 (the "License");
/// you may not use this file except in compliance with the License.
/// You may obtain a copy of the License at
///
///     http://www.apache.org/licenses/LICENSE-2.0
///
/// Unless required by applicable law or agreed to in writing, software
/// distributed under the License is distributed on an "AS IS" BASIS,
/// WITHOUT WARRANTIES OR CONDITIONS OF ANY KIND, either express or implied.
/// See the License for the specific language governing permissions and
/// limitations under the License.
///
/// Copyright holder is ArangoDB GmbH, Cologne, Germany
///
/// @author Jan Steemann
/// @author Jan Christoph Uhde
////////////////////////////////////////////////////////////////////////////////

#include "RocksDBEngine.h"
#include "ApplicationFeatures/RocksDBOptionFeature.h"
#include "Basics/Exceptions.h"
#include "Basics/FileUtils.h"
#include "Basics/ReadLocker.h"
#include "Basics/Result.h"
#include "Basics/RocksDBLogger.h"
#include "Basics/StaticStrings.h"
#include "Basics/Thread.h"
#include "Basics/VelocyPackHelper.h"
#include "Basics/WriteLocker.h"
#include "Basics/build.h"
#include "Cache/CacheManagerFeature.h"
#include "Cache/Manager.h"
#include "GeneralServer/RestHandlerFactory.h"
#include "Logger/Logger.h"
#include "ProgramOptions/ProgramOptions.h"
#include "ProgramOptions/Section.h"
#include "Rest/Version.h"
#include "RestHandler/RestHandlerCreator.h"
#include "RestServer/DatabasePathFeature.h"
#include "RestServer/ServerIdFeature.h"
#include "RestServer/ViewTypesFeature.h"
#include "RocksDBEngine/RocksDBAqlFunctions.h"
#include "RocksDBEngine/RocksDBBackgroundThread.h"
#include "RocksDBEngine/RocksDBCollection.h"
#include "RocksDBEngine/RocksDBColumnFamily.h"
#include "RocksDBEngine/RocksDBCommon.h"
#include "RocksDBEngine/RocksDBComparator.h"
#include "RocksDBEngine/RocksDBCounterManager.h"
#include "RocksDBEngine/RocksDBIncrementalSync.h"
#include "RocksDBEngine/RocksDBIndex.h"
#include "RocksDBEngine/RocksDBIndexFactory.h"
#include "RocksDBEngine/RocksDBKey.h"
#include "RocksDBEngine/RocksDBLogValue.h"
#include "RocksDBEngine/RocksDBOptimizerRules.h"
#include "RocksDBEngine/RocksDBPrefixExtractor.h"
#include "RocksDBEngine/RocksDBReplicationManager.h"
#include "RocksDBEngine/RocksDBReplicationTailing.h"
#include "RocksDBEngine/RocksDBRestHandlers.h"
#include "RocksDBEngine/RocksDBTransactionCollection.h"
#include "RocksDBEngine/RocksDBTransactionContextData.h"
#include "RocksDBEngine/RocksDBTransactionManager.h"
#include "RocksDBEngine/RocksDBTransactionState.h"
#include "RocksDBEngine/RocksDBTypes.h"
#include "RocksDBEngine/RocksDBV8Functions.h"
#include "RocksDBEngine/RocksDBValue.h"
#include "RocksDBEngine/RocksDBView.h"
#include "Transaction/Options.h"
#include "VocBase/replication-applier.h"
#include "VocBase/ticks.h"

#include <rocksdb/convenience.h>
#include <rocksdb/db.h>
#include <rocksdb/env.h>
#include <rocksdb/filter_policy.h>
#include <rocksdb/iterator.h>
#include <rocksdb/options.h>
#include <rocksdb/slice_transform.h>
#include <rocksdb/statistics.h>
#include <rocksdb/table.h>
#include <rocksdb/transaction_log.h>
#include <rocksdb/write_batch.h>

#include <velocypack/Iterator.h>
#include <velocypack/velocypack-aliases.h>

using namespace arangodb;
using namespace arangodb::application_features;
using namespace arangodb::options;

namespace arangodb {

std::string const RocksDBEngine::EngineName("rocksdb");
std::string const RocksDBEngine::FeatureName("RocksDBEngine");

// static variables for all existing column families
rocksdb::ColumnFamilyHandle* RocksDBColumnFamily::_definitions(nullptr);
rocksdb::ColumnFamilyHandle* RocksDBColumnFamily::_documents(nullptr);
rocksdb::ColumnFamilyHandle* RocksDBColumnFamily::_primary(nullptr);
rocksdb::ColumnFamilyHandle* RocksDBColumnFamily::_edge(nullptr);
rocksdb::ColumnFamilyHandle* RocksDBColumnFamily::_vpack(nullptr);
rocksdb::ColumnFamilyHandle* RocksDBColumnFamily::_geo(nullptr);
rocksdb::ColumnFamilyHandle* RocksDBColumnFamily::_fulltext(nullptr);
std::vector<rocksdb::ColumnFamilyHandle*> RocksDBColumnFamily::_allHandles;

// create the storage engine
RocksDBEngine::RocksDBEngine(application_features::ApplicationServer* server)
    : StorageEngine(server, EngineName, FeatureName, new RocksDBIndexFactory()),
      _db(nullptr),
      _vpackCmp(new RocksDBVPackComparator()),
      _maxTransactionSize(transaction::Options::defaultMaxTransactionSize),
      _intermediateCommitSize(
          transaction::Options::defaultIntermediateCommitSize),
      _intermediateCommitCount(
          transaction::Options::defaultIntermediateCommitCount),
      _pruneWaitTime(10.0),
      _releasedTick(0) {
  // inherits order from StorageEngine but requires "RocksDBOption" that is used
  // to configure this engine and the MMFiles PersistentIndexFeature
  startsAfter("RocksDBOption");
}

RocksDBEngine::~RocksDBEngine() { delete _db; }

// inherited from ApplicationFeature
// ---------------------------------

// add the storage engine's specifc options to the global list of options
void RocksDBEngine::collectOptions(
    std::shared_ptr<options::ProgramOptions> options) {
  options->addSection("rocksdb", "RocksDB engine specific configuration");

  // control transaction size for RocksDB engine
  options->addOption("--rocksdb.max-transaction-size",
                     "transaction size limit (in bytes)",
                     new UInt64Parameter(&_maxTransactionSize));

  options->addOption("--rocksdb.intermediate-commit-size",
                     "an intermediate commit will be performed automatically "
                     "when a transaction "
                     "has accumulated operations of this size (in bytes)",
                     new UInt64Parameter(&_intermediateCommitSize));

  options->addOption("--rocksdb.intermediate-commit-count",
                     "an intermediate commit will be performed automatically "
                     "when this number of "
                     "operations is reached in a transaction",
                     new UInt64Parameter(&_intermediateCommitCount));

  options->addOption("--rocksdb.wal-file-timeout",
                     "timeout after which unused WAL files are deleted",
                     new DoubleParameter(&_pruneWaitTime));

#ifdef USE_ENTERPRISE
  collectEnterpriseOptions(options);
#endif
}

// validate the storage engine's specific options
void RocksDBEngine::validateOptions(
    std::shared_ptr<options::ProgramOptions> options) {
  transaction::Options::setLimits(_maxTransactionSize, _intermediateCommitSize,
                                  _intermediateCommitCount);
#ifdef USE_ENTERPRISE
  validateEnterpriseOptions(options);
#endif
}

// preparation phase for storage engine. can be used for internal setup.
// the storage engine must not start any threads here or write any files
void RocksDBEngine::prepare() {
  // get base path from DatabaseServerFeature
  auto databasePathFeature =
      application_features::ApplicationServer::getFeature<DatabasePathFeature>(
          "DatabasePath");
  _basePath = databasePathFeature->directory();

  TRI_ASSERT(!_basePath.empty());

#ifdef USE_ENTERPRISE
  prepareEnterprise();
#endif
}

void RocksDBEngine::start() {
  // it is already decided that rocksdb is used
  if (!isEnabled()) {
    return;
  }

  LOG_TOPIC(TRACE, arangodb::Logger::ENGINES)
      << "rocksdb version " << rest::Version::getRocksDBVersion()
      << ", supported compression types: " << getCompressionSupport();

  // set the database sub-directory for RocksDB
  auto* databasePathFeature =
      ApplicationServer::getFeature<DatabasePathFeature>("DatabasePath");
  _path = databasePathFeature->subdirectoryName("engine-rocksdb");

  if (!basics::FileUtils::isDirectory(_path)) {
    std::string systemErrorStr;
    long errorNo;

    int res = TRI_CreateRecursiveDirectory(_path.c_str(), errorNo,
                                           systemErrorStr);

    if (res == TRI_ERROR_NO_ERROR) {
      LOG_TOPIC(TRACE, arangodb::Logger::ENGINES) << "created RocksDB data directory '" << _path << "'";
    } else {
      LOG_TOPIC(FATAL, arangodb::Logger::ENGINES) << "unable to create RocksDB data directory '" << _path << "': " << systemErrorStr;
      FATAL_ERROR_EXIT();
    }
  }

  // options imported set by RocksDBOptionFeature
  auto const* opts =
  ApplicationServer::getFeature<arangodb::RocksDBOptionFeature>(
                                                                "RocksDBOption");

  rocksdb::TransactionDBOptions transactionOptions;
  // number of locks per column_family
  transactionOptions.num_stripes = TRI_numberProcessors();
  transactionOptions.transaction_lock_timeout = opts->_transactionLockTimeout;

  _options.enable_pipelined_write = opts->_enablePipelinedWrite;
  _options.write_buffer_size = static_cast<size_t>(opts->_writeBufferSize);
  _options.max_write_buffer_number =
      static_cast<int>(opts->_maxWriteBufferNumber);
  _options.delayed_write_rate = opts->_delayedWriteRate;
  _options.min_write_buffer_number_to_merge =
      static_cast<int>(opts->_minWriteBufferNumberToMerge);
  _options.num_levels = static_cast<int>(opts->_numLevels);
  _options.level_compaction_dynamic_level_bytes = opts->_dynamicLevelBytes;
  _options.max_bytes_for_level_base = opts->_maxBytesForLevelBase;
  _options.max_bytes_for_level_multiplier =
      static_cast<int>(opts->_maxBytesForLevelMultiplier);
  _options.optimize_filters_for_hits = opts->_optimizeFiltersForHits;
  _options.use_direct_reads = opts->_useDirectReads;
  _options.use_direct_io_for_flush_and_compaction = opts->_useDirectIoForFlushAndCompaction;
  // limit the total size of WAL files. This forces the flush of memtables of
  // column families still backed by WAL files. If we would not do this, WAL
  // files may linger around forever and will not get removed
  _options.max_total_wal_size = opts->_maxTotalWalSize;

  if (opts->_walDirectory.empty()) {
    _options.wal_dir = basics::FileUtils::buildFilename(_path, "journals");
  } else {
    _options.wal_dir = opts->_walDirectory;
  }

  LOG_TOPIC(TRACE, arangodb::Logger::ROCKSDB) << "initializing RocksDB, path: '"
                                              << _path << "', WAL directory '" << _options.wal_dir << "'";


  if (opts->_skipCorrupted) {
    _options.wal_recovery_mode =
        rocksdb::WALRecoveryMode::kSkipAnyCorruptedRecords;
  } else {
    _options.wal_recovery_mode = rocksdb::WALRecoveryMode::kPointInTimeRecovery;
  }

  _options.max_background_jobs = static_cast<int>(opts->_maxBackgroundJobs);
  _options.max_subcompactions = static_cast<int>(opts->_maxSubcompactions);
  _options.use_fsync = opts->_useFSync;

  // only compress levels >= 2
  _options.compression_per_level.resize(_options.num_levels);
  for (int level = 0; level < _options.num_levels; ++level) {
    _options.compression_per_level[level] =
        (((uint64_t)level >= opts->_numUncompressedLevels)
             ? rocksdb::kSnappyCompression
             : rocksdb::kNoCompression);
  }

  // Number of files to trigger level-0 compaction. A value <0 means that
  // level-0 compaction will not be triggered by number of files at all.
  // Default: 4
  _options.level0_file_num_compaction_trigger =
      static_cast<int>(opts->_level0CompactionTrigger);

  // Soft limit on number of level-0 files. We start slowing down writes at this
  // point. A value <0 means that no writing slow down will be triggered by
  // number of files in level-0.
  _options.level0_slowdown_writes_trigger =
      static_cast<int>(opts->_level0SlowdownTrigger);

  // Maximum number of level-0 files.  We stop writes at this point.
  _options.level0_stop_writes_trigger =
      static_cast<int>(opts->_level0StopTrigger);

  _options.recycle_log_file_num = static_cast<size_t>(opts->_recycleLogFileNum);
  _options.compaction_readahead_size =
      static_cast<size_t>(opts->_compactionReadaheadSize);

#ifdef USE_ENTERPRISE
  configureEnterpriseRocksDBOptions(_options);
  startEnterprise();
#endif

  _options.env->SetBackgroundThreads(static_cast<int>(opts->_numThreadsHigh),
                                     rocksdb::Env::Priority::HIGH);
  _options.env->SetBackgroundThreads(static_cast<int>(opts->_numThreadsLow),
                                     rocksdb::Env::Priority::LOW);

  // intentionally set the RocksDB logger to warning because it will
  // log lots of things otherwise
  _options.info_log_level = rocksdb::InfoLogLevel::ERROR_LEVEL;
  auto logger = std::make_shared<RocksDBLogger>(_options.info_log_level);
  _options.info_log = logger;
  logger->disable();

  if (opts->_enableStatistics) {
    _options.statistics = rocksdb::CreateDBStatistics();
    // _options.stats_dump_period_sec = 1;
  }

  rocksdb::BlockBasedTableOptions table_options;
  if (opts->_blockCacheSize > 0) {
    table_options.block_cache = rocksdb::NewLRUCache(opts->_blockCacheSize,
                                      static_cast<int>(opts->_blockCacheShardBits));
    //table_options.cache_index_and_filter_blocks = opts->_compactionReadaheadSize > 0;
  } else {
    table_options.no_block_cache = true;
  }
  table_options.block_size = opts->_tableBlockSize;
  table_options.filter_policy.reset(rocksdb::NewBloomFilterPolicy(10, true));

  _options.table_factory.reset(
      rocksdb::NewBlockBasedTableFactory(table_options));

  _options.create_if_missing = true;
  _options.create_missing_column_families = true;
  _options.max_open_files = -1;

  // WAL_ttl_seconds needs to be bigger than the sync interval of the count
  // manager. Should be several times bigger counter_sync_seconds
  _options.WAL_ttl_seconds = 60 * 60 * 24 * 30;  // we manage WAL file deletion
  // ourselves, don't let RocksDB
  // garbage collect them
  _options.WAL_size_limit_MB = 0;
  _options.memtable_prefix_bloom_size_ratio = 0.2;  // TODO: pick better value?
  // TODO: enable memtable_insert_with_hint_prefix_extractor?
  _options.bloom_locality = 1;

  // cf options for definitons (dbs, collections, views, ...)
  rocksdb::ColumnFamilyOptions definitionsCF(_options);

  // cf options with fixed 8 byte object id prefix for documents
  rocksdb::ColumnFamilyOptions fixedPrefCF(_options);
  fixedPrefCF.prefix_extractor = std::shared_ptr<rocksdb::SliceTransform const>(rocksdb::NewFixedPrefixTransform(RocksDBKey::objectIdSize()));

  // construct column family options with prefix containing indexed value
  rocksdb::ColumnFamilyOptions dynamicPrefCF(_options);
  dynamicPrefCF.prefix_extractor = std::make_shared<RocksDBPrefixExtractor>();
  // also use hash-search based SST file format
  rocksdb::BlockBasedTableOptions tblo(table_options);
  tblo.index_type = rocksdb::BlockBasedTableOptions::IndexType::kHashSearch;
  dynamicPrefCF.table_factory = std::shared_ptr<rocksdb::TableFactory>(
      rocksdb::NewBlockBasedTableFactory(tblo));

  // velocypack based index variants with custom comparator
  rocksdb::ColumnFamilyOptions vpackFixedPrefCF(fixedPrefCF);
  vpackFixedPrefCF.comparator = _vpackCmp.get();

  // create column families
  std::vector<rocksdb::ColumnFamilyDescriptor> cfFamilies;
  // no prefix families for default column family (Has to be there)
  cfFamilies.emplace_back(rocksdb::kDefaultColumnFamilyName,
                          definitionsCF);                       // 0
  cfFamilies.emplace_back("Documents", fixedPrefCF);            // 1
  cfFamilies.emplace_back("PrimaryIndex", fixedPrefCF);         // 2
  cfFamilies.emplace_back("EdgeIndex", dynamicPrefCF);          // 3
  cfFamilies.emplace_back("VPackIndex", vpackFixedPrefCF);      // 4
  cfFamilies.emplace_back("GeoIndex", fixedPrefCF);             // 5
  cfFamilies.emplace_back("FulltextIndex", fixedPrefCF);        // 6
  // DO NOT FORGET TO DESTROY THE CFs ON CLOSE

  std::vector<rocksdb::ColumnFamilyHandle*> cfHandles;
  size_t const numberOfColumnFamilies =
      RocksDBColumnFamily::minNumberOfColumnFamilies;
  bool dbExisted = false;
  {
    rocksdb::Options testOptions;
    testOptions.create_if_missing = false;
    testOptions.create_missing_column_families = false;
    testOptions.env = _options.env;
    std::vector<std::string> existingColumnFamilies;
    rocksdb::Status status = rocksdb::DB::ListColumnFamilies(
        testOptions, _path, &existingColumnFamilies);
    if (!status.ok()) {
      // check if we have found the database directory or not
      Result res = rocksutils::convertStatus(status);
      if (res.errorNumber() != TRI_ERROR_ARANGO_IO_ERROR) {

        // not an I/O error. so we better report the error and abort here
        LOG_TOPIC(FATAL, arangodb::Logger::STARTUP)
            << "unable to initialize RocksDB engine: " << status.ToString();
        FATAL_ERROR_EXIT();
      }
    }

    if (status.ok()) {
      dbExisted = true;
      // we were able to open the database.
      // now check which column families are present in the db
      std::string names;
      for (auto const& it : existingColumnFamilies) {
        if (!names.empty()) {
          names.append(", ");
        }
        names.append(it);
      }

      LOG_TOPIC(DEBUG, arangodb::Logger::STARTUP)
          << "found existing column families: " << names;

      for (auto const& it : cfFamilies) {
        auto it2 = std::find(existingColumnFamilies.begin(), existingColumnFamilies.end(), it.name);

        if (it2 == existingColumnFamilies.end()) {
          LOG_TOPIC(FATAL, arangodb::Logger::STARTUP)
              << "column family '" << it.name << "' is missing in database"
              << ". if you are upgrading from an earlier alpha or beta version of ArangoDB 3.2, "
              << "it is required to restart with a new database directory and "
                 "re-import data";
          FATAL_ERROR_EXIT();
        }

      }

      if (existingColumnFamilies.size() < numberOfColumnFamilies) {
        LOG_TOPIC(FATAL, arangodb::Logger::STARTUP)
            << "unexpected number of column families found in database ("
            << cfHandles.size() << "). "
            << "expecting at least " << numberOfColumnFamilies
            << ". if you are upgrading from an earlier alpha or beta version of ArangoDB 3.2, "
            << "it is required to restart with a new database directory and "
               "re-import data";
        FATAL_ERROR_EXIT();
      }
    }
  }

  rocksdb::Status status = rocksdb::TransactionDB::Open(
      _options, transactionOptions, _path, cfFamilies, &cfHandles, &_db);

  if (!status.ok()) {
    std::string error;
    if (status.IsIOError()) {
      error = "; Maybe your filesystem doesn't provide required features? (Cifs? NFS?)";
    }

    LOG_TOPIC(FATAL, arangodb::Logger::STARTUP)
        << "unable to initialize RocksDB engine: " << status.ToString() << error;
    FATAL_ERROR_EXIT();
  }
  if (cfFamilies.size() != cfHandles.size()) {
    LOG_TOPIC(FATAL, arangodb::Logger::STARTUP)
        << "unable to initialize RocksDB column families";
    FATAL_ERROR_EXIT();
  }
  if (cfHandles.size() < numberOfColumnFamilies) {
    LOG_TOPIC(FATAL, arangodb::Logger::STARTUP)
        << "unexpected number of column families found in database. "
        << "got " << cfHandles.size() << ", expecting at least "
        << numberOfColumnFamilies;
    FATAL_ERROR_EXIT();
  }

  // set our column families
  RocksDBColumnFamily::_definitions = cfHandles[0];
  RocksDBColumnFamily::_documents = cfHandles[1];
  RocksDBColumnFamily::_primary = cfHandles[2];
  RocksDBColumnFamily::_edge = cfHandles[3];
  RocksDBColumnFamily::_vpack = cfHandles[4];
  RocksDBColumnFamily::_geo = cfHandles[5];
  RocksDBColumnFamily::_fulltext = cfHandles[6];
  RocksDBColumnFamily::_allHandles = cfHandles;
  TRI_ASSERT(RocksDBColumnFamily::_definitions->GetID() == 0);

  // try to find version
  const char version = rocksDBFormatVersion();
  RocksDBKey key;
  key.constructSettingsValue(RocksDBSettingsType::Version);
  rocksdb::PinnableSlice oldVersion;
  rocksdb::Status s = _db->Get(rocksdb::ReadOptions(), cfHandles[0],
                               key.string(), &oldVersion);
  if (dbExisted) {
    if (s.IsNotFound() || oldVersion.data()[0] < version) {
      LOG_TOPIC(ERR, Logger::ENGINES)
      << "Your db directory is in an old format. Please delete the directory.";
      FATAL_ERROR_EXIT();
    } else if (oldVersion.data()[0] > version) {
      LOG_TOPIC(ERR, Logger::ENGINES)
      << "You are using an old version of ArangoDB, please update "
      << "before opening this dir.";
      FATAL_ERROR_EXIT();
    }
  }
  // store current version
  s = _db->Put(rocksdb::WriteOptions(), RocksDBColumnFamily::definitions(), key.string(),
               rocksdb::Slice(&version, sizeof(char)));
  TRI_ASSERT(s.ok());

  // only enable logger after RocksDB start
  logger->enable();

  TRI_ASSERT(_db != nullptr);
  _counterManager.reset(new RocksDBCounterManager(_db));
  _replicationManager.reset(new RocksDBReplicationManager());

  _counterManager->runRecovery();

  double const counter_sync_seconds = 2.5;
  _backgroundThread.reset(
      new RocksDBBackgroundThread(this, counter_sync_seconds));
  if (!_backgroundThread->start()) {
    LOG_TOPIC(FATAL, Logger::ENGINES)
        << "could not start rocksdb counter manager";
    FATAL_ERROR_EXIT();
  }

  if (!systemDatabaseExists()) {
    addSystemDatabase();
  }
}

void RocksDBEngine::stop() {
  if (!isEnabled()) {
    return;
  }
  replicationManager()->dropAll();

  if (_backgroundThread) {
    // stop the press
    _backgroundThread->beginShutdown();

    if (_counterManager) {
      _counterManager->sync(true);
    }

    // wait until background thread stops
    while (_backgroundThread->isRunning()) {
      usleep(10000);
    }
    _backgroundThread.reset();
  }
}

void RocksDBEngine::unprepare() {
  if (!isEnabled()) {
    return;
  }

  if (_db) {
    for (rocksdb::ColumnFamilyHandle* h : RocksDBColumnFamily::_allHandles) {
      _db->DestroyColumnFamilyHandle(h);
    }

    // now prune all obsolete WAL files
    determinePrunableWalFiles(0);
    pruneWalFiles();

    delete _db;
    _db = nullptr;
  }
}

TransactionManager* RocksDBEngine::createTransactionManager() {
  return new RocksDBTransactionManager();
}

transaction::ContextData* RocksDBEngine::createTransactionContextData() {
  return new RocksDBTransactionContextData();
}

TransactionState* RocksDBEngine::createTransactionState(
    TRI_vocbase_t* vocbase, transaction::Options const& options) {
  return new RocksDBTransactionState(vocbase, options);
}

TransactionCollection* RocksDBEngine::createTransactionCollection(
    TransactionState* state, TRI_voc_cid_t cid, AccessMode::Type accessType,
    int nestingLevel) {
  return new RocksDBTransactionCollection(state, cid, accessType, nestingLevel);
}

void RocksDBEngine::addParametersForNewCollection(VPackBuilder& builder,
                                                  VPackSlice info) {
  if (!info.hasKey("objectId")) {
    builder.add("objectId", VPackValue(std::to_string(TRI_NewTickServer())));
  }
  if (!info.hasKey("cacheEnabled") || !info.get("cacheEnabled").isBool()) {
    builder.add("cacheEnabled", VPackValue(false));
  }
}

void RocksDBEngine::addParametersForNewIndex(VPackBuilder& builder,
                                             VPackSlice info) {
  if (!info.hasKey("objectId")) {
    builder.add("objectId", VPackValue(std::to_string(TRI_NewTickServer())));
  }
}

// create storage-engine specific collection
PhysicalCollection* RocksDBEngine::createPhysicalCollection(
    LogicalCollection* collection, VPackSlice const& info) {
  return new RocksDBCollection(collection, info);
}

// create storage-engine specific view
PhysicalView* RocksDBEngine::createPhysicalView(LogicalView* view,
                                                VPackSlice const& info) {
  return new RocksDBView(view, info);
}

// inventory functionality
// -----------------------

void RocksDBEngine::getDatabases(arangodb::velocypack::Builder& result) {
  LOG_TOPIC(TRACE, Logger::STARTUP) << "getting existing databases";

  rocksdb::ReadOptions readOptions;
  std::unique_ptr<rocksdb::Iterator> iter(
      _db->NewIterator(readOptions, RocksDBColumnFamily::definitions()));
  result.openArray();
  auto rSlice = rocksDBSlice(RocksDBEntryType::Database);
  for (iter->Seek(rSlice); iter->Valid() && iter->key().starts_with(rSlice);
       iter->Next()) {
    auto slice = VPackSlice(iter->value().data());

    //// check format
    // id
    VPackSlice idSlice = slice.get("id");
    if (!idSlice.isString()) {
      LOG_TOPIC(ERR, arangodb::Logger::STARTUP)
          << "found invalid database declaration with non-string id: "
          << slice.toJson();
      THROW_ARANGO_EXCEPTION(TRI_ERROR_ARANGO_ILLEGAL_PARAMETER_FILE);
    }

    // deleted
    if (arangodb::basics::VelocyPackHelper::getBooleanValue(slice, "deleted",
                                                            false)) {
      TRI_voc_tick_t id = static_cast<TRI_voc_tick_t>(
          basics::StringUtils::uint64(idSlice.copyString()));

      // database is deleted, skip it!
      LOG_TOPIC(DEBUG, arangodb::Logger::STARTUP) << "found dropped database "
                                                  << id;

      dropDatabase(id);
      continue;
    }

    // name
    VPackSlice nameSlice = slice.get("name");
    if (!nameSlice.isString()) {
      LOG_TOPIC(ERR, arangodb::Logger::STARTUP)
          << "found invalid database declaration with non-string name: "
          << slice.toJson();
      THROW_ARANGO_EXCEPTION(TRI_ERROR_ARANGO_ILLEGAL_PARAMETER_FILE);
    }

    result.add(slice);
  }
  result.close();
}

void RocksDBEngine::getCollectionInfo(TRI_vocbase_t* vocbase, TRI_voc_cid_t cid,
                                      arangodb::velocypack::Builder& builder,
                                      bool includeIndexes,
                                      TRI_voc_tick_t maxTick) {
  builder.openObject();

  // read collection info from database
  RocksDBKey key;
  key.constructCollection(vocbase->id(), cid);
  rocksdb::PinnableSlice value;
  rocksdb::ReadOptions options;
  rocksdb::Status res = _db->Get(options, RocksDBColumnFamily::definitions(),
                                 key.string(), &value);
  auto result = rocksutils::convertStatus(res);

  if (result.errorNumber() != TRI_ERROR_NO_ERROR) {
    THROW_ARANGO_EXCEPTION(result.errorNumber());
  }

  VPackSlice fullParameters = RocksDBValue::data(value);

  builder.add("parameters", fullParameters);

  if (includeIndexes) {
    // dump index information
    VPackSlice indexes = fullParameters.get("indexes");
    builder.add(VPackValue("indexes"));
    builder.openArray();
    if (indexes.isArray()) {
      for (auto const idx : VPackArrayIterator(indexes)) {
        // This is only allowed to contain user-defined indexes.
        // So we have to exclude Primary + Edge Types
        VPackSlice type = idx.get("type");
        TRI_ASSERT(type.isString());
        if (!type.isEqualString("primary") && !type.isEqualString("edge")) {
          builder.add(idx);
        }
      }
    }
    builder.close();
  }

  builder.close();
}

int RocksDBEngine::getCollectionsAndIndexes(
    TRI_vocbase_t* vocbase, arangodb::velocypack::Builder& result,
    bool wasCleanShutdown, bool isUpgrade) {
  rocksdb::ReadOptions readOptions;
  std::unique_ptr<rocksdb::Iterator> iter(
      _db->NewIterator(readOptions, RocksDBColumnFamily::definitions()));

  result.openArray();
  auto rSlice = rocksDBSlice(RocksDBEntryType::Collection);
  for (iter->Seek(rSlice); iter->Valid() && iter->key().starts_with(rSlice);
       iter->Next()) {
    if (vocbase->id() != RocksDBKey::databaseId(iter->key())) {
      continue;
    }

    auto slice = VPackSlice(iter->value().data());

    if (arangodb::basics::VelocyPackHelper::readBooleanValue(slice, "deleted",
                                                             false)) {
      continue;
    }
    result.add(slice);
  }

  result.close();

  return TRI_ERROR_NO_ERROR;
}

int RocksDBEngine::getViews(TRI_vocbase_t* vocbase,
                            arangodb::velocypack::Builder& result) {
  rocksdb::ReadOptions readOptions;
  std::unique_ptr<rocksdb::Iterator> iter(
      _db->NewIterator(readOptions, RocksDBColumnFamily::definitions()));

  result.openArray();
  auto bounds = RocksDBKeyBounds::DatabaseViews(vocbase->id());
  for (iter->Seek(bounds.start());
       iter->Valid() && iter->key().compare(bounds.end()) < 0;
       iter->Next()) {
    auto slice = VPackSlice(iter->value().data());

    LOG_TOPIC(TRACE, Logger::FIXME) << "got view slice: " << slice.toJson();

    if (arangodb::basics::VelocyPackHelper::readBooleanValue(slice, "deleted",
                                                             false)) {
      continue;
    }
    result.add(slice);
  }

  result.close();

  return TRI_ERROR_NO_ERROR;
}

std::string RocksDBEngine::databasePath(TRI_vocbase_t const* vocbase) const {
  return _basePath;
}

std::string RocksDBEngine::versionFilename(TRI_voc_tick_t id) const {
  return _basePath + TRI_DIR_SEPARATOR_CHAR + "VERSION-" + std::to_string(id);
}

std::string RocksDBEngine::collectionPath(TRI_vocbase_t const* vocbase,
                                          TRI_voc_cid_t id) const {
  return std::string();  // no path to be returned here
}

void RocksDBEngine::waitForSync(TRI_voc_tick_t tick) {
#ifndef _WIN32
  _db->GetBaseDB()->SyncWAL();
#endif
}

std::shared_ptr<arangodb::velocypack::Builder>
RocksDBEngine::getReplicationApplierConfiguration(TRI_vocbase_t* vocbase,
                                                  int& status) {
  RocksDBKey key;
  key.constructReplicationApplierConfig(vocbase->id());
  rocksdb::PinnableSlice value;

  auto db = rocksutils::globalRocksDB();
  auto opts = rocksdb::ReadOptions();
  auto s = db->Get(opts, RocksDBColumnFamily::definitions(), key.string(), &value);
  if (!s.ok()) {
    status = TRI_ERROR_FILE_NOT_FOUND;
    return std::shared_ptr<arangodb::velocypack::Builder>();
  }

  auto builder = std::make_shared<VPackBuilder>();
  builder->add(RocksDBValue::data(value));

  status = TRI_ERROR_NO_ERROR;
  return builder;
}

int RocksDBEngine::removeReplicationApplierConfiguration(
    TRI_vocbase_t* vocbase) {
  RocksDBKey key;
  key.constructReplicationApplierConfig(vocbase->id());

  auto status = rocksutils::globalRocksDBRemove(RocksDBColumnFamily::definitions(),
                                                key.string());
  if (!status.ok()) {
    return status.errorNumber();
  }

  return TRI_ERROR_NO_ERROR;
}

int RocksDBEngine::saveReplicationApplierConfiguration(
    TRI_vocbase_t* vocbase, arangodb::velocypack::Slice slice, bool doSync) {
  RocksDBKey key;
  key.constructReplicationApplierConfig(vocbase->id());
  auto value = RocksDBValue::ReplicationApplierConfig(slice);

  auto status = rocksutils::globalRocksDBPut(RocksDBColumnFamily::definitions(),
                                             key.string(), value.string());
  if (!status.ok()) {
    return status.errorNumber();
  }

  return TRI_ERROR_NO_ERROR;
}

// database, collection and index management
// -----------------------------------------

TRI_vocbase_t* RocksDBEngine::openDatabase(
    arangodb::velocypack::Slice const& args, bool isUpgrade, int& status) {
  VPackSlice idSlice = args.get("id");
  TRI_voc_tick_t id = static_cast<TRI_voc_tick_t>(
      basics::StringUtils::uint64(idSlice.copyString()));
  std::string const name = args.get("name").copyString();

  status = TRI_ERROR_NO_ERROR;

  return openExistingDatabase(id, name, true, isUpgrade);
}

TRI_vocbase_t* RocksDBEngine::createDatabase(
    TRI_voc_tick_t id, arangodb::velocypack::Slice const& args, int& status) {
  status = TRI_ERROR_NO_ERROR;
  auto vocbase = std::make_unique<TRI_vocbase_t>(TRI_VOCBASE_TYPE_NORMAL, id,
                                                 args.get("name").copyString());
  return vocbase.release();
}

int RocksDBEngine::writeCreateDatabaseMarker(TRI_voc_tick_t id,
                                             VPackSlice const& slice) {
  RocksDBKey key;
  key.constructDatabase(id);
  auto value = RocksDBValue::Database(slice);
  rocksdb::WriteOptions options;  // TODO: check which options would make sense

  rocksdb::Status res = _db->Put(options, RocksDBColumnFamily::definitions(),
                                 key.string(), value.string());
  auto result = rocksutils::convertStatus(res);
  return result.errorNumber();
}

int RocksDBEngine::writeCreateCollectionMarker(TRI_voc_tick_t databaseId,
                                               TRI_voc_cid_t cid,
                                               VPackSlice const& slice,
                                               RocksDBLogValue&& logValue) {
  RocksDBKey key;
  key.constructCollection(databaseId, cid);
  auto value = RocksDBValue::Collection(slice);
  rocksdb::WriteOptions options;  // TODO: check which options would make sense

  // Write marker + key into RocksDB inside one batch
  rocksdb::WriteBatch batch;
  batch.PutLogData(logValue.slice());
  batch.Put(RocksDBColumnFamily::definitions(), key.string(), value.string());
  rocksdb::Status res = _db->Write(options, &batch);

  auto result = rocksutils::convertStatus(res);
  return result.errorNumber();
}

void RocksDBEngine::prepareDropDatabase(TRI_vocbase_t* vocbase,
                                        bool useWriteMarker, int& status) {
  VPackBuilder builder;
  builder.openObject();
  builder.add("id", VPackValue(std::to_string(vocbase->id())));
  builder.add("name", VPackValue(vocbase->name()));
  builder.add("deleted", VPackValue(true));
  builder.close();

  status = writeCreateDatabaseMarker(vocbase->id(), builder.slice());
}

Result RocksDBEngine::dropDatabase(TRI_vocbase_t* database) {
  replicationManager()->drop(database);
  return dropDatabase(database->id());
}

void RocksDBEngine::waitUntilDeletion(TRI_voc_tick_t /* id */, bool /* force */,
                                      int& status) {
  // can delete databases instantly
  status = TRI_ERROR_NO_ERROR;
}

// wal in recovery
bool RocksDBEngine::inRecovery() {
  // recovery is handled outside of this engine
  return false;
}

void RocksDBEngine::recoveryDone(TRI_vocbase_t* vocbase) {
  // nothing to do here
}

std::string RocksDBEngine::createCollection(
    TRI_vocbase_t* vocbase, TRI_voc_cid_t cid,
    arangodb::LogicalCollection const* parameters) {
  VPackBuilder builder = parameters->toVelocyPackIgnore(
      {"path", "statusString"}, /*translate cid*/ true,
      /*for persistence*/ true);

  // should cause counter to be added to the manager
  // in case the collection is created for the first time
  VPackSlice objectId = builder.slice().get("objectId");
  if (objectId.isInteger()) {
    RocksDBCounterManager::CounterAdjustment adj;
    _counterManager->updateCounter(objectId.getUInt(), adj);
  }

  int res = writeCreateCollectionMarker(
      vocbase->id(), cid, builder.slice(),
      RocksDBLogValue::CollectionCreate(vocbase->id(), cid));

  if (res != TRI_ERROR_NO_ERROR) {
    THROW_ARANGO_EXCEPTION(res);
  }

  return std::string();  // no need to return a path
}

arangodb::Result RocksDBEngine::persistCollection(
    TRI_vocbase_t* vocbase, arangodb::LogicalCollection const* collection) {
  TRI_ASSERT(collection != nullptr);
  TRI_ASSERT(vocbase != nullptr);
  arangodb::Result result;
  if (inRecovery()) {
    // Nothing to do. In recovery we do not write markers.
    return result;
  }
  VPackBuilder builder =
      collection->toVelocyPackIgnore({"path", "statusString"}, true, true);
  VPackSlice const slice = builder.slice();

  auto cid = collection->cid();
  TRI_ASSERT(cid != 0);
  TRI_UpdateTickServer(static_cast<TRI_voc_tick_t>(cid));

  int res = writeCreateCollectionMarker(
      vocbase->id(), cid, slice,
      RocksDBLogValue::CollectionCreate(vocbase->id(), cid));
  result.reset(res);

#ifdef ARANGODB_ENABLE_MAINTAINER_MODE
  if (result.ok()) {
    RocksDBCollection* rcoll = toRocksDBCollection(collection->getPhysical());
    TRI_ASSERT(rcoll->numberDocuments() == 0);
  }
#endif
  return result;
}

arangodb::Result RocksDBEngine::dropCollection(
    TRI_vocbase_t* vocbase, arangodb::LogicalCollection* collection) {
  RocksDBCollection* coll = toRocksDBCollection(collection->getPhysical());
  uint64_t const numberDocuments = coll->numberDocuments();

  rocksdb::WriteOptions options;  // TODO: check which options would make sense

  // If we get here the collection is safe to drop.
  //
  // This uses the following workflow:
  // 1. Persist the drop.
  //   * if this fails the collection will remain!
  //   * if this succeeds the collection is gone from user point
  // 2. Drop all Documents
  //   * If this fails we give up => We have data-garbage in RocksDB, Collection
  //   is gone.
  // 3. Drop all Indexes
  //   * If this fails we give up => We have data-garbage in RocksDB, Collection
  //   is gone.
  // 4. If all succeeds we do not have data-garbage, all is gone.
  //
  // (NOTE: The above fails can only occur on full HDD or Machine dying. No
  // write conflicts possible)

  TRI_ASSERT(collection->status() == TRI_VOC_COL_STATUS_DELETED);

  // Prepare collection remove batch
  RocksDBLogValue logValue =
      RocksDBLogValue::CollectionDrop(vocbase->id(), collection->cid());
  rocksdb::WriteBatch batch;
  batch.PutLogData(logValue.slice());
  RocksDBKey key;
  key.constructCollection(vocbase->id(), collection->cid());
  batch.Delete(RocksDBColumnFamily::definitions(), key.string());
  rocksdb::Status res = _db->Write(options, &batch);

  // TODO FAILURE Simulate !res.ok()
  if (!res.ok()) {
    // Persisting the drop failed. Do NOT drop collection.
    return rocksutils::convertStatus(res);
  }

  // Now Collection is gone.
  // Cleanup data-mess

  // Unregister counter
  _counterManager->removeCounter(coll->objectId());

  // remove from map
  {
    WRITE_LOCKER(guard, _collectionMapLock);
    _collectionMap.erase(collection->cid());
  }

  // delete documents
  RocksDBKeyBounds bounds =
      RocksDBKeyBounds::CollectionDocuments(coll->objectId());
  auto result = rocksutils::removeLargeRange(_db, bounds, true);

  if (result.fail()) {
    // We try to remove all documents.
    // If it does not work they cannot be accessed any more and leaked.
    // User View remains consistent.
    return TRI_ERROR_NO_ERROR;
  }

#ifdef ARANGODB_ENABLE_MAINTAINER_MODE
  //check if documents have been deleted
  size_t numDocs = rocksutils::countKeyRange(rocksutils::globalRocksDB(), bounds, true);

  if (numDocs > 0) {
    std::string errorMsg("deletion check in collection drop failed - not all documents in the index have been deleted. remaining: ");
    errorMsg.append(std::to_string(numDocs));
    THROW_ARANGO_EXCEPTION_MESSAGE(TRI_ERROR_INTERNAL, errorMsg);
  }
#endif

  // delete indexes, RocksDBIndex::drop() has its own check
  std::vector<std::shared_ptr<Index>> vecShardIndex = coll->getIndexes();
  TRI_ASSERT(!vecShardIndex.empty());
  for (auto& index : vecShardIndex) {
    int dropRes = index->drop();

    if (dropRes != TRI_ERROR_NO_ERROR) {
      // We try to remove all indexed values.
      // If it does not work they cannot be accessed any more and leaked.
      // User View remains consistent.
      LOG_TOPIC(ERR, Logger::FIXME) << "unable to drop index: " << TRI_errno_string(dropRes);
      return TRI_ERROR_NO_ERROR;
    }
  }

  // run compaction for data only if collection contained a considerable
  // amount of documents. otherwise don't run compaction, because it will
  // slow things down a lot, especially during tests that create/drop LOTS
  // of collections
  if (numberDocuments >= 16384) {
    coll->compact();
  }

  // if we get here all documents / indexes are gone.
  // We have no data garbage left.
  return TRI_ERROR_NO_ERROR;
}

void RocksDBEngine::destroyCollection(TRI_vocbase_t* vocbase,
                                      arangodb::LogicalCollection*) {
  // not required
}

void RocksDBEngine::changeCollection(
    TRI_vocbase_t* vocbase, TRI_voc_cid_t id,
    arangodb::LogicalCollection const* parameters, bool doSync) {
  VPackBuilder builder = parameters->toVelocyPackIgnore(
      {"path", "statusString"}, /*translate cid*/ true,
      /*for persistence*/ true);

  int res = writeCreateCollectionMarker(
      vocbase->id(), id, builder.slice(),
      RocksDBLogValue::CollectionChange(vocbase->id(), id));

  if (res != TRI_ERROR_NO_ERROR) {
    THROW_ARANGO_EXCEPTION(res);
  }
}

arangodb::Result RocksDBEngine::renameCollection(
    TRI_vocbase_t* vocbase, arangodb::LogicalCollection const* collection,
    std::string const& oldName) {
  VPackBuilder builder =
      collection->toVelocyPackIgnore({"path", "statusString"}, true, true);
  int res = writeCreateCollectionMarker(
      vocbase->id(), collection->cid(), builder.slice(),
      RocksDBLogValue::CollectionRename(vocbase->id(), collection->cid(),
                                        StringRef(collection->name())));
  return arangodb::Result(res);
}

void RocksDBEngine::createIndex(TRI_vocbase_t* vocbase,
                                TRI_voc_cid_t collectionId,
                                TRI_idx_iid_t indexId,
                                arangodb::velocypack::Slice const& data) {}

void RocksDBEngine::unloadCollection(TRI_vocbase_t* vocbase,
                                     arangodb::LogicalCollection* collection) {
  // TODO: does anything else have to happen?
  collection->setStatus(TRI_VOC_COL_STATUS_UNLOADED);
}

void RocksDBEngine::createView(TRI_vocbase_t* vocbase, TRI_voc_cid_t id,
                               arangodb::LogicalView const*) {
  RocksDBKey key;
  key.constructView(vocbase->id(), id);
  auto value = RocksDBValue::View(VPackSlice::emptyObjectSlice());

  auto status = rocksutils::globalRocksDBPut(RocksDBColumnFamily::definitions(),
                                             key.string(), value.string());
  if (!status.ok()) {
    THROW_ARANGO_EXCEPTION(status.errorNumber());
  }
}

arangodb::Result RocksDBEngine::persistView(
    TRI_vocbase_t* vocbase, arangodb::LogicalView const* logical) {
  auto physical = static_cast<RocksDBView*>(logical->getPhysical());
  return physical->persistProperties();
}

arangodb::Result RocksDBEngine::dropView(TRI_vocbase_t* vocbase,
                                         arangodb::LogicalView*) {
  // nothing to do here
  return {TRI_ERROR_NO_ERROR};
}

void RocksDBEngine::destroyView(TRI_vocbase_t* vocbase,
                                arangodb::LogicalView*) {
  // nothing to do here
}

void RocksDBEngine::changeView(TRI_vocbase_t* vocbase, TRI_voc_cid_t id,
                               arangodb::LogicalView const*, bool doSync) {
  // nothing to do here
}

void RocksDBEngine::signalCleanup(TRI_vocbase_t*) {
  // nothing to do here
}

int RocksDBEngine::shutdownDatabase(TRI_vocbase_t* vocbase) {
  return TRI_ERROR_NO_ERROR;
}

/// @brief Add engine-specific AQL functions.
void RocksDBEngine::addAqlFunctions() {
  RocksDBAqlFunctions::registerResources();
}

/// @brief Add engine-specific optimizer rules
void RocksDBEngine::addOptimizerRules() {
  RocksDBOptimizerRules::registerResources();
}

/// @brief Add engine-specific V8 functions
void RocksDBEngine::addV8Functions() {
  // there are no specific V8 functions here
  RocksDBV8Functions::registerResources();
}

/// @brief Add engine-specific REST handlers
void RocksDBEngine::addRestHandlers(rest::RestHandlerFactory* handlerFactory) {
  RocksDBRestHandlers::registerResources(handlerFactory);
}

void RocksDBEngine::addCollectionMapping(uint64_t objectId, TRI_voc_tick_t did,
                                         TRI_voc_cid_t cid) {
  if (objectId == 0) {
    return;
  }

  WRITE_LOCKER(guard, _collectionMapLock);
  _collectionMap[objectId] = std::make_pair(did, cid);
}

std::pair<TRI_voc_tick_t, TRI_voc_cid_t> RocksDBEngine::mapObjectToCollection(
    uint64_t objectId) const {
  READ_LOCKER(guard, _collectionMapLock);
  auto it = _collectionMap.find(objectId);
  if (it == _collectionMap.end()) {
    return {0, 0};
  }
  return it->second;
}

arangodb::Result RocksDBEngine::syncWal(bool waitForSync,
                                        bool waitForCollector,
                                        bool /*writeShutdownFile*/) {
  rocksdb::Status status;
#ifndef _WIN32
  // SyncWAL always reports "not implemented" on Windows
  status = _db->GetBaseDB()->SyncWAL();

  if (!status.ok()) {
    return rocksutils::convertStatus(status);
  }
#endif
  if (waitForCollector) {
    rocksdb::FlushOptions flushOptions;
    flushOptions.wait = waitForSync;

    for (auto cf : RocksDBColumnFamily::_allHandles) {
      status = _db->GetBaseDB()->Flush(flushOptions, cf);
      if (!status.ok()) {
        return rocksutils::convertStatus(status);
      }
    }
  }
  return arangodb::Result();
}

Result RocksDBEngine::createLoggerState(TRI_vocbase_t* vocbase,
                                        VPackBuilder& builder) {
  syncWal();

  builder.openObject();  // Base
  rocksdb::SequenceNumber lastTick = _db->GetLatestSequenceNumber();

  // "state" part
  builder.add("state", VPackValue(VPackValueType::Object));  // open
  builder.add("running", VPackValue(true));
  builder.add("lastLogTick", VPackValue(std::to_string(lastTick)));
  builder.add("lastUncommittedLogTick", VPackValue(std::to_string(lastTick)));
  builder.add("totalEvents",
              VPackValue(lastTick));  // s.numEvents + s.numEventsSync
  builder.add("time", VPackValue(utilities::timeString()));
  builder.close();

  // "server" part
  builder.add("server", VPackValue(VPackValueType::Object));  // open
  builder.add("version", VPackValue(ARANGODB_VERSION));
  builder.add("serverId", VPackValue(std::to_string(ServerIdFeature::getId())));
  builder.close();

  // "clients" part
  builder.add("clients", VPackValue(VPackValueType::Array));  // open
  if (vocbase != nullptr) {                                   // add clients
    auto allClients = vocbase->getReplicationClients();
    for (auto& it : allClients) {
      // One client
      builder.add(VPackValue(VPackValueType::Object));
      builder.add("serverId", VPackValue(std::to_string(std::get<0>(it))));

      char buffer[21];
      TRI_GetTimeStampReplication(std::get<1>(it), &buffer[0], sizeof(buffer));
      builder.add("time", VPackValue(buffer));

      builder.add("lastServedTick",
                  VPackValue(std::to_string(std::get<2>(it))));

      builder.close();
    }
  }
  builder.close();  // clients

  builder.close();  // base

  return Result{};
}

std::vector<std::string> RocksDBEngine::currentWalFiles() {
  rocksdb::VectorLogPtr files;
  std::vector<std::string> names;

  auto status = _db->GetSortedWalFiles(files);
  if (!status.ok()) {
    return names;  // TODO: error here?
  }

  for (size_t current = 0; current < files.size(); current++) {
    auto f = files[current].get();
    try {
      names.push_back(f->PathName());
    } catch (...) {
      return names;
    }
  }

  return names;
}


void RocksDBEngine::determinePrunableWalFiles(TRI_voc_tick_t minTickExternal) {
  WRITE_LOCKER(lock, _walFileLock);
  rocksdb::VectorLogPtr files;

  TRI_voc_tick_t minTickToKeep = std::min(_releasedTick, minTickExternal);

  auto status = _db->GetSortedWalFiles(files);
  if (!status.ok()) {
    return;  // TODO: error here?
  }

  size_t lastLess = files.size();
  for (size_t current = 0; current < files.size(); current++) {
    auto f = files[current].get();
    if (f->StartSequence() < minTickToKeep) {
      lastLess = current;
    } else {
      break;
    }
  }

  // insert all candidate files into the map of deletable files
  if (lastLess > 0 && lastLess < files.size()) {
    for (size_t current = 0; current < lastLess; current++) {
      auto const& f = files[current].get();
      if (f->Type() == rocksdb::WalFileType::kArchivedLogFile) {
        if (_prunableWalFiles.find(f->PathName()) == _prunableWalFiles.end()) {
          _prunableWalFiles.emplace(f->PathName(),
                                    TRI_microtime() + _pruneWaitTime);
        }
      }
    }
  }
}

void RocksDBEngine::pruneWalFiles() {
  WRITE_LOCKER(lock, _walFileLock);

  // go through the map of WAL files that we have already and check if they are
  // "expired"
  for (auto it = _prunableWalFiles.begin(); it != _prunableWalFiles.end();
       /* no hoisting */) {
    // check if WAL file is expired
    if ((*it).second < TRI_microtime()) {
      auto s = _db->DeleteFile((*it).first);
      // apparently there is a case where a file was already deleted
      // but is still in _prunableWalFiles. In this case we get an invalid
      // argument response.
      if (s.ok() || s.IsInvalidArgument()) {
        it = _prunableWalFiles.erase(it);
        continue;
      }
    }
    // cannot delete this file yet... must forward iterator to prevent an
    // endless loop
    ++it;
  }
}

Result RocksDBEngine::dropDatabase(TRI_voc_tick_t id) {
  using namespace rocksutils;
  Result res;
  rocksdb::WriteOptions options;  // TODO: check which options would make sense

  // remove views
  for (auto const& val : viewKVPairs(id)) {
    res = globalRocksDBRemove(RocksDBColumnFamily::definitions(),
                              val.first.string(), options);
    if (res.fail()) {
      return res;
    }
  }

#ifdef ARANGODB_ENABLE_MAINTAINER_MODE
  size_t numDocsLeft = 0;
#endif

  // remove collections
  for (auto const& val : collectionKVPairs(id)) {
    // remove indexes
    VPackSlice indexes = val.second.slice().get("indexes");
    if (indexes.isArray()) {
      for (auto const& it : VPackArrayIterator(indexes)) {
        // delete index documents
        uint64_t objectId =
            basics::VelocyPackHelper::stringUInt64(it, "objectId");
        TRI_ASSERT(it.get("type").isString());
        Index::IndexType type = Index::type(it.get("type").copyString());
        bool unique =
            basics::VelocyPackHelper::getBooleanValue(it, "unique", false);

        bool prefix_same_as_start = type != Index::TRI_IDX_TYPE_EDGE_INDEX;

        RocksDBKeyBounds bounds =
            RocksDBIndex::getBounds(type, objectId, unique);

        res = rocksutils::removeLargeRange(_db, bounds, prefix_same_as_start);

        if (res.fail()) {
          return res;
        }

#ifdef ARANGODB_ENABLE_MAINTAINER_MODE
        //check if documents have been deleted
        numDocsLeft += rocksutils::countKeyRange(rocksutils::globalRocksDB(), bounds, prefix_same_as_start);
#endif
      }
    }

    uint64_t objectId =
        basics::VelocyPackHelper::stringUInt64(val.second.slice(), "objectId");
    // delete documents
    RocksDBKeyBounds bounds = RocksDBKeyBounds::CollectionDocuments(objectId);
    res = rocksutils::removeLargeRange(_db, bounds, true);
    if (res.fail()) {
      return res;
    }
    // delete collection meta-data
    _counterManager->removeCounter(objectId);
    res = globalRocksDBRemove(RocksDBColumnFamily::definitions(),
                              val.first.string(), options);
    if (res.fail()) {
      return res;
    }

#ifdef ARANGODB_ENABLE_MAINTAINER_MODE
    //check if documents have been deleted
    numDocsLeft += rocksutils::countKeyRange(rocksutils::globalRocksDB(), bounds, true);
#endif
  }

  RocksDBKey key;
  key.constructDatabase(id);
  res = rocksutils::globalRocksDBRemove(RocksDBColumnFamily::definitions(),
                                        key.string(), options);

  // remove VERSION file for database. it's not a problem when this fails
  // because it will simply remain there and be ignored on subsequent starts
  TRI_UnlinkFile(versionFilename(id).c_str());
<<<<<<< HEAD

=======
    
#ifdef ARANGODB_ENABLE_MAINTAINER_MODE
>>>>>>> 33e3ead8
  if (numDocsLeft > 0) {
    std::string errorMsg("deletion check in drop database failed - not all documents have been deleted. remaining: ");
    errorMsg.append(std::to_string(numDocsLeft));
    THROW_ARANGO_EXCEPTION_MESSAGE(TRI_ERROR_INTERNAL, errorMsg);
  }
#endif

  return res;
}

bool RocksDBEngine::systemDatabaseExists() {
  velocypack::Builder builder;
  getDatabases(builder);

  for (auto const& item : velocypack::ArrayIterator(builder.slice())) {
    if (item.get("name").copyString() == StaticStrings::SystemDatabase) {
      return true;
    }
  }
  return false;
}

void RocksDBEngine::addSystemDatabase() {
  // create system database entry
  TRI_voc_tick_t id = TRI_NewTickServer();
  VPackBuilder builder;
  builder.openObject();
  builder.add("id", VPackValue(std::to_string(id)));
  builder.add("name", VPackValue(StaticStrings::SystemDatabase));
  builder.add("deleted", VPackValue(false));
  builder.close();

  int res = writeCreateDatabaseMarker(id, builder.slice());

  if (res != TRI_ERROR_NO_ERROR) {
    LOG_TOPIC(FATAL, arangodb::Logger::STARTUP)
        << "unable to write database marker: " << TRI_errno_string(res);
    FATAL_ERROR_EXIT();
  }
}

/// @brief open an existing database. internal function
TRI_vocbase_t* RocksDBEngine::openExistingDatabase(TRI_voc_tick_t id,
                                                   std::string const& name,
                                                   bool wasCleanShutdown,
                                                   bool isUpgrade) {
  auto vocbase =
      std::make_unique<TRI_vocbase_t>(TRI_VOCBASE_TYPE_NORMAL, id, name);

  // scan the database path for views
  try {
    VPackBuilder builder;
    int res = getViews(vocbase.get(), builder);

    if (res != TRI_ERROR_NO_ERROR) {
      THROW_ARANGO_EXCEPTION(res);
    }

    VPackSlice slice = builder.slice();
    TRI_ASSERT(slice.isArray());

    ViewTypesFeature* viewTypesFeature =
        application_features::ApplicationServer::getFeature<ViewTypesFeature>(
            "ViewTypes");

    for (auto const& it : VPackArrayIterator(slice)) {
      // we found a view that is still active

      std::string type = it.get("type").copyString();
      // will throw if type is invalid
      ViewCreator& creator = viewTypesFeature->creator(type);

      TRI_ASSERT(!it.get("id").isNone());

      std::shared_ptr<LogicalView> view =
          std::make_shared<arangodb::LogicalView>(vocbase.get(), it);

      StorageEngine::registerView(vocbase.get(), view);

      auto physical = static_cast<RocksDBView*>(view->getPhysical());
      TRI_ASSERT(physical != nullptr);

      view->spawnImplementation(creator, it, false);
      view->getImplementation()->open();
    }
  } catch (std::exception const& ex) {
    LOG_TOPIC(ERR, arangodb::Logger::FIXME) << "error while opening database: "
                                            << ex.what();
    throw;
  } catch (...) {
    LOG_TOPIC(ERR, arangodb::Logger::FIXME)
        << "error while opening database: unknown exception";
    throw;
  }

  // scan the database path for collections
  try {
    VPackBuilder builder;
    int res = getCollectionsAndIndexes(vocbase.get(), builder, wasCleanShutdown,
                                       isUpgrade);

    if (res != TRI_ERROR_NO_ERROR) {
      THROW_ARANGO_EXCEPTION(res);
    }

    VPackSlice slice = builder.slice();
    TRI_ASSERT(slice.isArray());

    for (auto const& it : VPackArrayIterator(slice)) {
      // we found a collection that is still active
      TRI_ASSERT(!it.get("id").isNone() || !it.get("cid").isNone());
      auto uniqCol =
          std::make_unique<arangodb::LogicalCollection>(vocbase.get(), it);
      auto collection = uniqCol.get();
      TRI_ASSERT(collection != nullptr);
      StorageEngine::registerCollection(vocbase.get(), uniqCol.get());
      // The vocbase has taken over control
      uniqCol.release();

      auto physical =
          static_cast<RocksDBCollection*>(collection->getPhysical());
      TRI_ASSERT(physical != nullptr);

      physical->deserializeIndexEstimates(counterManager());
      physical->deserializeKeyGenerator(counterManager());
      LOG_TOPIC(DEBUG, arangodb::Logger::FIXME) << "added document collection '"
                                                << collection->name() << "'";
    }

    return vocbase.release();
  } catch (std::exception const& ex) {
    LOG_TOPIC(ERR, arangodb::Logger::FIXME) << "error while opening database: "
                                            << ex.what();
    throw;
  } catch (...) {
    LOG_TOPIC(ERR, arangodb::Logger::FIXME)
        << "error while opening database: unknown exception";
    throw;
  }
}

RocksDBCounterManager* RocksDBEngine::counterManager() const {
  TRI_ASSERT(_counterManager);
  return _counterManager.get();
}

RocksDBReplicationManager* RocksDBEngine::replicationManager() const {
  TRI_ASSERT(_replicationManager);
  return _replicationManager.get();
}

void RocksDBEngine::getStatistics(VPackBuilder& builder) const {
  // add int properties
  auto addInt = [&](std::string const& s) {
    std::string v;
    if (_db->GetProperty(s, &v)) {
      int64_t i = basics::StringUtils::int64(v);
      builder.add(s, VPackValue(i));
    }
  };

  // add string properties
  auto addStr = [&](std::string const& s) {
    std::string v;
    if (_db->GetProperty(s, &v)) {
      builder.add(s, VPackValue(v));
    }
  };

  // add column family properties
  auto addCf = [&](std::string const& name, rocksdb::ColumnFamilyHandle* c) {
    std::string v;
    builder.add(name, VPackValue(VPackValueType::Object));
    if (_db->GetProperty(c, rocksdb::DB::Properties::kCFStats, &v)) {
      builder.add("dbstats", VPackValue(v));
    }

    // re-add this line to count all keys in the column family (slow!!!)
    // builder.add("keys", VPackValue(rocksutils::countKeys(_db, c)));

    // estimate size on disk and in memtables
    uint64_t out = 0;
    rocksdb::Range r(rocksdb::Slice("\x00\x00\x00\x00\x00\x00\x00\x00", 8), rocksdb::Slice("\xff\xff\xff\xff\xff\xff\xff\xff\xff\xff\xff\xff\xff\xff\xff\xff", 16));

    _db->GetApproximateSizes(c, &r, 1, &out,
      static_cast<uint8_t>(
          rocksdb::DB::SizeApproximationFlags::INCLUDE_MEMTABLES |
          rocksdb::DB::SizeApproximationFlags::INCLUDE_FILES));

    builder.add("memory", VPackValue(out));
    builder.close();
  };

  builder.openObject();
  addInt(rocksdb::DB::Properties::kNumImmutableMemTable);
  addInt(rocksdb::DB::Properties::kMemTableFlushPending);
  addInt(rocksdb::DB::Properties::kCompactionPending);
  addInt(rocksdb::DB::Properties::kBackgroundErrors);
  addInt(rocksdb::DB::Properties::kCurSizeActiveMemTable);
  addInt(rocksdb::DB::Properties::kCurSizeAllMemTables);
  addInt(rocksdb::DB::Properties::kSizeAllMemTables);
  addInt(rocksdb::DB::Properties::kNumEntriesActiveMemTable);
  addInt(rocksdb::DB::Properties::kNumEntriesImmMemTables);
  addInt(rocksdb::DB::Properties::kNumDeletesImmMemTables);
  addInt(rocksdb::DB::Properties::kEstimateNumKeys);
  addInt(rocksdb::DB::Properties::kEstimateTableReadersMem);
  addInt(rocksdb::DB::Properties::kNumSnapshots);
  addInt(rocksdb::DB::Properties::kOldestSnapshotTime);
  addInt(rocksdb::DB::Properties::kNumLiveVersions);
  addInt(rocksdb::DB::Properties::kMinLogNumberToKeep);
  addInt(rocksdb::DB::Properties::kEstimateLiveDataSize);
  addStr(rocksdb::DB::Properties::kDBStats);
  addStr(rocksdb::DB::Properties::kSSTables);
  addInt(rocksdb::DB::Properties::kNumRunningCompactions);
  addInt(rocksdb::DB::Properties::kNumRunningFlushes);
  addInt(rocksdb::DB::Properties::kIsFileDeletionsEnabled);
  addInt(rocksdb::DB::Properties::kEstimatePendingCompactionBytes);
  addInt(rocksdb::DB::Properties::kBaseLevel);
  addInt(rocksdb::DB::Properties::kTotalSstFilesSize);
  addInt(rocksdb::DB::Properties::kActualDelayedWriteRate);
  addInt(rocksdb::DB::Properties::kIsWriteStopped);

  if (_options.statistics) {
    for (auto const& stat : rocksdb::TickersNameMap) {
      builder.add(stat.second, VPackValue(_options.statistics->getTickerCount(stat.first)));
    }
  }
  if (_options.table_factory) {
    void* options = _options.table_factory->GetOptions();
    if (options != nullptr) {
      auto* bto = static_cast<rocksdb::BlockBasedTableOptions*>(options);

      if (bto != nullptr && bto->block_cache != nullptr) {
        // block cache is present
        builder.add(
            "rocksdb.block-cache-used",
            VPackValue(bto->block_cache->GetUsage()));
      } else {
        // no block cache present
        builder.add(
            "rocksdb.block-cache-used",
            VPackValue(0));
      }
    }
  }

  cache::Manager* manager = CacheManagerFeature::MANAGER;
  auto rates = manager->globalHitRates();
  builder.add("cache.limit", VPackValue(manager->globalLimit()));
  builder.add("cache.allocated", VPackValue(manager->globalAllocation()));
  builder.add("cache.hit-rate-lifetime", VPackValue(rates.first));
  builder.add("cache.hit-rate-recent", VPackValue(rates.second));

  // print column family statistics
  builder.add("columnFamilies", VPackValue(VPackValueType::Object));
  addCf("definitions", RocksDBColumnFamily::definitions());
  addCf("documents", RocksDBColumnFamily::documents());
  addCf("primary", RocksDBColumnFamily::primary());
  addCf("edge", RocksDBColumnFamily::edge());
  addCf("vpack", RocksDBColumnFamily::vpack());
  addCf("geo", RocksDBColumnFamily::geo());
  addCf("fulltext", RocksDBColumnFamily::fulltext());
  builder.close();

  builder.close();
}

int RocksDBEngine::handleSyncKeys(arangodb::InitialSyncer& syncer,
                                  arangodb::LogicalCollection* col,
                                  std::string const& keysId,
                                  std::string const& cid,
                                  std::string const& collectionName,
                                  TRI_voc_tick_t maxTick,
                                  std::string& errorMsg) {
  return handleSyncKeysRocksDB(syncer, col, keysId, cid, collectionName,
                               maxTick, errorMsg);
}

Result RocksDBEngine::createTickRanges(VPackBuilder& builder) {
  rocksdb::TransactionDB* tdb = rocksutils::globalRocksDB();
  rocksdb::VectorLogPtr walFiles;
  rocksdb::Status s = tdb->GetSortedWalFiles(walFiles);
  Result res = rocksutils::convertStatus(s);
  if (res.fail()) {
    return res;
  }

  builder.openArray();
  for (auto lfile = walFiles.begin(); lfile != walFiles.end(); ++lfile) {
    auto& logfile = *lfile;
    builder.openObject();
    // filename and state are already of type string
    builder.add("datafile", VPackValue(logfile->PathName()));
    if (logfile->Type() == rocksdb::WalFileType::kAliveLogFile) {
      builder.add("state", VPackValue("open"));
    } else if (logfile->Type() == rocksdb::WalFileType::kArchivedLogFile) {
      builder.add("state", VPackValue("collected"));
    }
    rocksdb::SequenceNumber min = logfile->StartSequence();
    builder.add("tickMin", VPackValue(std::to_string(min)));
    rocksdb::SequenceNumber max;
    if (std::next(lfile) != walFiles.end()) {
      max = (*std::next(lfile))->StartSequence();
    } else {
      max = tdb->GetLatestSequenceNumber();
    }
    builder.add("tickMax", VPackValue(std::to_string(max)));
    builder.close();
  }
  builder.close();
  return Result{};
}

Result RocksDBEngine::firstTick(uint64_t& tick) {
  Result res{};
  rocksdb::TransactionDB* tdb = rocksutils::globalRocksDB();
  rocksdb::VectorLogPtr walFiles;
  rocksdb::Status s = tdb->GetSortedWalFiles(walFiles);

  if (!s.ok()) {
    res = rocksutils::convertStatus(s);
    return res;
  }
  // read minium possible tick
  if (!walFiles.empty()) {
    tick = walFiles[0]->StartSequence();
  }
  return res;
}

Result RocksDBEngine::lastLogger(
    TRI_vocbase_t* vocbase,
    std::shared_ptr<transaction::Context> transactionContext,
    uint64_t tickStart, uint64_t tickEnd,
    std::shared_ptr<VPackBuilder>& builderSPtr) {
  bool includeSystem = true;
  size_t chunkSize = 32 * 1024 * 1024;  // TODO: determine good default value?

  // construct vocbase with proper handler
  auto builder =
      std::make_unique<VPackBuilder>(transactionContext->getVPackOptions());

  builder->openArray();
  RocksDBReplicationResult rep = rocksutils::tailWal(
      vocbase, tickStart, tickEnd, chunkSize, includeSystem, 0, *builder);
  builder->close();
  builderSPtr = std::move(builder);

  return rep;
}

/// @brief get compression supported by RocksDB
std::string RocksDBEngine::getCompressionSupport() const {
  std::string result;

  for (auto const& type : rocksdb::GetSupportedCompressions()) {
    std::string out;
    rocksdb::GetStringFromCompressionType(&out, type);

    if (out.empty()) {
      continue;
    }
    if (!result.empty()) {
      result.append(", ");
    }
    result.append(out);
  }
  return result;
}

// management methods for synchronizing with external persistent stores
TRI_voc_tick_t RocksDBEngine::currentTick() const {
  return static_cast<TRI_voc_tick_t>(_db->GetLatestSequenceNumber());
}

TRI_voc_tick_t RocksDBEngine::releasedTick() const {
  READ_LOCKER(lock, _walFileLock);
  return _releasedTick;
}

void RocksDBEngine::releaseTick(TRI_voc_tick_t tick) {
  WRITE_LOCKER(lock, _walFileLock);
  if (tick > _releasedTick) {
    _releasedTick = tick;
  }
}

}  // namespace arangodb<|MERGE_RESOLUTION|>--- conflicted
+++ resolved
@@ -1457,12 +1457,8 @@
   // remove VERSION file for database. it's not a problem when this fails
   // because it will simply remain there and be ignored on subsequent starts
   TRI_UnlinkFile(versionFilename(id).c_str());
-<<<<<<< HEAD
-
-=======
-    
+
 #ifdef ARANGODB_ENABLE_MAINTAINER_MODE
->>>>>>> 33e3ead8
   if (numDocsLeft > 0) {
     std::string errorMsg("deletion check in drop database failed - not all documents have been deleted. remaining: ");
     errorMsg.append(std::to_string(numDocsLeft));

--- conflicted
+++ resolved
@@ -80,15 +80,10 @@
 RocksDBTransactionState::~RocksDBTransactionState() {}
 
 /// @brief start a transaction
-<<<<<<< HEAD
-int RocksDBTransactionState::beginTransaction(transaction::Hints hints) {
+Result RocksDBTransactionState::beginTransaction(transaction::Hints hints) {
   LOG_TRX(this, _nestingLevel) << "beginning " << AccessMode::typeString(_type)
                                << " transaction";
-=======
-Result RocksDBTransactionState::beginTransaction(transaction::Hints hints) {
-  LOG_TRX(this, _nestingLevel) << "beginning " << AccessMode::typeString(_type) << " transaction";
-  Result result;  
->>>>>>> 3e1c05ed
+  Result result;
 
   if (_nestingLevel == 0) {
     TRI_ASSERT(_status == transaction::Status::CREATED);
@@ -117,13 +112,8 @@
   } else {
     TRI_ASSERT(_status == transaction::Status::RUNNING);
   }
-<<<<<<< HEAD
-
-  int res = useCollections(_nestingLevel);
-=======
- 
+
   result = useCollections(_nestingLevel);
->>>>>>> 3e1c05ed
 
   if (result.ok()) {
     // all valid
@@ -140,23 +130,14 @@
     unuseCollections(_nestingLevel);
   }
 
-<<<<<<< HEAD
-  return res;
+  return result;
 }
 
 /// @brief commit a transaction
-int RocksDBTransactionState::commitTransaction(
+Result RocksDBTransactionState::commitTransaction(
     transaction::Methods* activeTrx) {
   LOG_TRX(this, _nestingLevel) << "committing " << AccessMode::typeString(_type)
                                << " transaction";
-=======
-  return result;
-}
-
-/// @brief commit a transaction
-Result RocksDBTransactionState::commitTransaction(transaction::Methods* activeTrx) {
-  LOG_TRX(this, _nestingLevel) << "committing " << AccessMode::typeString(_type) << " transaction";
->>>>>>> 3e1c05ed
 
   TRI_ASSERT(_status == transaction::Status::RUNNING);
 
@@ -197,15 +178,10 @@
 }
 
 /// @brief abort and rollback a transaction
-<<<<<<< HEAD
-int RocksDBTransactionState::abortTransaction(transaction::Methods* activeTrx) {
+Result RocksDBTransactionState::abortTransaction(
+    transaction::Methods* activeTrx) {
   LOG_TRX(this, _nestingLevel) << "aborting " << AccessMode::typeString(_type)
                                << " transaction";
-
-=======
-Result RocksDBTransactionState::abortTransaction(transaction::Methods* activeTrx) {
-  LOG_TRX(this, _nestingLevel) << "aborting " << AccessMode::typeString(_type) << " transaction";
->>>>>>> 3e1c05ed
   TRI_ASSERT(_status == transaction::Status::RUNNING);
   Result result;
 

////////////////////////////////////////////////////////////////////////////////
/// DISCLAIMER
///
/// Copyright 2014-2016 ArangoDB GmbH, Cologne, Germany
/// Copyright 2004-2014 triAGENS GmbH, Cologne, Germany
///
/// Licensed under the Apache License, Version 2.0 (the "License");
/// you may not use this file except in compliance with the License.
/// You may obtain a copy of the License at
///
///     http://www.apache.org/licenses/LICENSE-2.0
///
/// Unless required by applicable law or agreed to in writing, software
/// distributed under the License is distributed on an "AS IS" BASIS,
/// WITHOUT WARRANTIES OR CONDITIONS OF ANY KIND, either express or implied.
/// See the License for the specific language governing permissions and
/// limitations under the License.
///
/// Copyright holder is ArangoDB GmbH, Cologne, Germany
///
/// @author Max Neunhoeffer
////////////////////////////////////////////////////////////////////////////////

#include "Methods.h"
#include "ApplicationFeatures/ApplicationServer.h"
#include "Aql/Ast.h"
#include "Aql/AstNode.h"
#include "Aql/Condition.h"
#include "Aql/SortCondition.h"
#include "Basics/AttributeNameParser.h"
#include "Basics/Exceptions.h"
#include "Basics/StaticStrings.h"
#include "Basics/StringUtils.h"
#include "Basics/VelocyPackHelper.h"
#include "Basics/encoding.h"
#include "Cluster/ClusterComm.h"
#include "Cluster/ClusterFeature.h"
#include "Cluster/ClusterMethods.h"
#include "Cluster/FollowerInfo.h"
#include "Cluster/ServerState.h"
#include "Indexes/Index.h"
#include "Logger/Logger.h"
#include "RocksDBEngine/RocksDBEngine.h"
#include "StorageEngine/EngineSelectorFeature.h"
#include "StorageEngine/PhysicalCollection.h"
#include "StorageEngine/StorageEngine.h"
#include "StorageEngine/TransactionCollection.h"
#include "StorageEngine/TransactionState.h"
#include "Transaction/Context.h"
#include "Transaction/Helpers.h"
#include "Transaction/Options.h"
#include "Utils/CollectionNameResolver.h"
#include "Utils/ExecContext.h"
#include "Utils/Events.h"
#include "Utils/OperationCursor.h"
#include "Utils/OperationOptions.h"
#include "VocBase/LogicalCollection.h"
#include "VocBase/ManagedDocumentResult.h"
#include "VocBase/Methods/Indexes.h"
#include "VocBase/ticks.h"

#include <velocypack/Builder.h>
#include <velocypack/Collection.h>
#include <velocypack/Options.h>
#include <velocypack/Slice.h>
#include <velocypack/velocypack-aliases.h>

using namespace arangodb;
using namespace arangodb::transaction;
using namespace arangodb::transaction::helpers;

namespace {

static void throwCollectionNotFound(char const* name) {
  if (name == nullptr) {
    THROW_ARANGO_EXCEPTION(TRI_ERROR_ARANGO_COLLECTION_NOT_FOUND);
  }
  THROW_ARANGO_EXCEPTION_MESSAGE(
      TRI_ERROR_ARANGO_COLLECTION_NOT_FOUND,
      std::string(TRI_errno_string(TRI_ERROR_ARANGO_COLLECTION_NOT_FOUND)) +
          ": " + name);
}

/// @brief tests if the given index supports the sort condition
static bool indexSupportsSort(Index const* idx,
                              arangodb::aql::Variable const* reference,
                              arangodb::aql::SortCondition const* sortCondition,
                              size_t itemsInIndex, double& estimatedCost,
                              size_t& coveredAttributes) {
  if (idx->isSorted() &&
      idx->supportsSortCondition(sortCondition, reference, itemsInIndex,
                                 estimatedCost, coveredAttributes)) {
    // index supports the sort condition
    return true;
  }

  // index does not support the sort condition
  if (itemsInIndex > 0) {
    estimatedCost = itemsInIndex * std::log2(static_cast<double>(itemsInIndex));
  } else {
    estimatedCost = 0.0;
  }
  return false;
}

/// @brief Insert an error reported instead of the new document
static void createBabiesError(VPackBuilder& builder,
                              std::unordered_map<int, size_t>& countErrorCodes,
                              Result error, bool silent) {
  if (!silent) {
    builder.openObject();
    builder.add("error", VPackValue(true));
    builder.add("errorNum", VPackValue(error.errorNumber()));
    builder.add("errorMessage", VPackValue(error.errorMessage()));
    builder.close();
  }

  auto it = countErrorCodes.find(error.errorNumber());
  if (it == countErrorCodes.end()) {
    countErrorCodes.emplace(error.errorNumber(), 1);
  } else {
    it->second++;
  }
}

static OperationResult emptyResult(bool waitForSync) {
  VPackBuilder resultBuilder;
  resultBuilder.openArray();
  resultBuilder.close();
  return OperationResult(Result(), resultBuilder.steal(), nullptr, waitForSync);
}
}  // namespace

/// @brief Get the field names of the used index
std::vector<std::vector<std::string>>
transaction::Methods::IndexHandle::fieldNames() const {
  return _index->fieldNames();
}

/// @brief IndexHandle getter method
std::shared_ptr<arangodb::Index> transaction::Methods::IndexHandle::getIndex()
    const {
  return _index;
}

/// @brief IndexHandle toVelocyPack method passthrough
void transaction::Methods::IndexHandle::toVelocyPack(
    arangodb::velocypack::Builder& builder, bool withFigures) const {
  _index->toVelocyPack(builder, withFigures, false);
}

TRI_vocbase_t* transaction::Methods::vocbase() const {
  return _state->vocbase();
}

/// @brief whether or not the transaction consists of a single operation only
bool transaction::Methods::isSingleOperationTransaction() const {
  return _state->isSingleOperation();
}

/// @brief get the status of the transaction
transaction::Status transaction::Methods::status() const {
  return _state->status();
}

/// @brief sort ORs for the same attribute so they are in ascending value
/// order. this will only work if the condition is for a single attribute
/// the usedIndexes vector may also be re-sorted
bool transaction::Methods::sortOrs(
    arangodb::aql::Ast* ast, arangodb::aql::AstNode* root,
    arangodb::aql::Variable const* variable,
    std::vector<transaction::Methods::IndexHandle>& usedIndexes) {
  if (root == nullptr) {
    return true;
  }

  size_t const n = root->numMembers();

  if (n < 2) {
    return true;
  }

  if (n != usedIndexes.size()) {
    // sorting will break if the number of ORs is unequal to the number of
    // indexes
    // but we shouldn't have got here then
    TRI_ASSERT(false);
    return false;
  }

  typedef std::pair<arangodb::aql::AstNode*, transaction::Methods::IndexHandle>
      ConditionData;
  std::vector<ConditionData*> conditionData;

  auto cleanup = [&conditionData]() -> void {
    for (auto& it : conditionData) {
      delete it;
    }
  };

  TRI_DEFER(cleanup());

  std::vector<arangodb::aql::ConditionPart> parts;
  parts.reserve(n);

  for (size_t i = 0; i < n; ++i) {
    // sort the conditions of each AND
    auto sub = root->getMemberUnchecked(i);

    TRI_ASSERT(sub != nullptr &&
               sub->type ==
                   arangodb::aql::AstNodeType::NODE_TYPE_OPERATOR_NARY_AND);
    size_t const nAnd = sub->numMembers();

    if (nAnd != 1) {
      // we can't handle this one
      return false;
    }

    auto operand = sub->getMemberUnchecked(0);

    if (!operand->isComparisonOperator()) {
      return false;
    }

    if (operand->type ==
            arangodb::aql::AstNodeType::NODE_TYPE_OPERATOR_BINARY_NE ||
        operand->type ==
            arangodb::aql::AstNodeType::NODE_TYPE_OPERATOR_BINARY_NIN) {
      return false;
    }

    auto lhs = operand->getMember(0);
    auto rhs = operand->getMember(1);

    if (lhs->type == arangodb::aql::AstNodeType::NODE_TYPE_ATTRIBUTE_ACCESS) {
      std::pair<arangodb::aql::Variable const*,
                std::vector<arangodb::basics::AttributeName>>
          result;

      if (rhs->isConstant() && lhs->isAttributeAccessForVariable(result) &&
          result.first == variable &&
          (operand->type !=
               arangodb::aql::AstNodeType::NODE_TYPE_OPERATOR_BINARY_IN ||
           rhs->isArray())) {
        // create the condition data struct on the heap
        auto data = std::make_unique<ConditionData>(sub, usedIndexes[i]);
        // push it into an owning vector
        conditionData.emplace_back(data.get());
        // vector is now responsible for data
        auto p = data.release();
        // also add the pointer to the (non-owning) parts vector
        parts.emplace_back(arangodb::aql::ConditionPart(
            result.first, result.second, operand,
            arangodb::aql::AttributeSideType::ATTRIBUTE_LEFT, p));
      }
    }

    if (rhs->type == arangodb::aql::AstNodeType::NODE_TYPE_ATTRIBUTE_ACCESS ||
        rhs->type == arangodb::aql::AstNodeType::NODE_TYPE_EXPANSION) {
      std::pair<arangodb::aql::Variable const*,
                std::vector<arangodb::basics::AttributeName>>
          result;

      if (lhs->isConstant() && rhs->isAttributeAccessForVariable(result) &&
          result.first == variable) {
        // create the condition data struct on the heap
        auto data = std::make_unique<ConditionData>(sub, usedIndexes[i]);
        // push it into an owning vector
        conditionData.emplace_back(data.get());
        // vector is now responsible for data
        auto p = data.release();
        // also add the pointer to the (non-owning) parts vector
        parts.emplace_back(arangodb::aql::ConditionPart(
            result.first, result.second, operand,
            arangodb::aql::AttributeSideType::ATTRIBUTE_RIGHT, p));
      }
    }
  }

  if (parts.size() != root->numMembers()) {
    return false;
  }

  // check if all parts use the same variable and attribute
  for (size_t i = 1; i < n; ++i) {
    auto& lhs = parts[i - 1];
    auto& rhs = parts[i];

    if (lhs.variable != rhs.variable ||
        lhs.attributeName != rhs.attributeName) {
      // oops, the different OR parts are on different variables or attributes
      return false;
    }
  }

  size_t previousIn = SIZE_MAX;

  for (size_t i = 0; i < n; ++i) {
    auto& p = parts[i];

    if (p.operatorType ==
            arangodb::aql::AstNodeType::NODE_TYPE_OPERATOR_BINARY_IN &&
        p.valueNode->isArray()) {
      TRI_ASSERT(p.valueNode->isConstant());

      if (previousIn != SIZE_MAX) {
        // merge IN with IN
        TRI_ASSERT(previousIn < i);
        auto emptyArray = ast->createNodeArray();
        auto mergedIn = ast->createNodeUnionizedArray(
            parts[previousIn].valueNode, p.valueNode);
        parts[previousIn].valueNode = mergedIn;
        parts[i].valueNode = emptyArray;
        root->getMember(previousIn)->getMember(0)->changeMember(1, mergedIn);
        root->getMember(i)->getMember(0)->changeMember(1, emptyArray);
      } else {
        // note first IN
        previousIn = i;
      }
    }
  }

  // now sort all conditions by variable name, attribute name, attribute value
  std::sort(parts.begin(), parts.end(),
            [](arangodb::aql::ConditionPart const& lhs,
               arangodb::aql::ConditionPart const& rhs) -> bool {
              // compare variable names first
              auto res = lhs.variable->name.compare(rhs.variable->name);

              if (res != 0) {
                return res < 0;
              }

              // compare attribute names next
              res = lhs.attributeName.compare(rhs.attributeName);

              if (res != 0) {
                return res < 0;
              }

              // compare attribute values next
              auto ll = lhs.lowerBound();
              auto lr = rhs.lowerBound();

              if (ll == nullptr && lr != nullptr) {
                // left lower bound is not set but right
                return true;
              } else if (ll != nullptr && lr == nullptr) {
                // left lower bound is set but not right
                return false;
              }

              if (ll != nullptr && lr != nullptr) {
                // both lower bounds are set
                res = CompareAstNodes(ll, lr, true);

                if (res != 0) {
                  return res < 0;
                }
              }

              if (lhs.isLowerInclusive() && !rhs.isLowerInclusive()) {
                return true;
              }
              if (rhs.isLowerInclusive() && !lhs.isLowerInclusive()) {
                return false;
              }

              // all things equal
              return false;
            });

  TRI_ASSERT(parts.size() == conditionData.size());

  // clean up
  usedIndexes.clear();
  while (root->numMembers()) {
    root->removeMemberUnchecked(0);
  }

  // and rebuild
  for (size_t i = 0; i < n; ++i) {
    if (parts[i].operatorType ==
            arangodb::aql::AstNodeType::NODE_TYPE_OPERATOR_BINARY_IN &&
        parts[i].valueNode->isArray() &&
        parts[i].valueNode->numMembers() == 0) {
      // can optimize away empty IN array
      continue;
    }

    auto conditionData = static_cast<ConditionData*>(parts[i].data);
    root->addMember(conditionData->first);
    usedIndexes.emplace_back(conditionData->second);
  }

  return true;
}

std::pair<bool, bool> transaction::Methods::findIndexHandleForAndNode(
    std::vector<std::shared_ptr<Index>> const& indexes, arangodb::aql::AstNode* node,
    arangodb::aql::Variable const* reference,
    arangodb::aql::SortCondition const* sortCondition, size_t itemsInCollection,
    std::vector<transaction::Methods::IndexHandle>& usedIndexes,
    arangodb::aql::AstNode*& specializedCondition, bool& isSparse) const {
  std::shared_ptr<Index> bestIndex;
  double bestCost = 0.0;
  bool bestSupportsFilter = false;
  bool bestSupportsSort = false;

  for (auto const& idx : indexes) {
    double filterCost = 0.0;
    double sortCost = 0.0;
    size_t itemsInIndex = itemsInCollection;

    bool supportsFilter = false;
    bool supportsSort = false;

    // check if the index supports the filter expression
    double estimatedCost;
    size_t estimatedItems;
    if (idx->supportsFilterCondition(node, reference, itemsInIndex,
                                     estimatedItems, estimatedCost)) {
      // index supports the filter condition
      filterCost = estimatedCost;
      // this reduces the number of items left
      itemsInIndex = estimatedItems;
      supportsFilter = true;
    } else {
      // index does not support the filter condition
      filterCost = itemsInIndex * 1.5;
    }

    bool const isOnlyAttributeAccess =
        (!sortCondition->isEmpty() && sortCondition->isOnlyAttributeAccess());

    if (sortCondition->isUnidirectional()) {
      size_t coveredAttributes = 0;
      // only go in here if we actually have a sort condition and it can in
      // general be supported by an index. for this, a sort condition must not
      // be empty, must consist only of attribute access, and all attributes
      // must be sorted in the direction
      if (indexSupportsSort(idx.get(), reference, sortCondition, itemsInIndex,
                            sortCost, coveredAttributes)) {
        supportsSort = true;
      }
    }

    if (!supportsSort && isOnlyAttributeAccess && node->isOnlyEqualityMatch()) {
      // index cannot be used for sorting, but the filter condition consists
      // only of equality lookups (==)
      // now check if the index fields are the same as the sort condition fields
      // e.g. FILTER c.value1 == 1 && c.value2 == 42 SORT c.value1, c.value2
      size_t coveredFields =
          sortCondition->coveredAttributes(reference, idx->fields());

      if (coveredFields == sortCondition->numAttributes() &&
          (idx->isSorted() ||
           idx->fields().size() == sortCondition->numAttributes())) {
        // no sorting needed
        sortCost = 0.0;
      }
    }

    // enable the following line to see index candidates considered with their
    // abilities and scores
    // LOG_TOPIC(TRACE, Logger::FIXME) << "looking at index: " << idx.get() << ", isSorted: " << idx->isSorted() << ", isSparse: " << idx->sparse() << ", fields: " << idx->fields().size() << ", supportsFilter: " << supportsFilter << ", supportsSort: " << supportsSort << ", filterCost: " << filterCost << ", sortCost: " << sortCost << ", totalCost: " << (filterCost + sortCost) << ", isOnlyAttributeAccess: " << isOnlyAttributeAccess << ", isUnidirectional: " << sortCondition->isUnidirectional() << ", isOnlyEqualityMatch: " << node->isOnlyEqualityMatch() << ", itemsInIndex: " << itemsInIndex;

    if (!supportsFilter && !supportsSort) {
      continue;
    }

    double const totalCost = filterCost + sortCost;
    if (bestIndex == nullptr || totalCost < bestCost) {
      bestIndex = idx;
      bestCost = totalCost;
      bestSupportsFilter = supportsFilter;
      bestSupportsSort = supportsSort;
    }
  }

  if (bestIndex == nullptr) {
    return std::make_pair(false, false);
  }

  specializedCondition = bestIndex->specializeCondition(node, reference);

  usedIndexes.emplace_back(bestIndex);
  isSparse = bestIndex->sparse();

  return std::make_pair(bestSupportsFilter, bestSupportsSort);
}

bool transaction::Methods::findIndexHandleForAndNode(
    std::vector<std::shared_ptr<Index>> const& indexes, arangodb::aql::AstNode*& node,
    arangodb::aql::Variable const* reference, size_t itemsInCollection,
    transaction::Methods::IndexHandle& usedIndex) const {
  std::shared_ptr<Index> bestIndex;
  double bestCost = 0.0;

  for (auto const& idx : indexes) {
    size_t itemsInIndex = itemsInCollection;

    // check if the index supports the filter expression
    double estimatedCost;
    size_t estimatedItems;
    bool supportsFilter = idx->supportsFilterCondition(node, reference, itemsInIndex,
                                                       estimatedItems, estimatedCost);

    // enable the following line to see index candidates considered with their
    // abilities and scores
    // LOG_TOPIC(TRACE, Logger::FIXME) << "looking at index: " << idx.get() << ", isSorted: " << idx->isSorted() << ", isSparse: " << idx->sparse() << ", fields: " << idx->fields().size() << ", supportsFilter: " << supportsFilter << ", estimatedCost: " << estimatedCost << ", estimatedItems: " << estimatedItems << ", itemsInIndex: " << itemsInIndex << ", selectivity: " << (idx->hasSelectivityEstimate() ? idx->selectivityEstimate() : -1.0) << ", node: " << node;

    if (!supportsFilter) {
      continue;
    }

    // index supports the filter condition

    // this reduces the number of items left
    itemsInIndex = estimatedItems;

    if (bestIndex == nullptr || estimatedCost < bestCost) {
      bestIndex = idx;
      bestCost = estimatedCost;
    }
  }

  if (bestIndex == nullptr) {
    return false;
  }

  node = bestIndex->specializeCondition(node, reference);

  usedIndex = IndexHandle(bestIndex);

  return true;
}

/// @brief Find out if any of the given requests has ended in a refusal

static bool findRefusal(std::vector<ClusterCommRequest>& requests) {
  for (size_t i = 0; i < requests.size(); ++i) {
    if (requests[i].done &&
        requests[i].result.status == CL_COMM_RECEIVED &&
        requests[i].result.answer_code == rest::ResponseCode::NOT_ACCEPTABLE) {
      return true;
    }
  }
  return false;
}

transaction::Methods::Methods(
    std::shared_ptr<transaction::Context> const& transactionContext,
    transaction::Options const& options)
    : _state(nullptr),
      _transactionContext(transactionContext),
      _transactionContextPtr(transactionContext.get()) {
  TRI_ASSERT(_transactionContextPtr != nullptr);

  TRI_vocbase_t* vocbase = _transactionContextPtr->vocbase();

  // brief initialize the transaction
  // this will first check if the transaction is embedded in a parent
  // transaction. if not, it will create a transaction of its own
  // check in the context if we are running embedded
  TransactionState* parent = _transactionContextPtr->getParentTransaction();

  if (parent != nullptr) {
    // yes, we are embedded
    setupEmbedded(vocbase);
  } else {
    // non-embedded
    setupToplevel(vocbase, options);
  }

  TRI_ASSERT(_state != nullptr);
}

/// @brief destroy the transaction
transaction::Methods::~Methods() {
  if (_state->isEmbeddedTransaction()) {
    _state->decreaseNesting();
  } else {
    if (_state->status() == transaction::Status::RUNNING) {
      // auto abort a running transaction
      try {
        this->abort();
        TRI_ASSERT(_state->status() != transaction::Status::RUNNING);
      } catch (...) {
        // must never throw because we are in a dtor
      }
    }

    // free the state associated with the transaction
    TRI_ASSERT(_state->status() != transaction::Status::RUNNING);
    // store result
    _transactionContextPtr->storeTransactionResult(
        _state->id(), _state->hasFailedOperations());
    _transactionContextPtr->unregisterTransaction();

    delete _state;
    _state = nullptr;
  }
}

/// @brief return the collection name resolver
CollectionNameResolver const* transaction::Methods::resolver() const {
  return _transactionContextPtr->getResolver();
}

/// @brief return the transaction collection for a document collection
TransactionCollection* transaction::Methods::trxCollection(
    TRI_voc_cid_t cid, AccessMode::Type type) const {
  TRI_ASSERT(_state != nullptr);
  TRI_ASSERT(_state->status() == transaction::Status::RUNNING ||
             _state->status() == transaction::Status::CREATED);
  return _state->collection(cid, type);
}

/// @brief order a ditch for a collection
void transaction::Methods::pinData(TRI_voc_cid_t cid) {
  TRI_ASSERT(_state != nullptr);
  TRI_ASSERT(_state->status() == transaction::Status::RUNNING ||
             _state->status() == transaction::Status::CREATED);

  TransactionCollection* trxColl = trxCollection(cid, AccessMode::Type::READ);
  if (trxColl == nullptr) {
    THROW_ARANGO_EXCEPTION_MESSAGE(
        TRI_ERROR_INTERNAL, "unable to determine transaction collection");
  }

  TRI_ASSERT(trxColl->collection() != nullptr);
  _transactionContextPtr->pinData(trxColl->collection());
}

/// @brief whether or not a ditch has been created for the collection
bool transaction::Methods::isPinned(TRI_voc_cid_t cid) const {
  return _transactionContextPtr->isPinned(cid);
}

/// @brief extract the _id attribute from a slice, and convert it into a
/// string
std::string transaction::Methods::extractIdString(VPackSlice slice) {
  return transaction::helpers::extractIdString(resolver(), slice, VPackSlice());
}

/// @brief build a VPack object with _id, _key and _rev, the result is
/// added to the builder in the argument as a single object.
void transaction::Methods::buildDocumentIdentity(
    LogicalCollection* collection, VPackBuilder& builder, TRI_voc_cid_t cid,
    StringRef const& key, TRI_voc_rid_t rid, TRI_voc_rid_t oldRid,
    ManagedDocumentResult const* oldDoc, ManagedDocumentResult const* newDoc) {
  std::string temp; // TODO: pass a string into this function
  temp.reserve(64);

  if (_state->isRunningInCluster()) {
    std::string resolved = resolver()->getCollectionNameCluster(cid);
#ifdef USE_ENTERPRISE
    if (resolved.compare(0, 7, "_local_") == 0) {
      resolved.erase(0, 7);
    } else if (resolved.compare(0, 6, "_from_") == 0) {
      resolved.erase(0, 6);
    } else if (resolved.compare(0, 4, "_to_") == 0) {
      resolved.erase(0, 4);
    }
#endif
    // build collection name
    temp.append(resolved);
  } else {
    // build collection name
    temp.append(collection->name());
  }

  // append / and key part
  temp.push_back('/');
  temp.append(key.begin(), key.size());

  builder.openObject();
  builder.add(StaticStrings::IdString, VPackValue(temp));

  builder.add(StaticStrings::KeyString,
              VPackValuePair(key.data(), key.length(), VPackValueType::String));

  TRI_ASSERT(rid != 0);
  builder.add(StaticStrings::RevString, VPackValue(TRI_RidToString(rid)));

  if (oldRid != 0) {
    builder.add("_oldRev", VPackValue(TRI_RidToString(oldRid)));
  }
  if (oldDoc != nullptr) {
    builder.add(VPackValue("old"));
    oldDoc->addToBuilder(builder, true);
  }
  if (newDoc != nullptr) {
    builder.add(VPackValue("new"));
    newDoc->addToBuilder(builder, true);
  }
  builder.close();
}

/// @brief begin the transaction
Result transaction::Methods::begin() {
  if (_state == nullptr) {
    THROW_ARANGO_EXCEPTION_MESSAGE(TRI_ERROR_INTERNAL,
                                   "invalid transaction state");
  }
  
  if (_state->isCoordinator()) {
    if (_state->isTopLevelTransaction()) {
      _state->updateStatus(transaction::Status::RUNNING);
    }
    return Result();
  }

  return _state->beginTransaction(_localHints);
}

/// @brief commit / finish the transaction
Result transaction::Methods::commit() {
  TRI_IF_FAILURE("TransactionCommitFail") {
    return Result(TRI_ERROR_DEBUG);
  }

  if (_state == nullptr || _state->status() != transaction::Status::RUNNING) {
    // transaction not created or not running
    return Result(TRI_ERROR_TRANSACTION_INTERNAL, "transaction not running on commit");
  }
  
  ExecContext const* exe = ExecContext::CURRENT;
  if (exe != nullptr && !_state->isReadOnlyTransaction()) {
    bool cancelRW = !ServerState::writeOpsEnabled() && !exe->isSuperuser();
    if (exe->isCanceled() || cancelRW) {
      return Result(TRI_ERROR_ARANGO_READ_ONLY, "server is in read-only mode");
    }
  }

  CallbackInvoker invoker(this);
  
  if (_state->isCoordinator()) {
    if (_state->isTopLevelTransaction()) {
      _state->updateStatus(transaction::Status::COMMITTED);
    }
    return Result();
  }

  return _state->commitTransaction(this);
}

/// @brief abort the transaction
Result transaction::Methods::abort() {
  if (_state == nullptr || _state->status() != transaction::Status::RUNNING) {
    // transaction not created or not running
    return Result(TRI_ERROR_TRANSACTION_INTERNAL, "transaction not running on abort");
  }

  CallbackInvoker invoker(this);

  if (_state->isCoordinator()) {
    if (_state->isTopLevelTransaction()) {
      _state->updateStatus(transaction::Status::ABORTED);
    }

    return Result();
  }

  return _state->abortTransaction(this);
}

/// @brief finish a transaction (commit or abort), based on the previous state
Result transaction::Methods::finish(int errorNum) {
  return finish(Result(errorNum));
}

/// @brief finish a transaction (commit or abort), based on the previous state
Result transaction::Methods::finish(Result const& res) {
  if (res.ok()) {
    // there was no previous error, so we'll commit
    return this->commit();
  }

  // there was a previous error, so we'll abort
  this->abort();

  // return original error
  return res;
}

std::string transaction::Methods::name(TRI_voc_cid_t cid) const {
  auto c = trxCollection(cid);
  if (c == nullptr) {
    THROW_ARANGO_EXCEPTION(TRI_ERROR_ARANGO_COLLECTION_NOT_FOUND);
  }
  return c->collectionName();
}

/// @brief read all master pointers, using skip and limit.
/// The resualt guarantees that all documents are contained exactly once
/// as long as the collection is not modified.
OperationResult transaction::Methods::any(std::string const& collectionName,
                                          uint64_t skip, uint64_t limit) {
  if (_state->isCoordinator()) {
    return anyCoordinator(collectionName, skip, limit);
  }
  return anyLocal(collectionName, skip, limit);
}

/// @brief fetches documents in a collection in random order, coordinator
OperationResult transaction::Methods::anyCoordinator(std::string const&,
                                                     uint64_t, uint64_t) {
  THROW_ARANGO_EXCEPTION(TRI_ERROR_NOT_IMPLEMENTED);
}

/// @brief fetches documents in a collection in random order, local
OperationResult transaction::Methods::anyLocal(
    std::string const& collectionName, uint64_t skip, uint64_t limit) {
  TRI_voc_cid_t cid = resolver()->getCollectionIdLocal(collectionName);

  if (cid == 0) {
    throwCollectionNotFound(collectionName.c_str());
  }
  
  pinData(cid);  // will throw when it fails
  
  VPackBuilder resultBuilder;
  resultBuilder.openArray();

  Result lockResult = lockRecursive(cid, AccessMode::Type::READ);

  if (!lockResult.ok() && !lockResult.is(TRI_ERROR_LOCKED)) {
    return OperationResult(lockResult);
  }
  
  ManagedDocumentResult mmdr;
  std::unique_ptr<OperationCursor> cursor =
      indexScan(collectionName, transaction::Methods::CursorType::ANY, &mmdr, false);

  cursor->allDocuments([&resultBuilder](LocalDocumentId const& token, VPackSlice slice) {
    resultBuilder.add(slice);
  });

  if (lockResult.is(TRI_ERROR_LOCKED)) {
    Result res = unlockRecursive(cid, AccessMode::Type::READ);

    if (!res.ok()) {
      return OperationResult(res);
    }
  }
  
  resultBuilder.close();

  return OperationResult(Result(), resultBuilder.steal(), _transactionContextPtr->orderCustomTypeHandler(), false);
}

TRI_voc_cid_t transaction::Methods::addCollectionAtRuntime(
    TRI_voc_cid_t cid, std::string const& collectionName,
    AccessMode::Type type) {
  auto collection = trxCollection(cid);

  if (collection == nullptr) {
    int res = _state->addCollection(cid, type, _state->nestingLevel(), true);

    if (res != TRI_ERROR_NO_ERROR) {
      if (res == TRI_ERROR_TRANSACTION_UNREGISTERED_COLLECTION) {
        // special error message to indicate which collection was undeclared
        THROW_ARANGO_EXCEPTION_MESSAGE(
            res, std::string(TRI_errno_string(res)) + ": " + collectionName +
                     " [" + AccessMode::typeString(type) + "]");
      }
      THROW_ARANGO_EXCEPTION(res);
    }
    _state->ensureCollections(_state->nestingLevel());
    collection = trxCollection(cid);

    if (collection == nullptr) {
      throwCollectionNotFound(collectionName.c_str());
    }
  }
  TRI_ASSERT(collection != nullptr);
  return cid;
}

/// @brief add a collection to the transaction for read, at runtime
TRI_voc_cid_t transaction::Methods::addCollectionAtRuntime(
    std::string const& collectionName) {
  if (collectionName == _collectionCache.name && !collectionName.empty()) {
    return _collectionCache.cid;
  }

  auto cid = resolver()->getCollectionIdLocal(collectionName);

  if (cid == 0) {
    throwCollectionNotFound(collectionName.c_str());
  }
  addCollectionAtRuntime(cid, collectionName);
  _collectionCache.cid = cid;
  _collectionCache.name = collectionName;
  return cid;
}

/// @brief return the type of a collection
bool transaction::Methods::isEdgeCollection(std::string const& collectionName) const {
  return getCollectionType(collectionName) == TRI_COL_TYPE_EDGE;
}

/// @brief return the type of a collection
bool transaction::Methods::isDocumentCollection(
    std::string const& collectionName) const {
  return getCollectionType(collectionName) == TRI_COL_TYPE_DOCUMENT;
}

/// @brief return the type of a collection
TRI_col_type_e transaction::Methods::getCollectionType(
    std::string const& collectionName) const {
  if (_state->isCoordinator()) {
    return resolver()->getCollectionTypeCluster(collectionName);
  }
  return resolver()->getCollectionType(collectionName);
}

/// @brief return the name of a collection
std::string transaction::Methods::collectionName(TRI_voc_cid_t cid) {
  return resolver()->getCollectionName(cid);
}

/// @brief Iterate over all elements of the collection.
void transaction::Methods::invokeOnAllElements(
    std::string const& collectionName,
    std::function<bool(LocalDocumentId const&)> callback) {
  TRI_ASSERT(_state != nullptr && _state->status() == transaction::Status::RUNNING);
  if (_state == nullptr || _state->status() != transaction::Status::RUNNING) {
    THROW_ARANGO_EXCEPTION(TRI_ERROR_TRANSACTION_INTERNAL);
  } else if (_state->isCoordinator()) {
    THROW_ARANGO_EXCEPTION(TRI_ERROR_NOT_IMPLEMENTED);
  }

  TRI_voc_cid_t cid = addCollectionAtRuntime(collectionName);
  TransactionCollection* trxCol = trxCollection(cid, AccessMode::Type::READ);
  LogicalCollection* collection = documentCollection(trxCol);
  TRI_ASSERT(collection != nullptr);
  _transactionContextPtr->pinData(collection);

  Result lockResult = trxCol->lockRecursive(AccessMode::Type::READ, _state->nestingLevel());
  if (!lockResult.ok() && !lockResult.is(TRI_ERROR_LOCKED)) {
    THROW_ARANGO_EXCEPTION(lockResult);
  }
  
  TRI_ASSERT(isLocked(collection, AccessMode::Type::READ));

  collection->invokeOnAllElements(this, callback);

  if (lockResult.is(TRI_ERROR_LOCKED)) {
    Result res = trxCol->unlockRecursive(AccessMode::Type::READ, _state->nestingLevel());

    if (!res.ok()) {
      THROW_ARANGO_EXCEPTION(res);
    }
  }
}

/// @brief return one document from a collection, fast path
///        If everything went well the result will contain the found document
///        (as an external on single_server) and this function will return
///        TRI_ERROR_NO_ERROR.
///        If there was an error the code is returned and it is guaranteed
///        that result remains unmodified.
///        Does not care for revision handling!
Result transaction::Methods::documentFastPath(std::string const& collectionName,
                                              ManagedDocumentResult* mmdr,
                                              VPackSlice const value,
                                              VPackBuilder& result,
                                              bool shouldLock) {
  TRI_ASSERT(_state->status() == transaction::Status::RUNNING);
  if (!value.isObject() && !value.isString()) {
    // must provide a document object or string
    THROW_ARANGO_EXCEPTION(TRI_ERROR_ARANGO_DOCUMENT_TYPE_INVALID);
  }

  if (_state->isCoordinator()) {
    OperationOptions options;  // use default configuration
    options.ignoreRevs = true;

    OperationResult opRes = documentCoordinator(collectionName, value, options);
    if (opRes.fail()) {
      return opRes.result;
    }
    result.add(opRes.slice());
    return Result();
  }

  TRI_voc_cid_t cid = addCollectionAtRuntime(collectionName);
  LogicalCollection* collection = documentCollection(trxCollection(cid));

  pinData(cid);  // will throw when it fails

  StringRef key(transaction::helpers::extractKeyPart(value));
  if (key.empty()) {
    return Result(TRI_ERROR_ARANGO_DOCUMENT_HANDLE_BAD);
  }

  std::unique_ptr<ManagedDocumentResult> tmp;
  if (mmdr == nullptr) {
    tmp.reset(new ManagedDocumentResult);
    mmdr = tmp.get();
  }

  TRI_ASSERT(mmdr != nullptr);

  Result res = collection->read(
      this, key, *mmdr,
      shouldLock && !isLocked(collection, AccessMode::Type::READ));

  if (res.fail()) {
    return res;
  }

  TRI_ASSERT(isPinned(cid));

  mmdr->addToBuilder(result, true);
  return Result(TRI_ERROR_NO_ERROR);
}
      
/// @brief return one document from a collection, fast path
///        If everything went well the result will contain the found document
///        (as an external on single_server) and this function will return
///        TRI_ERROR_NO_ERROR.
///        If there was an error the code is returned
///        Does not care for revision handling!
///        Must only be called on a local server, not in cluster case!
Result transaction::Methods::documentFastPathLocal(
    std::string const& collectionName, StringRef const& key,
    ManagedDocumentResult& result, bool shouldLock) {
  TRI_ASSERT(!ServerState::instance()->isCoordinator());
  TRI_ASSERT(_state->status() == transaction::Status::RUNNING);

  TRI_voc_cid_t cid = addCollectionAtRuntime(collectionName);
  TransactionCollection* trxColl = trxCollection(cid);
  LogicalCollection* collection = documentCollection(trxColl);
  TRI_ASSERT(collection != nullptr);
  _transactionContextPtr->pinData(collection); // will throw when it fails

  if (key.empty()) {
    return TRI_ERROR_ARANGO_DOCUMENT_HANDLE_BAD;
  }

  bool isLocked = trxColl->isLocked(AccessMode::Type::READ,
                                    _state->nestingLevel());
  Result res = collection->read(this, key, result, shouldLock && !isLocked);
  TRI_ASSERT(res.fail() || isPinned(cid));
  return res;
}

static OperationResult errorCodeFromClusterResult(std::shared_ptr<VPackBuilder> const& resultBody, 
                                                  int defaultErrorCode) {
  // read the error number from the response and use it if present
  if (resultBody != nullptr) {
    VPackSlice slice = resultBody->slice();
    if (slice.isObject()) {
      VPackSlice num = slice.get("errorNum");
      VPackSlice msg = slice.get("errorMessage");
      if (num.isNumber()) {
        if (msg.isString()) {
          // found an error number and an error message, so let's use it!
          return OperationResult(Result(num.getNumericValue<int>(), msg.copyString()));
        }
        // we found an error number, so let's use it!
        return OperationResult(num.getNumericValue<int>());
      }
    }
  }
  
  return OperationResult(defaultErrorCode);
}

/// @brief Create Cluster Communication result for document
OperationResult transaction::Methods::clusterResultDocument(
    rest::ResponseCode const& responseCode,
    std::shared_ptr<VPackBuilder> const& resultBody,
    std::unordered_map<int, size_t> const& errorCounter) const {
  switch (responseCode) {
    case rest::ResponseCode::OK:
    case rest::ResponseCode::PRECONDITION_FAILED:
      return OperationResult(Result(responseCode == rest::ResponseCode::OK
                                 ? TRI_ERROR_NO_ERROR
                                 : TRI_ERROR_ARANGO_CONFLICT), resultBody->steal(), nullptr, false, errorCounter);
    case rest::ResponseCode::NOT_FOUND:
      return errorCodeFromClusterResult(resultBody, TRI_ERROR_ARANGO_DOCUMENT_NOT_FOUND);
    default:
      return errorCodeFromClusterResult(resultBody, TRI_ERROR_INTERNAL);
  }
}

/// @brief Create Cluster Communication result for insert
OperationResult transaction::Methods::clusterResultInsert(
    rest::ResponseCode const& responseCode,
    std::shared_ptr<VPackBuilder> const& resultBody,
    std::unordered_map<int, size_t> const& errorCounter) const {
  switch (responseCode) {
    case rest::ResponseCode::ACCEPTED:
    case rest::ResponseCode::CREATED:
      return OperationResult(Result(), resultBody->steal(), nullptr, responseCode == rest::ResponseCode::CREATED, errorCounter);
    case rest::ResponseCode::PRECONDITION_FAILED:
      return errorCodeFromClusterResult(resultBody, TRI_ERROR_ARANGO_CONFLICT);
    case rest::ResponseCode::BAD:
      return errorCodeFromClusterResult(resultBody, TRI_ERROR_INTERNAL);
    case rest::ResponseCode::NOT_FOUND:
      return errorCodeFromClusterResult(resultBody, TRI_ERROR_ARANGO_COLLECTION_NOT_FOUND);
    case rest::ResponseCode::CONFLICT:
      return errorCodeFromClusterResult(resultBody, TRI_ERROR_ARANGO_UNIQUE_CONSTRAINT_VIOLATED);
    default:
      return errorCodeFromClusterResult(resultBody, TRI_ERROR_INTERNAL);
  }
}

/// @brief Create Cluster Communication result for modify
OperationResult transaction::Methods::clusterResultModify(
    rest::ResponseCode const& responseCode,
    std::shared_ptr<VPackBuilder> const& resultBody,
    std::unordered_map<int, size_t> const& errorCounter) const {
  int errorCode = TRI_ERROR_NO_ERROR;
  switch (responseCode) {
    case rest::ResponseCode::CONFLICT:
      errorCode = TRI_ERROR_ARANGO_UNIQUE_CONSTRAINT_VIOLATED;
    // Fall through
    case rest::ResponseCode::PRECONDITION_FAILED:
      if (errorCode == TRI_ERROR_NO_ERROR) {
        errorCode = TRI_ERROR_ARANGO_CONFLICT;
      }
    // Fall through
    case rest::ResponseCode::ACCEPTED:
    case rest::ResponseCode::CREATED:
      return OperationResult(Result(errorCode), resultBody->steal(), nullptr, 
                             responseCode == rest::ResponseCode::CREATED,
                             errorCounter);
    case rest::ResponseCode::BAD:
      return errorCodeFromClusterResult(resultBody, TRI_ERROR_INTERNAL);
    case rest::ResponseCode::NOT_FOUND:
      return errorCodeFromClusterResult(resultBody, TRI_ERROR_ARANGO_DOCUMENT_NOT_FOUND);
    default:
      return errorCodeFromClusterResult(resultBody, TRI_ERROR_INTERNAL);
  }
}

/// @brief Helper create a Cluster Communication remove result
OperationResult transaction::Methods::clusterResultRemove(
    rest::ResponseCode const& responseCode,
    std::shared_ptr<VPackBuilder> const& resultBody,
    std::unordered_map<int, size_t> const& errorCounter) const {
  switch (responseCode) {
    case rest::ResponseCode::OK:
    case rest::ResponseCode::ACCEPTED:
    case rest::ResponseCode::PRECONDITION_FAILED:
      return OperationResult(
          Result(responseCode == rest::ResponseCode::PRECONDITION_FAILED
              ? TRI_ERROR_ARANGO_CONFLICT
              : TRI_ERROR_NO_ERROR),
          resultBody->steal(), nullptr, 
          responseCode != rest::ResponseCode::ACCEPTED, errorCounter);
    case rest::ResponseCode::BAD:
      return errorCodeFromClusterResult(resultBody, TRI_ERROR_INTERNAL);
    case rest::ResponseCode::NOT_FOUND:
      return errorCodeFromClusterResult(resultBody, TRI_ERROR_ARANGO_DOCUMENT_NOT_FOUND);
    default:
      return errorCodeFromClusterResult(resultBody, TRI_ERROR_INTERNAL);
  }
}

/// @brief return one or multiple documents from a collection
OperationResult transaction::Methods::document(
    std::string const& collectionName, VPackSlice const value,
    OperationOptions& options) {
  TRI_ASSERT(_state->status() == transaction::Status::RUNNING);

  if (!value.isObject() && !value.isArray()) {
    // must provide a document object or an array of documents
    THROW_ARANGO_EXCEPTION(TRI_ERROR_ARANGO_DOCUMENT_TYPE_INVALID);
  }

  if (_state->isCoordinator()) {
    return documentCoordinator(collectionName, value, options);
  }

  return documentLocal(collectionName, value, options);
}

/// @brief read one or multiple documents in a collection, coordinator
#ifndef USE_ENTERPRISE
OperationResult transaction::Methods::documentCoordinator(
    std::string const& collectionName, VPackSlice const value,
    OperationOptions& options) {
  auto headers =
      std::make_unique<std::unordered_map<std::string, std::string>>();
  rest::ResponseCode responseCode;
  std::unordered_map<int, size_t> errorCounter;
  auto resultBody = std::make_shared<VPackBuilder>();

  if (!value.isArray()) {
    StringRef key(transaction::helpers::extractKeyPart(value));
    if (key.empty()) {
      return OperationResult(TRI_ERROR_ARANGO_DOCUMENT_KEY_BAD);
    }
  }

  int res = arangodb::getDocumentOnCoordinator(
      databaseName(), collectionName, value, options, headers, responseCode,
      errorCounter, resultBody);

  if (res == TRI_ERROR_NO_ERROR) {
    return clusterResultDocument(responseCode, resultBody, errorCounter);
  }
  return OperationResult(res);
}
#endif

/// @brief read one or multiple documents in a collection, local
OperationResult transaction::Methods::documentLocal(
    std::string const& collectionName, VPackSlice const value,
    OperationOptions& options) {
  TRI_voc_cid_t cid = addCollectionAtRuntime(collectionName);
  LogicalCollection* collection = documentCollection(trxCollection(cid));

  if (!options.silent) {
    pinData(cid);  // will throw when it fails
  }

  VPackBuilder resultBuilder;

  auto workForOneDocument = [&](VPackSlice const value,
                                bool isMultiple) -> Result {
    StringRef key(transaction::helpers::extractKeyPart(value));
    if (key.empty()) {
      return TRI_ERROR_ARANGO_DOCUMENT_HANDLE_BAD;
    }

    TRI_voc_rid_t expectedRevision = 0;
    if (!options.ignoreRevs && value.isObject()) {
      expectedRevision = TRI_ExtractRevisionId(value);
    }

    ManagedDocumentResult result;
    Result res = collection->read(
      this, key, result, !isLocked(collection, AccessMode::Type::READ));

    if (res.fail()) {
      return res;
    }

    TRI_ASSERT(isPinned(cid));

    if (expectedRevision != 0) {
      TRI_voc_rid_t foundRevision =
          transaction::helpers::extractRevFromDocument(
              VPackSlice(result.vpack()));
      if (expectedRevision != foundRevision) {
        if (!isMultiple) {
          // still return
          buildDocumentIdentity(collection, resultBuilder, cid, key,
                                foundRevision, 0, nullptr, nullptr);
        }
        return TRI_ERROR_ARANGO_CONFLICT;
      }
    }

    if (!options.silent) {
      result.addToBuilder(resultBuilder, true);
    } else if (isMultiple) {
      resultBuilder.add(VPackSlice::nullSlice());
    }

    return TRI_ERROR_NO_ERROR;
  };

  Result res(TRI_ERROR_NO_ERROR);
  std::unordered_map<int, size_t> countErrorCodes;
  if (!value.isArray()) {
    res = workForOneDocument(value, false);
  } else {
    VPackArrayBuilder guard(&resultBuilder);
    for (auto const& s : VPackArrayIterator(value)) {
      res = workForOneDocument(s, true);
      if (res.fail()) {
        createBabiesError(resultBuilder, countErrorCodes, res, options.silent);
      }
    }
    res = TRI_ERROR_NO_ERROR;
  }

  return OperationResult(std::move(res), resultBuilder.steal(),
                         _transactionContextPtr->orderCustomTypeHandler(),
                         options.waitForSync, countErrorCodes);
}

/// @brief create one or multiple documents in a collection
/// the single-document variant of this operation will either succeed or,
/// if it fails, clean up after itself
OperationResult transaction::Methods::insert(std::string const& collectionName,
                                             VPackSlice const value,
                                             OperationOptions const& options) {
  TRI_ASSERT(_state->status() == transaction::Status::RUNNING);

  if (!value.isObject() && !value.isArray()) {
    // must provide a document object or an array of documents
    THROW_ARANGO_EXCEPTION(TRI_ERROR_ARANGO_DOCUMENT_TYPE_INVALID);
  }
  if (value.isArray() && value.length() == 0) {
    return emptyResult(options.waitForSync);
  }

  // Validate Edges
  OperationOptions optionsCopy = options;

  if (_state->isCoordinator()) {
    return insertCoordinator(collectionName, value, optionsCopy);
  }

  return insertLocal(collectionName, value, optionsCopy);
}

/// @brief create one or multiple documents in a collection, coordinator
/// the single-document variant of this operation will either succeed or,
/// if it fails, clean up after itself
#ifndef USE_ENTERPRISE
OperationResult transaction::Methods::insertCoordinator(
    std::string const& collectionName, VPackSlice const value,
    OperationOptions& options) {
  rest::ResponseCode responseCode;

  std::unordered_map<int, size_t> errorCounter;
  auto resultBody = std::make_shared<VPackBuilder>();

  int res = arangodb::createDocumentOnCoordinator(
      databaseName(), collectionName, options, value, responseCode,
      errorCounter, resultBody);

  if (res == TRI_ERROR_NO_ERROR) {
    return clusterResultInsert(responseCode, resultBody, errorCounter);
  }
  return OperationResult(res);
}
#endif

/// @brief choose a timeout for synchronous replication, based on the
/// number of documents we ship over
static double chooseTimeout(size_t count) {
  static bool timeoutQueried = false;
  static double timeoutFactor = 1.0;
  static double lowerLimit = 0.5;
  if (!timeoutQueried) {
    // Multithreading is no problem here because these static variables
    // are only ever set once in the lifetime of the server.
    auto feature = application_features::ApplicationServer::getFeature<ClusterFeature>("Cluster");
    timeoutFactor = feature->syncReplTimeoutFactor();
    timeoutQueried = true;
    auto feature2 = application_features::ApplicationServer::getFeature<EngineSelectorFeature>("EngineSelector");
    if (feature2->engineName() == arangodb::RocksDBEngine::EngineName) {
      lowerLimit = 1.0;
    }
  }

  // We usually assume that a server can process at least 2500 documents
  // per second (this is a low estimate), and use a low limit of 0.5s
  // and a high timeout of 120s
  double timeout = static_cast<double>(count / 2500);
  if (timeout < lowerLimit) {
    return lowerLimit * timeoutFactor;
  } else if (timeout > 120) {
    return 120.0 * timeoutFactor;
  } else {
    return timeout * timeoutFactor;
  }
}

/// @brief create one or multiple documents in a collection, local
/// the single-document variant of this operation will either succeed or,
/// if it fails, clean up after itself
OperationResult transaction::Methods::insertLocal(
    std::string const& collectionName, VPackSlice const value,
    OperationOptions& options) {
  TRI_voc_cid_t cid = addCollectionAtRuntime(collectionName);
  LogicalCollection* collection = documentCollection(trxCollection(cid));

  bool isFollower = false;
  if (_state->isDBServer()) {
    // Block operation early if we are not supposed to perform it:
    std::string theLeader = collection->followers()->getLeader();
    if (theLeader.empty()) {
      if (!options.isSynchronousReplicationFrom.empty()) {
        return OperationResult(TRI_ERROR_CLUSTER_SHARD_LEADER_REFUSES_REPLICATION);
      }
    } else {  // we are a follower following theLeader
      isFollower = true;
      if (options.isSynchronousReplicationFrom.empty()) {
        return OperationResult(TRI_ERROR_CLUSTER_SHARD_LEADER_RESIGNED);
      }
      if (options.isSynchronousReplicationFrom != theLeader) {
        return OperationResult(TRI_ERROR_CLUSTER_SHARD_FOLLOWER_REFUSES_OPERATION);
      }
    }
  }

  if (options.returnNew) {
    pinData(cid);  // will throw when it fails
  }

  VPackBuilder resultBuilder;
  TRI_voc_tick_t maxTick = 0;

  auto workForOneDocument = [&](VPackSlice const value) -> Result {
    if (!value.isObject()) {
      return TRI_ERROR_ARANGO_DOCUMENT_TYPE_INVALID;
    }

    ManagedDocumentResult result;
    TRI_voc_tick_t resultMarkerTick = 0;
    TRI_voc_rid_t revisionId = 0;

    Result res =
        collection->insert(this, value, result, options, resultMarkerTick,
                           !isLocked(collection, AccessMode::Type::WRITE), revisionId);

    if (resultMarkerTick > 0 && resultMarkerTick > maxTick) {
      maxTick = resultMarkerTick;
    }

    if (!res.ok()) {
      // Error reporting in the babies case is done outside of here,
      // in the single document case no body needs to be created at all.
      return res;
    }

    TRI_ASSERT(!result.empty());

    StringRef keyString(transaction::helpers::extractKeyFromDocument(
        VPackSlice(result.vpack())));

    buildDocumentIdentity(collection, resultBuilder, cid, keyString, revisionId,
                          0, nullptr, options.returnNew ? &result : nullptr);

    return TRI_ERROR_NO_ERROR;
  };

  Result res = TRI_ERROR_NO_ERROR;
  bool const multiCase = value.isArray();
  std::unordered_map<int, size_t> countErrorCodes;
  if (multiCase) {
    VPackArrayBuilder b(&resultBuilder);
    for (auto const& s : VPackArrayIterator(value)) {
      res = workForOneDocument(s);
      if (res.fail()) {
        createBabiesError(resultBuilder, countErrorCodes, res, options.silent);
      }
    }
    // With babies the reporting is handled in the body of the result
    res = Result(TRI_ERROR_NO_ERROR);
  } else {
    res = workForOneDocument(value);
  }

  // wait for operation(s) to be synced to disk here. On rocksdb maxTick == 0
  if (res.ok() && options.waitForSync && maxTick > 0 &&
      isSingleOperationTransaction()) {
    EngineSelectorFeature::ENGINE->waitForSyncTick(maxTick);
  }

  if (res.ok() && _state->isDBServer()) {
    // Now replicate the same operation on all followers:
    auto const& followerInfo = collection->followers();
    std::shared_ptr<std::vector<ServerID> const> followers = followerInfo->get();
    // Now see whether or not we have to do synchronous replication:
    bool doingSynchronousReplication = !isFollower && followers->size() > 0;

    if (doingSynchronousReplication) {
      // In the multi babies case res is always TRI_ERROR_NO_ERROR if we
      // get here, in the single document case, we do not try to replicate
      // in case of an error.

      // Now replicate the good operations on all followers:
      std::string path =
        "/_db/" + arangodb::basics::StringUtils::urlEncode(databaseName()) +
        "/_api/document/" +
        arangodb::basics::StringUtils::urlEncode(collection->name()) +
        "?isRestore=true&isSynchronousReplication=" +
        ServerState::instance()->getId();

      VPackBuilder payload;

      auto doOneDoc = [&](VPackSlice const& doc, VPackSlice result) {
        VPackObjectBuilder guard(&payload);
        VPackSlice s = result.get(StaticStrings::KeyString);
        payload.add(StaticStrings::KeyString, s);
        s = result.get(StaticStrings::RevString);
        payload.add(StaticStrings::RevString, s);
        TRI_SanitizeObject(doc, payload);
      };

      VPackSlice ourResult = resultBuilder.slice();
      size_t count = 0;
      if (value.isArray()) {
        VPackArrayBuilder guard(&payload);
        VPackArrayIterator itValue(value);
        VPackArrayIterator itResult(ourResult);
        while (itValue.valid() && itResult.valid()) {
          TRI_ASSERT((*itResult).isObject());
          if (!(*itResult).hasKey("error")) {
            doOneDoc(itValue.value(), itResult.value());
            count++;
          }
          itValue.next();
          itResult.next();
        }
      } else {
        doOneDoc(value, ourResult);
        count++;
      }
      if (count > 0) {
        auto body = std::make_shared<std::string>();
        *body = payload.slice().toJson();

        // Now prepare the requests:
        std::vector<ClusterCommRequest> requests;
        for (auto const& f : *followers) {
          requests.emplace_back("server:" + f, arangodb::rest::RequestType::POST,
              path, body);
        }
        auto cc = arangodb::ClusterComm::instance();
        if (cc != nullptr) {
          // nullptr only happens on controlled shutdown
          size_t nrDone = 0;
          size_t nrGood = cc->performRequests(requests, chooseTimeout(count),
                                              nrDone, Logger::REPLICATION, false);
          if (nrGood < followers->size()) {
            // If any would-be-follower refused to follow there must be a
            // new leader in the meantime, in this case we must not allow
            // this operation to succeed, we simply return with a refusal
            // error (note that we use the follower version, since we have
            // lost leadership):
            if (findRefusal(requests)) {
              return OperationResult(TRI_ERROR_CLUSTER_SHARD_LEADER_RESIGNED);
            }

            // Otherwise we drop all followers that were not successful:
            for (size_t i = 0; i < followers->size(); ++i) {
              bool replicationWorked =
                requests[i].done &&
                requests[i].result.status == CL_COMM_RECEIVED &&
                (requests[i].result.answer_code ==
                 rest::ResponseCode::ACCEPTED ||
                 requests[i].result.answer_code == rest::ResponseCode::CREATED);
              if (replicationWorked) {
                bool found;
                requests[i].result.answer->header(StaticStrings::ErrorCodes,
                    found);
                replicationWorked = !found;
              }
              if (!replicationWorked) {
                auto const& followerInfo = collection->followers();
                if (followerInfo->remove((*followers)[i])) {
                  LOG_TOPIC(WARN, Logger::REPLICATION)
                    << "insertLocal: dropping follower " << (*followers)[i]
                    << " for shard " << collectionName;
                } else {
                  LOG_TOPIC(ERR, Logger::REPLICATION)
                    << "insertLocal: could not drop follower "
                    << (*followers)[i] << " for shard " << collectionName;
                  THROW_ARANGO_EXCEPTION(TRI_ERROR_CLUSTER_COULD_NOT_DROP_FOLLOWER);
                }
              }
            }
          }
        }
      }
    }
  }

  if (options.silent) {
    // We needed the results, but do not want to report:
    resultBuilder.clear();
  }

  return OperationResult(std::move(res), resultBuilder.steal(), nullptr, options.waitForSync, countErrorCodes);
}

/// @brief update/patch one or multiple documents in a collection
/// the single-document variant of this operation will either succeed or,
/// if it fails, clean up after itself
OperationResult transaction::Methods::update(std::string const& collectionName,
                                             VPackSlice const newValue,
                                             OperationOptions const& options) {
  TRI_ASSERT(_state->status() == transaction::Status::RUNNING);

  if (!newValue.isObject() && !newValue.isArray()) {
    // must provide a document object or an array of documents
    THROW_ARANGO_EXCEPTION(TRI_ERROR_ARANGO_DOCUMENT_TYPE_INVALID);
  }
  if (newValue.isArray() && newValue.length() == 0) {
    return emptyResult(options.waitForSync);
  }

  OperationOptions optionsCopy = options;

  if (_state->isCoordinator()) {
    return updateCoordinator(collectionName, newValue, optionsCopy);
  }

  return modifyLocal(collectionName, newValue, optionsCopy,
                     TRI_VOC_DOCUMENT_OPERATION_UPDATE);
}

/// @brief update one or multiple documents in a collection, coordinator
/// the single-document variant of this operation will either succeed or,
/// if it fails, clean up after itself
#ifndef USE_ENTERPRISE
OperationResult transaction::Methods::updateCoordinator(
    std::string const& collectionName, VPackSlice const newValue,
    OperationOptions& options) {
  auto headers =
      std::make_unique<std::unordered_map<std::string, std::string>>();
  rest::ResponseCode responseCode;
  std::unordered_map<int, size_t> errorCounter;
  auto resultBody = std::make_shared<VPackBuilder>();

  int res = arangodb::modifyDocumentOnCoordinator(
      databaseName(), collectionName, newValue, options, true /* isPatch */,
      headers, responseCode, errorCounter, resultBody);

  if (res == TRI_ERROR_NO_ERROR) {
    return clusterResultModify(responseCode, resultBody, errorCounter);
  }
  return OperationResult(res);
}
#endif

/// @brief replace one or multiple documents in a collection
/// the single-document variant of this operation will either succeed or,
/// if it fails, clean up after itself
OperationResult transaction::Methods::replace(std::string const& collectionName,
                                              VPackSlice const newValue,
                                              OperationOptions const& options) {
  TRI_ASSERT(_state->status() == transaction::Status::RUNNING);

  if (!newValue.isObject() && !newValue.isArray()) {
    // must provide a document object or an array of documents
    THROW_ARANGO_EXCEPTION(TRI_ERROR_ARANGO_DOCUMENT_TYPE_INVALID);
  }
  if (newValue.isArray() && newValue.length() == 0) {
    return emptyResult(options.waitForSync);
  }

  OperationOptions optionsCopy = options;

  if (_state->isCoordinator()) {
    return replaceCoordinator(collectionName, newValue, optionsCopy);
  }

  return modifyLocal(collectionName, newValue, optionsCopy,
                     TRI_VOC_DOCUMENT_OPERATION_REPLACE);
}

/// @brief replace one or multiple documents in a collection, coordinator
/// the single-document variant of this operation will either succeed or,
/// if it fails, clean up after itself
#ifndef USE_ENTERPRISE
OperationResult transaction::Methods::replaceCoordinator(
    std::string const& collectionName, VPackSlice const newValue,
    OperationOptions& options) {
  auto headers =
      std::make_unique<std::unordered_map<std::string, std::string>>();
  rest::ResponseCode responseCode;
  std::unordered_map<int, size_t> errorCounter;
  auto resultBody = std::make_shared<VPackBuilder>();

  int res = arangodb::modifyDocumentOnCoordinator(
      databaseName(), collectionName, newValue, options, false /* isPatch */,
      headers, responseCode, errorCounter, resultBody);

  if (res == TRI_ERROR_NO_ERROR) {
    return clusterResultModify(responseCode, resultBody, errorCounter);
  }
  return OperationResult(res);
}
#endif

/// @brief replace one or multiple documents in a collection, local
/// the single-document variant of this operation will either succeed or,
/// if it fails, clean up after itself
OperationResult transaction::Methods::modifyLocal(
    std::string const& collectionName, VPackSlice const newValue,
    OperationOptions& options, TRI_voc_document_operation_e operation) {
  TRI_voc_cid_t cid = addCollectionAtRuntime(collectionName);
  LogicalCollection* collection = documentCollection(trxCollection(cid));

  bool isFollower = false;
  if (_state->isDBServer()) {
    // Block operation early if we are not supposed to perform it:
    std::string theLeader = collection->followers()->getLeader();
    if (theLeader.empty()) {
      if (!options.isSynchronousReplicationFrom.empty()) {
        return OperationResult(TRI_ERROR_CLUSTER_SHARD_LEADER_REFUSES_REPLICATION);
      }
    } else {  // we are a follower following theLeader
      isFollower = true;
      if (options.isSynchronousReplicationFrom.empty()) {
        return OperationResult(TRI_ERROR_CLUSTER_SHARD_LEADER_RESIGNED);
      }
      if (options.isSynchronousReplicationFrom != theLeader) {
        return OperationResult(TRI_ERROR_CLUSTER_SHARD_FOLLOWER_REFUSES_OPERATION);
      }
    }
  }

  if (options.returnOld || options.returnNew) {
    pinData(cid);  // will throw when it fails
  }

  // Update/replace are a read and a write, let's get the write lock already
  // for the read operation:
  Result lockResult = lockRecursive(cid, AccessMode::Type::WRITE);

  if (!lockResult.ok() && !lockResult.is(TRI_ERROR_LOCKED)) {
    return OperationResult(lockResult);
  }
  
  VPackBuilder resultBuilder;  // building the complete result
  TRI_voc_tick_t maxTick = 0;

  // lambda //////////////
  auto workForOneDocument = [this, &operation, &options, &maxTick, &collection,
                             &resultBuilder, &cid](VPackSlice const newVal,
                                                   bool isBabies) -> Result {
    Result res;
    if (!newVal.isObject()) {
      res.reset(TRI_ERROR_ARANGO_DOCUMENT_TYPE_INVALID);
      return res;
    }

    ManagedDocumentResult result;
    TRI_voc_rid_t actualRevision = 0;
    ManagedDocumentResult previous;
    TRI_voc_tick_t resultMarkerTick = 0;

    if (operation == TRI_VOC_DOCUMENT_OPERATION_REPLACE) {
      res = collection->replace(this, newVal, result, options, resultMarkerTick,
                                !isLocked(collection, AccessMode::Type::WRITE),
                                actualRevision, previous);
    } else {
      res = collection->update(this, newVal, result, options, resultMarkerTick,
                               !isLocked(collection, AccessMode::Type::WRITE),
                               actualRevision, previous);
    }

    if (resultMarkerTick > 0 && resultMarkerTick > maxTick) {
      maxTick = resultMarkerTick;
    }

    if (res.errorNumber() == TRI_ERROR_ARANGO_CONFLICT) {
      // still return
      if (!isBabies) {
        StringRef key(newVal.get(StaticStrings::KeyString));
        buildDocumentIdentity(collection, resultBuilder, cid, key,
                              actualRevision, 0,
                              options.returnOld ? &previous : nullptr, nullptr);
      }
      return res;
    } else if (!res.ok()) {
      return res;
    }

    TRI_ASSERT(!result.empty());
    TRI_ASSERT(!previous.empty());

    StringRef key(newVal.get(StaticStrings::KeyString));
    buildDocumentIdentity(collection, resultBuilder, cid, key,
                          TRI_ExtractRevisionId(VPackSlice(result.vpack())),
                          actualRevision,
                          options.returnOld ? &previous : nullptr,
                          options.returnNew ? &result : nullptr);

    return res;  // must be ok!
  };
  ///////////////////////

  bool multiCase = newValue.isArray();
  std::unordered_map<int, size_t> errorCounter;
  Result res;
  if (multiCase) {
    {
      VPackArrayBuilder guard(&resultBuilder);
      VPackArrayIterator it(newValue);
      while (it.valid()) {
        res = workForOneDocument(it.value(), true);
        if (!res.ok()) {
          createBabiesError(resultBuilder, errorCounter, res.errorNumber(),
                            options.silent);
        }
        ++it;
      }
    }
    res.reset();
  } else {
    res = workForOneDocument(newValue, false);
  }

  // wait for operation(s) to be synced to disk here. On rocksdb maxTick == 0
  if (res.ok() && options.waitForSync && maxTick > 0 &&
      isSingleOperationTransaction()) {
    EngineSelectorFeature::ENGINE->waitForSyncTick(maxTick);
  }

  // Now see whether or not we have to do synchronous replication:
  if (res.ok() && _state->isDBServer()) {
    // Now replicate the same operation on all followers:
    auto const& followerInfo = collection->followers();
    std::shared_ptr<std::vector<ServerID> const> followers = followerInfo->get();
    bool doingSynchronousReplication = !isFollower && followers->size() > 0;

    if (doingSynchronousReplication) {
      // In the multi babies case res is always TRI_ERROR_NO_ERROR if we
      // get here, in the single document case, we do not try to replicate
      // in case of an error.

      // Now replicate the good operations on all followers:
      auto cc = arangodb::ClusterComm::instance();
      if (cc != nullptr) {
        // nullptr only happens on controlled shutdown
        std::string path =
          "/_db/" + arangodb::basics::StringUtils::urlEncode(databaseName()) +
          "/_api/document/" +
          arangodb::basics::StringUtils::urlEncode(collection->name()) +
          "?isRestore=true&isSynchronousReplication=" +
          ServerState::instance()->getId();

        VPackBuilder payload;

        auto doOneDoc = [&](VPackSlice const& doc, VPackSlice result) {
          VPackObjectBuilder guard(&payload);
          VPackSlice s = result.get(StaticStrings::KeyString);
          payload.add(StaticStrings::KeyString, s);
          s = result.get(StaticStrings::RevString);
          payload.add(StaticStrings::RevString, s);
          TRI_SanitizeObject(doc, payload);
        };

        VPackSlice ourResult = resultBuilder.slice();
        size_t count = 0;
        if (multiCase) {
          VPackArrayBuilder guard(&payload);
          VPackArrayIterator itValue(newValue);
          VPackArrayIterator itResult(ourResult);
          while (itValue.valid() && itResult.valid()) {
            TRI_ASSERT((*itResult).isObject());
            if (!(*itResult).hasKey("error")) {
              doOneDoc(itValue.value(), itResult.value());
              count++;
            }
            itValue.next();
            itResult.next();
          }
        } else {
          VPackArrayBuilder guard(&payload);
          doOneDoc(newValue, ourResult);
          count++;
        }
        if (count > 0) {
          auto body = std::make_shared<std::string>();
          *body = payload.slice().toJson();

          // Now prepare the requests:
          std::vector<ClusterCommRequest> requests;
          for (auto const& f : *followers) {
            requests.emplace_back("server:" + f,
                operation == TRI_VOC_DOCUMENT_OPERATION_REPLACE
                ? arangodb::rest::RequestType::PUT
                : arangodb::rest::RequestType::PATCH,
                path, body);
          }
          size_t nrDone = 0;
          size_t nrGood = cc->performRequests(requests, chooseTimeout(count),
                                              nrDone, Logger::REPLICATION, false);
          if (nrGood < followers->size()) {
            // If any would-be-follower refused to follow there must be a
            // new leader in the meantime, in this case we must not allow
            // this operation to succeed, we simply return with a refusal
            // error (note that we use the follower version, since we have
            // lost leadership):
            if (findRefusal(requests)) {
              return OperationResult(TRI_ERROR_CLUSTER_SHARD_LEADER_RESIGNED);
            }

            // Otherwise we drop all followers that were not successful:
            for (size_t i = 0; i < followers->size(); ++i) {
              bool replicationWorked =
                requests[i].done &&
                requests[i].result.status == CL_COMM_RECEIVED &&
                (requests[i].result.answer_code ==
                 rest::ResponseCode::ACCEPTED ||
                 requests[i].result.answer_code == rest::ResponseCode::OK);
              if (replicationWorked) {
                bool found;
                requests[i].result.answer->header(StaticStrings::ErrorCodes,
                    found);
                replicationWorked = !found;
              }
              if (!replicationWorked) {
                auto const& followerInfo = collection->followers();
                if (followerInfo->remove((*followers)[i])) {
                  LOG_TOPIC(WARN, Logger::REPLICATION)
                    << "modifyLocal: dropping follower " << (*followers)[i]
                    << " for shard " << collectionName;
                } else {
                  LOG_TOPIC(ERR, Logger::REPLICATION)
                    << "modifyLocal: could not drop follower "
                    << (*followers)[i] << " for shard " << collectionName;
                  THROW_ARANGO_EXCEPTION(TRI_ERROR_CLUSTER_COULD_NOT_DROP_FOLLOWER);
                }
                LOG_TOPIC(ERR, Logger::REPLICATION)
                  << "modifyLocal: dropping follower " << (*followers)[i]
                  << " for shard " << collectionName;
              }
            }
          }
        }
      }
    }
  }

  if (options.silent) {
    // We needed the results, but do not want to report:
    resultBuilder.clear();
  }

  return OperationResult(std::move(res), resultBuilder.steal(), nullptr, options.waitForSync, errorCounter);
}

/// @brief remove one or multiple documents in a collection
/// the single-document variant of this operation will either succeed or,
/// if it fails, clean up after itself
OperationResult transaction::Methods::remove(std::string const& collectionName,
                                             VPackSlice const value,
                                             OperationOptions const& options) {
  TRI_ASSERT(_state->status() == transaction::Status::RUNNING);

  if (!value.isObject() && !value.isArray() && !value.isString()) {
    // must provide a document object or an array of documents
    THROW_ARANGO_EXCEPTION(TRI_ERROR_ARANGO_DOCUMENT_TYPE_INVALID);
  }
  if (value.isArray() && value.length() == 0) {
    return emptyResult(options.waitForSync);
  }

  OperationOptions optionsCopy = options;

  if (_state->isCoordinator()) {
    return removeCoordinator(collectionName, value, optionsCopy);
  }

  return removeLocal(collectionName, value, optionsCopy);
}

/// @brief remove one or multiple documents in a collection, coordinator
/// the single-document variant of this operation will either succeed or,
/// if it fails, clean up after itself
#ifndef USE_ENTERPRISE
OperationResult transaction::Methods::removeCoordinator(
    std::string const& collectionName, VPackSlice const value,
    OperationOptions& options) {
  rest::ResponseCode responseCode;
  std::unordered_map<int, size_t> errorCounter;
  auto resultBody = std::make_shared<VPackBuilder>();

  int res = arangodb::deleteDocumentOnCoordinator(
      databaseName(), collectionName, value, options, responseCode,
      errorCounter, resultBody);

  if (res == TRI_ERROR_NO_ERROR) {
    return clusterResultRemove(responseCode, resultBody, errorCounter);
  }
  return OperationResult(res);
}
#endif

/// @brief remove one or multiple documents in a collection, local
/// the single-document variant of this operation will either succeed or,
/// if it fails, clean up after itself
OperationResult transaction::Methods::removeLocal(
    std::string const& collectionName, VPackSlice const value,
    OperationOptions& options) {
  TRI_voc_cid_t cid = addCollectionAtRuntime(collectionName);
  LogicalCollection* collection = documentCollection(trxCollection(cid));

  bool isFollower = false;
  if (_state->isDBServer()) {
    // Block operation early if we are not supposed to perform it:
    std::string theLeader = collection->followers()->getLeader();
    if (theLeader.empty()) {
      if (!options.isSynchronousReplicationFrom.empty()) {
        return OperationResult(TRI_ERROR_CLUSTER_SHARD_LEADER_REFUSES_REPLICATION);
      }
    } else {  // we are a follower following theLeader
      isFollower = true;
      if (options.isSynchronousReplicationFrom.empty()) {
        return OperationResult(TRI_ERROR_CLUSTER_SHARD_LEADER_RESIGNED);
      }
      if (options.isSynchronousReplicationFrom != theLeader) {
        return OperationResult(TRI_ERROR_CLUSTER_SHARD_FOLLOWER_REFUSES_OPERATION);
      }
    }
  }

  if (options.returnOld) {
    pinData(cid);  // will throw when it fails
  }

  VPackBuilder resultBuilder;
  TRI_voc_tick_t maxTick = 0;

  auto workForOneDocument = [&](VPackSlice value, bool isBabies) -> Result {
    TRI_voc_rid_t actualRevision = 0;
    ManagedDocumentResult previous;
    transaction::BuilderLeaser builder(this);
    StringRef key;
    if (value.isString()) {
      key = value;
      size_t pos = key.find('/');
      if (pos != std::string::npos) {
        key = key.substr(pos + 1);
        builder->add(
            VPackValuePair(key.data(), key.length(), VPackValueType::String));
        value = builder->slice();
      }
    } else if (value.isObject()) {
      VPackSlice keySlice = value.get(StaticStrings::KeyString);
      if (!keySlice.isString()) {
        return Result(TRI_ERROR_ARANGO_DOCUMENT_HANDLE_BAD);
      }
      key = keySlice;
    } else {
      return Result(TRI_ERROR_ARANGO_DOCUMENT_HANDLE_BAD);
    }

    TRI_voc_tick_t resultMarkerTick = 0;

    Result res = collection->remove(this, value, options, resultMarkerTick,
                                 !isLocked(collection, AccessMode::Type::WRITE),
                                 actualRevision, previous);

    if (resultMarkerTick > 0 && resultMarkerTick > maxTick) {
      maxTick = resultMarkerTick;
    }

    if (!res.ok()) {
      if (res.errorNumber() == TRI_ERROR_ARANGO_CONFLICT && !isBabies) {
        buildDocumentIdentity(collection, resultBuilder, cid, key,
                              actualRevision, 0,
                              options.returnOld ? &previous : nullptr, nullptr);
      }
      return res;
    }

    TRI_ASSERT(!previous.empty());
    buildDocumentIdentity(collection, resultBuilder, cid, key, actualRevision,
                          0, options.returnOld ? &previous : nullptr, nullptr);

    return Result(TRI_ERROR_NO_ERROR);
  };

  Result res(TRI_ERROR_NO_ERROR);
  bool multiCase = value.isArray();
  std::unordered_map<int, size_t> countErrorCodes;
  if (multiCase) {
    VPackArrayBuilder guard(&resultBuilder);
    for (auto const& s : VPackArrayIterator(value)) {
      res = workForOneDocument(s, true);
      if (!res.ok()) {
        createBabiesError(resultBuilder, countErrorCodes, res, options.silent);
      }
    }
    // With babies the reporting is handled somewhere else.
    res = Result(TRI_ERROR_NO_ERROR);
  } else {
    res = workForOneDocument(value, false);
  }

  // wait for operation(s) to be synced to disk here. On rocksdb maxTick == 0
  if (res.ok() && options.waitForSync && maxTick > 0 &&
      isSingleOperationTransaction()) {
    EngineSelectorFeature::ENGINE->waitForSyncTick(maxTick);
  }

  // Now see whether or not we have to do synchronous replication:
  if (res.ok() && _state->isDBServer()) {
    // Now replicate the same operation on all followers:
    auto const& followerInfo = collection->followers();
    std::shared_ptr<std::vector<ServerID> const> followers = followerInfo->get();
    bool doingSynchronousReplication = !isFollower && followers->size() > 0;

    if (doingSynchronousReplication) {
      // In the multi babies case res is always TRI_ERROR_NO_ERROR if we
      // get here, in the single document case, we do not try to replicate
      // in case of an error.

      // Now replicate the good operations on all followers:
      auto cc = arangodb::ClusterComm::instance();
      if (cc != nullptr) {
        // nullptr only happens on controled shutdown

        std::string path =
          "/_db/" + arangodb::basics::StringUtils::urlEncode(databaseName()) +
          "/_api/document/" +
          arangodb::basics::StringUtils::urlEncode(collection->name()) +
          "?isRestore=true&isSynchronousReplication=" +
          ServerState::instance()->getId();

        VPackBuilder payload;

        auto doOneDoc = [&](VPackSlice const& doc, VPackSlice result) {
          VPackObjectBuilder guard(&payload);
          VPackSlice s = result.get(StaticStrings::KeyString);
          payload.add(StaticStrings::KeyString, s);
          s = result.get(StaticStrings::RevString);
          payload.add(StaticStrings::RevString, s);
        };

        VPackSlice ourResult = resultBuilder.slice();
        size_t count = 0;
        if (value.isArray()) {
          VPackArrayBuilder guard(&payload);
          VPackArrayIterator itValue(value);
          VPackArrayIterator itResult(ourResult);
          while (itValue.valid() && itResult.valid()) {
            TRI_ASSERT((*itResult).isObject());
            if (!(*itResult).hasKey("error")) {
              doOneDoc(itValue.value(), itResult.value());
              count++;
            }
            itValue.next();
            itResult.next();
          }
        } else {
          VPackArrayBuilder guard(&payload);
          doOneDoc(value, ourResult);
          count++;
        }
        if (count > 0) {
          auto body = std::make_shared<std::string>();
          *body = payload.slice().toJson();

          // Now prepare the requests:
          std::vector<ClusterCommRequest> requests;
          for (auto const& f : *followers) {
            requests.emplace_back("server:" + f,
                arangodb::rest::RequestType::DELETE_REQ, path,
                body);
          }
          size_t nrDone = 0;
          size_t nrGood = cc->performRequests(requests, chooseTimeout(count),
                                              nrDone, Logger::REPLICATION, false);
          if (nrGood < followers->size()) {
            // If any would-be-follower refused to follow there must be a
            // new leader in the meantime, in this case we must not allow
            // this operation to succeed, we simply return with a refusal
            // error (note that we use the follower version, since we have
            // lost leadership):
            if (findRefusal(requests)) {
              return OperationResult(TRI_ERROR_CLUSTER_SHARD_LEADER_RESIGNED);
            }

            // we drop all followers that were not successful:
            for (size_t i = 0; i < followers->size(); ++i) {
              bool replicationWorked =
                requests[i].done &&
                requests[i].result.status == CL_COMM_RECEIVED &&
                (requests[i].result.answer_code ==
                 rest::ResponseCode::ACCEPTED ||
                 requests[i].result.answer_code == rest::ResponseCode::OK);
              if (replicationWorked) {
                bool found;
                requests[i].result.answer->header(StaticStrings::ErrorCodes,
                    found);
                replicationWorked = !found;
              }
              if (!replicationWorked) {
                auto const& followerInfo = collection->followers();
                if (followerInfo->remove((*followers)[i])) {
                  LOG_TOPIC(WARN, Logger::REPLICATION)
                    << "removeLocal: dropping follower " << (*followers)[i]
                    << " for shard " << collectionName;
                } else {
                  LOG_TOPIC(ERR, Logger::REPLICATION)
                    << "removeLocal: could not drop follower "
                    << (*followers)[i] << " for shard " << collectionName;
                  THROW_ARANGO_EXCEPTION(TRI_ERROR_CLUSTER_COULD_NOT_DROP_FOLLOWER);
                }
              }
            }
          }
        }
      }
    }
  }

  if (options.silent) {
    // We needed the results, but do not want to report:
    resultBuilder.clear();
  }

  return OperationResult(std::move(res), resultBuilder.steal(), nullptr, options.waitForSync, countErrorCodes);
}

/// @brief fetches all documents in a collection
OperationResult transaction::Methods::all(std::string const& collectionName,
                                          uint64_t skip, uint64_t limit,
                                          OperationOptions const& options) {
  TRI_ASSERT(_state->status() == transaction::Status::RUNNING);

  OperationOptions optionsCopy = options;

  if (_state->isCoordinator()) {
    return allCoordinator(collectionName, skip, limit, optionsCopy);
  }

  return allLocal(collectionName, skip, limit, optionsCopy);
}

/// @brief fetches all documents in a collection, coordinator
OperationResult transaction::Methods::allCoordinator(
    std::string const& collectionName, uint64_t skip, uint64_t limit,
    OperationOptions& options) {
  THROW_ARANGO_EXCEPTION(TRI_ERROR_NOT_IMPLEMENTED);
}

/// @brief fetches all documents in a collection, local
OperationResult transaction::Methods::allLocal(
    std::string const& collectionName, uint64_t skip, uint64_t limit,
    OperationOptions& options) {
  TRI_voc_cid_t cid = addCollectionAtRuntime(collectionName);

  pinData(cid);  // will throw when it fails
  
  VPackBuilder resultBuilder;
  resultBuilder.openArray();

  Result lockResult = lockRecursive(cid, AccessMode::Type::READ);

  if (!lockResult.ok() && !lockResult.is(TRI_ERROR_LOCKED)) {
    return OperationResult(lockResult);
  }

  ManagedDocumentResult mmdr;
  std::unique_ptr<OperationCursor> cursor =
      indexScan(collectionName, transaction::Methods::CursorType::ALL, &mmdr, false);

  if (cursor->fail()) {
    return OperationResult(cursor->code);
  }

  auto cb = [&resultBuilder](LocalDocumentId const& token, VPackSlice slice) {
    resultBuilder.add(slice);
  };
  cursor->allDocuments(cb);

  if (lockResult.is(TRI_ERROR_LOCKED)) {
    Result res = unlockRecursive(cid, AccessMode::Type::READ);

    if (res.ok()) {
      return OperationResult(res);
    }
  }
  
  resultBuilder.close();

  return OperationResult(Result(), resultBuilder.steal(), _transactionContextPtr->orderCustomTypeHandler(), false);
}

/// @brief remove all documents in a collection
OperationResult transaction::Methods::truncate(
    std::string const& collectionName, OperationOptions const& options) {
  TRI_ASSERT(_state->status() == transaction::Status::RUNNING);

  OperationOptions optionsCopy = options;
  OperationResult result;

  if (_state->isCoordinator()) {
    result = truncateCoordinator(collectionName, optionsCopy);
  } else {
    result = truncateLocal(collectionName, optionsCopy);
  }

  events::TruncateCollection(collectionName, result.errorNumber());
  return result;
}

/// @brief remove all documents in a collection, coordinator
#ifndef USE_ENTERPRISE
OperationResult transaction::Methods::truncateCoordinator(
    std::string const& collectionName, OperationOptions& options) {
  return OperationResult(arangodb::truncateCollectionOnCoordinator(
      databaseName(), collectionName));
}
#endif

/// @brief remove all documents in a collection, local
OperationResult transaction::Methods::truncateLocal(
    std::string const& collectionName, OperationOptions& options) {
  TRI_voc_cid_t cid = addCollectionAtRuntime(collectionName);

  LogicalCollection* collection = documentCollection(trxCollection(cid));

  bool isFollower = false;
  if (_state->isDBServer()) {
    // Block operation early if we are not supposed to perform it:
    std::string theLeader = collection->followers()->getLeader();
    if (theLeader.empty()) {
      if (!options.isSynchronousReplicationFrom.empty()) {
        return OperationResult(TRI_ERROR_CLUSTER_SHARD_LEADER_REFUSES_REPLICATION);
      }
    } else {  // we are a follower following theLeader
      isFollower = true;
      if (options.isSynchronousReplicationFrom.empty()) {
        return OperationResult(TRI_ERROR_CLUSTER_SHARD_LEADER_RESIGNED);
      }
      if (options.isSynchronousReplicationFrom != theLeader) {
        return OperationResult(TRI_ERROR_CLUSTER_SHARD_FOLLOWER_REFUSES_OPERATION);
      }
    }
  }

  pinData(cid);  // will throw when it fails

  Result lockResult = lockRecursive(cid, AccessMode::Type::WRITE);

  if (!lockResult.ok() && !lockResult.is(TRI_ERROR_LOCKED)) {
    return OperationResult(lockResult);
  }
  
  TRI_ASSERT(isLocked(collection, AccessMode::Type::WRITE));

  try {
    collection->truncate(this, options);
  } catch (basics::Exception const& ex) {
    if (lockResult.is(TRI_ERROR_LOCKED)) {
      unlockRecursive(cid, AccessMode::Type::WRITE);
    }
    return OperationResult(Result(ex.code(), ex.what()));
  } catch (std::exception const& ex) {
    if (lockResult.is(TRI_ERROR_LOCKED)) {
      unlockRecursive(cid, AccessMode::Type::WRITE);
    }
    return OperationResult(Result(TRI_ERROR_INTERNAL, ex.what()));
  }

  // Now see whether or not we have to do synchronous replication:
  if (_state->isDBServer()) {
    // Now replicate the same operation on all followers:
    auto const& followerInfo = collection->followers();
    std::shared_ptr<std::vector<ServerID> const> followers = followerInfo->get();
    if (!isFollower && followers->size() > 0) {
      // Now replicate the good operations on all followers:
      auto cc = arangodb::ClusterComm::instance();
      if (cc != nullptr) {
        // nullptr only happens on controlled shutdown
        std::string path =
            "/_db/" + arangodb::basics::StringUtils::urlEncode(databaseName()) +
            "/_api/collection/" +
            arangodb::basics::StringUtils::urlEncode(collectionName) +
            "/truncate?isSynchronousReplication=" +
            ServerState::instance()->getId();

        auto body = std::make_shared<std::string>();

        // Now prepare the requests:
        std::vector<ClusterCommRequest> requests;
        for (auto const& f : *followers) {
          requests.emplace_back("server:" + f, arangodb::rest::RequestType::PUT,
                                path, body);
        }
        size_t nrDone = 0;
        // TODO: is TRX_FOLLOWER_TIMEOUT actually appropriate here? truncate
        // can be a much more expensive operation than a single document
        // insert/update/remove...
        size_t nrGood = cc->performRequests(requests, TRX_FOLLOWER_TIMEOUT,
                                            nrDone, Logger::REPLICATION, false);
        if (nrGood < followers->size()) {
          // If any would-be-follower refused to follow there must be a
          // new leader in the meantime, in this case we must not allow
          // this operation to succeed, we simply return with a refusal
          // error (note that we use the follower version, since we have
          // lost leadership):
          if (findRefusal(requests)) {
            return OperationResult(TRI_ERROR_CLUSTER_SHARD_LEADER_RESIGNED);
          }
          // we drop all followers that were not successful:
          for (size_t i = 0; i < followers->size(); ++i) {
            bool replicationWorked =
                requests[i].done &&
                requests[i].result.status == CL_COMM_RECEIVED &&
                (requests[i].result.answer_code ==
                     rest::ResponseCode::ACCEPTED ||
                 requests[i].result.answer_code == rest::ResponseCode::OK);
            if (!replicationWorked) {
              auto const& followerInfo = collection->followers();
              if (followerInfo->remove((*followers)[i])) {
                LOG_TOPIC(WARN, Logger::REPLICATION)
                    << "truncateLocal: dropping follower " << (*followers)[i]
                    << " for shard " << collectionName;
              } else {
                LOG_TOPIC(ERR, Logger::REPLICATION)
                    << "truncateLocal: could not drop follower "
                    << (*followers)[i] << " for shard " << collectionName;
                THROW_ARANGO_EXCEPTION(TRI_ERROR_CLUSTER_COULD_NOT_DROP_FOLLOWER);
              }
            }
          }
        }
      }
    }
  }

  Result res;
  if (lockResult.is(TRI_ERROR_LOCKED)) {
    res = unlockRecursive(cid, AccessMode::Type::WRITE);
  }

  return OperationResult(res);
}

/// @brief rotate all active journals of a collection
OperationResult transaction::Methods::rotateActiveJournal(
    std::string const& collectionName, OperationOptions const& options) {
  TRI_ASSERT(_state->status() == transaction::Status::RUNNING);

  OperationResult result;

  if (_state->isCoordinator()) {
    result = rotateActiveJournalCoordinator(collectionName, options);
  } else {
    result = rotateActiveJournalLocal(collectionName, options);
  }

  return result;
}

/// @brief rotate the journal of a collection
OperationResult transaction::Methods::rotateActiveJournalCoordinator(
    std::string const& collectionName, OperationOptions const& options) {

  return OperationResult(rotateActiveJournalOnAllDBServers(databaseName(), collectionName));
}

/// @brief rotate the journal of a collection
OperationResult transaction::Methods::rotateActiveJournalLocal(
    std::string const& collectionName, OperationOptions const& options) {
  TRI_voc_cid_t cid = addCollectionAtRuntime(collectionName);

  LogicalCollection* collection = documentCollection(trxCollection(cid));

  Result res;
  try {
    res.reset(collection->getPhysical()->rotateActiveJournal());
  } catch (basics::Exception const& ex) {
    return OperationResult(Result(ex.code(), ex.what()));
  } catch (std::exception const& ex) {
    return OperationResult(Result(TRI_ERROR_INTERNAL, ex.what()));
  }

  return OperationResult(res);
}

/// @brief count the number of documents in a collection
OperationResult transaction::Methods::count(std::string const& collectionName,
                                            bool aggregate) {
  TRI_ASSERT(_state->status() == transaction::Status::RUNNING);

  if (_state->isCoordinator()) {
    return countCoordinator(collectionName, aggregate);
  }

  return countLocal(collectionName);
}

/// @brief count the number of documents in a collection
#ifndef USE_ENTERPRISE
OperationResult transaction::Methods::countCoordinator(
    std::string const& collectionName, bool aggregate) {
  std::vector<std::pair<std::string, uint64_t>> count;
  int res = arangodb::countOnCoordinator(databaseName(), collectionName, count);

  if (res != TRI_ERROR_NO_ERROR) {
    return OperationResult(res);
  }

  return buildCountResult(count, aggregate);
}
#endif

/// @brief count the number of documents in a collection
OperationResult transaction::Methods::countLocal(
    std::string const& collectionName) {
  TRI_voc_cid_t cid = addCollectionAtRuntime(collectionName);
  LogicalCollection* collection = documentCollection(trxCollection(cid));

  Result lockResult = lockRecursive(cid, AccessMode::Type::READ);

  if (!lockResult.ok() && !lockResult.is(TRI_ERROR_LOCKED)) {
    return OperationResult(lockResult);
  }
  
  TRI_ASSERT(isLocked(collection, AccessMode::Type::READ));

  uint64_t num = collection->numberDocuments(this);

  if (lockResult.is(TRI_ERROR_LOCKED)) {
    Result res = unlockRecursive(cid, AccessMode::Type::READ);

    if (!res.ok()) {
      return OperationResult(res);
    }
  }

  VPackBuilder resultBuilder;
  resultBuilder.add(VPackValue(num));

  return OperationResult(Result(), resultBuilder.steal(), nullptr, false);
}

/// @brief Gets the best fitting index for an AQL condition.
/// note: the caller must have read-locked the underlying collection when
/// calling this method
std::pair<bool, bool>
transaction::Methods::getBestIndexHandlesForFilterCondition(
    std::string const& collectionName, arangodb::aql::Ast* ast,
    arangodb::aql::AstNode* root, arangodb::aql::Variable const* reference,
    arangodb::aql::SortCondition const* sortCondition, size_t itemsInCollection,
    std::vector<IndexHandle>& usedIndexes, bool& isSorted) {
  // We can only start after DNF transformation
  TRI_ASSERT(root->type ==
             arangodb::aql::AstNodeType::NODE_TYPE_OPERATOR_NARY_OR);
  auto indexes = indexesForCollection(collectionName);

  bool canUseForFilter = (root->numMembers() > 0);
  bool canUseForSort = false;
  bool isSparse = false;

  for (size_t i = 0; i < root->numMembers(); ++i) {
    auto node = root->getMemberUnchecked(i);
    arangodb::aql::AstNode* specializedCondition = nullptr;
    auto canUseIndex = findIndexHandleForAndNode(
        indexes, node, reference, sortCondition, itemsInCollection, usedIndexes,
        specializedCondition, isSparse);

    if (canUseIndex.second && !canUseIndex.first) {
      // index can be used for sorting only
      // we need to abort further searching and only return one index
      TRI_ASSERT(!usedIndexes.empty());
      if (usedIndexes.size() > 1) {
        auto sortIndex = usedIndexes.back();

        usedIndexes.clear();
        usedIndexes.emplace_back(sortIndex);
      }

      TRI_ASSERT(usedIndexes.size() == 1);

      if (isSparse) {
        // cannot use a sparse index for sorting alone
        usedIndexes.clear();
      }
      return std::make_pair(false, !usedIndexes.empty());
    }

    canUseForFilter &= canUseIndex.first;
    canUseForSort |= canUseIndex.second;

    root->changeMember(i, specializedCondition);
  }

  if (canUseForFilter) {
    isSorted = sortOrs(ast, root, reference, usedIndexes);
  }

  // should always be true here. maybe not in the future in case a collection
  // has absolutely no indexes
  return std::make_pair(canUseForFilter, canUseForSort);
}

/// @brief Gets the best fitting index for one specific condition.
///        Difference to IndexHandles: Condition is only one NARY_AND
///        and the Condition stays unmodified. Also does not care for sorting
///        Returns false if no index could be found.

bool transaction::Methods::getBestIndexHandleForFilterCondition(
    std::string const& collectionName, arangodb::aql::AstNode*& node,
    arangodb::aql::Variable const* reference, size_t itemsInCollection,
    IndexHandle& usedIndex) {
  // We can only start after DNF transformation and only a single AND
  TRI_ASSERT(node->type ==
             arangodb::aql::AstNodeType::NODE_TYPE_OPERATOR_NARY_AND);
  if (node->numMembers() == 0) {
    // Well no index can serve no condition.
    return false;
  }

  auto indexes = indexesForCollection(collectionName);

  // Const cast is save here. Giving computeSpecialisation == false
  // Makes sure node is NOT modified.
  return findIndexHandleForAndNode(indexes, node, reference, itemsInCollection,
                                   usedIndex);
}

/// @brief Checks if the index supports the filter condition.
/// note: the caller must have read-locked the underlying collection when
/// calling this method
bool transaction::Methods::supportsFilterCondition(
    IndexHandle const& indexHandle, arangodb::aql::AstNode const* condition,
    arangodb::aql::Variable const* reference, size_t itemsInIndex,
    size_t& estimatedItems, double& estimatedCost) {
  auto idx = indexHandle.getIndex();
  if (nullptr == idx) {
    THROW_ARANGO_EXCEPTION_MESSAGE(TRI_ERROR_BAD_PARAMETER,
                                   "The index id cannot be empty.");
  }

  return idx->supportsFilterCondition(condition, reference, itemsInIndex,
                                      estimatedItems, estimatedCost);
}

/// @brief Get the index features:
///        Returns the covered attributes, and sets the first bool value
///        to isSorted and the second bool value to isSparse
std::vector<std::vector<arangodb::basics::AttributeName>>
transaction::Methods::getIndexFeatures(IndexHandle const& indexHandle,
                                       bool& isSorted, bool& isSparse) {
  auto idx = indexHandle.getIndex();
  if (nullptr == idx) {
    THROW_ARANGO_EXCEPTION_MESSAGE(TRI_ERROR_BAD_PARAMETER,
                                   "The index id cannot be empty.");
  }

  isSorted = idx->isSorted();
  isSparse = idx->sparse();
  return idx->fields();
}

/// @brief Gets the best fitting index for an AQL sort condition
/// note: the caller must have read-locked the underlying collection when
/// calling this method
std::pair<bool, bool> transaction::Methods::getIndexForSortCondition(
    std::string const& collectionName,
    arangodb::aql::SortCondition const* sortCondition,
    arangodb::aql::Variable const* reference, size_t itemsInIndex,
    std::vector<IndexHandle>& usedIndexes, size_t& coveredAttributes) {
  // We do not have a condition. But we have a sort!
  if (!sortCondition->isEmpty() && sortCondition->isOnlyAttributeAccess() &&
      sortCondition->isUnidirectional()) {
    double bestCost = 0.0;
    std::shared_ptr<Index> bestIndex;

    auto indexes = indexesForCollection(collectionName);

    for (auto const& idx : indexes) {
      if (idx->sparse()) {
        // a sparse index may exclude some documents, so it can't be used to
        // get a sorted view of the ENTIRE collection
        continue;
      }
      double sortCost = 0.0;
      size_t covered = 0;
      if (indexSupportsSort(idx.get(), reference, sortCondition, itemsInIndex,
                            sortCost, covered)) {
        if (bestIndex == nullptr || sortCost < bestCost) {
          bestCost = sortCost;
          bestIndex = idx;
          coveredAttributes = covered;
        }
      }
    }

    if (bestIndex != nullptr) {
      usedIndexes.emplace_back(bestIndex);
    }

    return std::make_pair(false, bestIndex != nullptr);
  }

  // No Index and no sort condition that
  // can be supported by an index.
  // Nothing to do here.
  return std::make_pair(false, false);
}

/// @brief factory for OperationCursor objects from AQL
/// note: the caller must have read-locked the underlying collection when
/// calling this method
OperationCursor* transaction::Methods::indexScanForCondition(
    IndexHandle const& indexId, arangodb::aql::AstNode const* condition,
    arangodb::aql::Variable const* var, ManagedDocumentResult* mmdr,
    bool reverse) {
  if (_state->isCoordinator()) {
    // The index scan is only available on DBServers and Single Server.
    THROW_ARANGO_EXCEPTION(TRI_ERROR_CLUSTER_ONLY_ON_DBSERVER);
  }

  auto idx = indexId.getIndex();
  if (nullptr == idx) {
    THROW_ARANGO_EXCEPTION_MESSAGE(TRI_ERROR_BAD_PARAMETER,
                                   "The index id cannot be empty.");
  }

  // Now create the Iterator
  std::unique_ptr<IndexIterator> iterator(
      idx->iteratorForCondition(this, mmdr, condition, var, reverse));

  if (iterator == nullptr) {
    // We could not create an ITERATOR and it did not throw an error itself
    return new OperationCursor(TRI_ERROR_OUT_OF_MEMORY);
  }

  return new OperationCursor(iterator.release(), defaultBatchSize());
}

/// @brief factory for OperationCursor objects
/// note: the caller must have read-locked the underlying collection when
/// calling this method
std::unique_ptr<OperationCursor> transaction::Methods::indexScan(
    std::string const& collectionName, CursorType cursorType,
    ManagedDocumentResult* mmdr,
    bool reverse) {
  // For now we assume indexId is the iid part of the index.

  if (_state->isCoordinator()) {
    // The index scan is only available on DBServers and Single Server.
    THROW_ARANGO_EXCEPTION(TRI_ERROR_CLUSTER_ONLY_ON_DBSERVER);
  }

  TRI_voc_cid_t cid = addCollectionAtRuntime(collectionName);
  TransactionCollection* trxColl = trxCollection(cid);
  if (trxColl == nullptr) {
    THROW_ARANGO_EXCEPTION_MESSAGE(
      TRI_ERROR_INTERNAL, "unable to determine transaction collection");
  }
  LogicalCollection* logical = documentCollection(trxColl);
  TRI_ASSERT(logical != nullptr);

  // will throw when it fails
  _transactionContextPtr->pinData(logical);

  std::unique_ptr<IndexIterator> iterator = nullptr;
  switch (cursorType) {
    case CursorType::ANY: {
      iterator = logical->getAnyIterator(this, mmdr);
      break;
    }
    case CursorType::ALL: {
      iterator = logical->getAllIterator(this, mmdr, reverse);
      break;
    }
  }
  if (iterator == nullptr) {
    // We could not create an ITERATOR and it did not throw an error itself
    return std::make_unique<OperationCursor>(TRI_ERROR_OUT_OF_MEMORY);
  }

  return std::make_unique<OperationCursor>(iterator.release(),
                                           defaultBatchSize());
}

/// @brief return the collection
arangodb::LogicalCollection* transaction::Methods::documentCollection(
    TransactionCollection const* trxCollection) const {
  TRI_ASSERT(_state != nullptr);
  TRI_ASSERT(trxCollection != nullptr);
  TRI_ASSERT(_state->status() == transaction::Status::RUNNING);
  TRI_ASSERT(trxCollection->collection() != nullptr);

  return trxCollection->collection();
}

/// @brief return the collection
arangodb::LogicalCollection* transaction::Methods::documentCollection(
    TRI_voc_cid_t cid) const {
  TRI_ASSERT(_state != nullptr);
  TRI_ASSERT(_state->status() == transaction::Status::RUNNING);

  auto trxColl = trxCollection(cid, AccessMode::Type::READ);
  if (trxColl == nullptr) {
    THROW_ARANGO_EXCEPTION_MESSAGE(TRI_ERROR_INTERNAL,
                                   "could not find collection");
  }

  TRI_ASSERT(trxColl != nullptr);
  TRI_ASSERT(trxColl->collection() != nullptr);
  return trxColl->collection();
}

/// @brief add a collection by id, with the name supplied
Result transaction::Methods::addCollection(TRI_voc_cid_t cid, char const* name,
                                           AccessMode::Type type) {
  if (_state == nullptr) {
    THROW_ARANGO_EXCEPTION_MESSAGE(TRI_ERROR_INTERNAL,
                                   "cannot add collection without state");
  }

  Status const status = _state->status();

  if (status == transaction::Status::COMMITTED ||
      status == transaction::Status::ABORTED) {
    // transaction already finished?
    THROW_ARANGO_EXCEPTION_MESSAGE(
        TRI_ERROR_INTERNAL,
        "cannot add collection to committed or aborted transaction");
  }

  if (cid == 0) {
    // invalid cid
    throwCollectionNotFound(name);
  }

  if (_state->isEmbeddedTransaction()) {
    return addCollectionEmbedded(cid, name, type);
  }

  return addCollectionToplevel(cid, name, type);
}

/// @brief add a collection by id, with the name supplied
Result transaction::Methods::addCollection(TRI_voc_cid_t cid,
                                           std::string const& name,
                                           AccessMode::Type type) {
  return addCollection(cid, name.c_str(), type);
}

/// @brief add a collection by id
Result transaction::Methods::addCollection(TRI_voc_cid_t cid,
                                           AccessMode::Type type) {
  return addCollection(cid, nullptr, type);
}

/// @brief add a collection by name
Result transaction::Methods::addCollection(std::string const& name,
                                           AccessMode::Type type) {
  return addCollection(resolver()->getCollectionId(name), name.c_str(), type);
}

/// @brief test if a collection is already locked
bool transaction::Methods::isLocked(LogicalCollection* document,
                                    AccessMode::Type type) const {
  if (_state == nullptr || _state->status() != transaction::Status::RUNNING) {
    return false;
  }

  TransactionCollection* trxColl = trxCollection(document->cid(), type);
  TRI_ASSERT(trxColl != nullptr);
  return trxColl->isLocked(type, _state->nestingLevel());
}

/// @brief read- or write-lock a collection
Result transaction::Methods::lockRecursive(TRI_voc_cid_t cid,
                                           AccessMode::Type type) {
  if (_state == nullptr || _state->status() != transaction::Status::RUNNING) {
<<<<<<< HEAD
    return Result(TRI_ERROR_TRANSACTION_INTERNAL);
=======
    return Result(TRI_ERROR_TRANSACTION_INTERNAL, "transaction not running on lock");
>>>>>>> 228cee64
  }
  TransactionCollection* trxColl = trxCollection(cid, type);
  TRI_ASSERT(trxColl != nullptr);
  return Result(trxColl->lockRecursive(type, _state->nestingLevel()));
}

/// @brief read- or write-unlock a collection
Result transaction::Methods::unlockRecursive(TRI_voc_cid_t cid,
                                             AccessMode::Type type) {
  if (_state == nullptr || _state->status() != transaction::Status::RUNNING) {
<<<<<<< HEAD
    return Result(TRI_ERROR_TRANSACTION_INTERNAL);
=======
    return Result(TRI_ERROR_TRANSACTION_INTERNAL, "transaction not running on unlock");
>>>>>>> 228cee64
  }
  TransactionCollection* trxColl = trxCollection(cid, type);
  TRI_ASSERT(trxColl != nullptr);
  return Result(trxColl->unlockRecursive(type, _state->nestingLevel()));
}

/// @brief get list of indexes for a collection
std::vector<std::shared_ptr<Index>> transaction::Methods::indexesForCollection(
    std::string const& collectionName) {
  if (_state->isCoordinator()) {
    return indexesForCollectionCoordinator(collectionName);
  }
  // For a DBserver we use the local case.

  TRI_voc_cid_t cid = addCollectionAtRuntime(collectionName);
  LogicalCollection* document = documentCollection(trxCollection(cid));
  return document->getIndexes();
}

/// @brief Lock all collections. Only works for selected sub-classes
int transaction::Methods::lockCollections() {
  THROW_ARANGO_EXCEPTION(TRI_ERROR_NOT_IMPLEMENTED);
}

/// @brief Clone this transaction. Only works for selected sub-classes
transaction::Methods* transaction::Methods::clone(transaction::Options const&) const {
  THROW_ARANGO_EXCEPTION(TRI_ERROR_NOT_IMPLEMENTED);
}

/// @brief Get all indexes for a collection name, coordinator case
std::shared_ptr<Index> transaction::Methods::indexForCollectionCoordinator(
    std::string const& name, std::string const& id) const {
  auto clusterInfo = arangodb::ClusterInfo::instance();
  auto collectionInfo = clusterInfo->getCollection(databaseName(), name);

  auto idxs = collectionInfo->getIndexes();
  TRI_idx_iid_t iid = basics::StringUtils::uint64(id);
  for (auto const& it : idxs) {
    if (it->id() == iid) {
      return it;
    }
  }
  return nullptr;
}

/// @brief Get all indexes for a collection name, coordinator case
std::vector<std::shared_ptr<Index>>
transaction::Methods::indexesForCollectionCoordinator(
    std::string const& name) const {

  auto dbname = databaseName();
  auto clusterInfo = arangodb::ClusterInfo::instance();
  std::shared_ptr<LogicalCollection> collection = clusterInfo->getCollection(databaseName(), name);
  std::vector<std::shared_ptr<Index>> indexes = collection->getIndexes();

  collection->clusterIndexEstimates(); // update estiamtes in logical collection
  // push updated values into indexes
  for(auto i : indexes){
    i->updateClusterEstimate();
  }

  return indexes;
}

/// @brief get the index by it's identifier. Will either throw or
///        return a valid index. nullptr is impossible.
transaction::Methods::IndexHandle transaction::Methods::getIndexByIdentifier(
    std::string const& collectionName, std::string const& indexHandle) {
  if (_state->isCoordinator()) {
    if (indexHandle.empty()) {
      THROW_ARANGO_EXCEPTION_MESSAGE(TRI_ERROR_BAD_PARAMETER,
                                     "The index id cannot be empty.");
    }

    if (!arangodb::Index::validateId(indexHandle.c_str())) {
      THROW_ARANGO_EXCEPTION(TRI_ERROR_ARANGO_INDEX_HANDLE_BAD);
    }

    std::shared_ptr<Index> idx =
        indexForCollectionCoordinator(collectionName, indexHandle);

    if (idx == nullptr) {
      THROW_ARANGO_EXCEPTION_MESSAGE(TRI_ERROR_ARANGO_INDEX_NOT_FOUND,
                                     "Could not find index '" + indexHandle +
                                         "' in collection '" + collectionName +
                                         "'.");
    }

    // We have successfully found an index with the requested id.
    return IndexHandle(idx);
  }

  TRI_voc_cid_t cid = addCollectionAtRuntime(collectionName);
  LogicalCollection* document = documentCollection(trxCollection(cid));

  if (indexHandle.empty()) {
    THROW_ARANGO_EXCEPTION_MESSAGE(TRI_ERROR_BAD_PARAMETER,
                                   "The index id cannot be empty.");
  }

  if (!arangodb::Index::validateId(indexHandle.c_str())) {
    THROW_ARANGO_EXCEPTION(TRI_ERROR_ARANGO_INDEX_HANDLE_BAD);
  }
  TRI_idx_iid_t iid = arangodb::basics::StringUtils::uint64(indexHandle);
  std::shared_ptr<arangodb::Index> idx = document->lookupIndex(iid);

  if (idx == nullptr) {
    THROW_ARANGO_EXCEPTION_MESSAGE(TRI_ERROR_ARANGO_INDEX_NOT_FOUND,
                                   "Could not find index '" + indexHandle +
                                       "' in collection '" + collectionName +
                                       "'.");
  }

  // We have successfully found an index with the requested id.
  return IndexHandle(idx);
}

/// @brief add a collection to an embedded transaction
Result transaction::Methods::addCollectionEmbedded(TRI_voc_cid_t cid,
                                                   char const* name,
                                                   AccessMode::Type type) {
  TRI_ASSERT(_state != nullptr);

  int res = _state->addCollection(cid, type, _state->nestingLevel(), false);

  if (res != TRI_ERROR_NO_ERROR) {
    if (res == TRI_ERROR_TRANSACTION_UNREGISTERED_COLLECTION) {
      // special error message to indicate which collection was undeclared
      THROW_ARANGO_EXCEPTION_MESSAGE(
          res, std::string(TRI_errno_string(res)) + ": " +
                   resolver()->getCollectionNameCluster(cid) + " [" +
                   AccessMode::typeString(type) + "]");
    } else if (res == TRI_ERROR_ARANGO_COLLECTION_NOT_FOUND) {
      throwCollectionNotFound(name);
    }
    THROW_ARANGO_EXCEPTION(res);
  }

  return res;
}

/// @brief add a collection to a top-level transaction
Result transaction::Methods::addCollectionToplevel(TRI_voc_cid_t cid,
                                                   char const* name,
                                                   AccessMode::Type type) {
  TRI_ASSERT(_state != nullptr);

  int res;

  if (_state->status() != transaction::Status::CREATED) {
    // transaction already started?
    res = TRI_ERROR_TRANSACTION_INTERNAL;
  } else {
    res = _state->addCollection(cid, type, _state->nestingLevel(), false);
  }

  if (res != TRI_ERROR_NO_ERROR) {
    if (res == TRI_ERROR_TRANSACTION_UNREGISTERED_COLLECTION) {
      // special error message to indicate which collection was undeclared
      THROW_ARANGO_EXCEPTION_MESSAGE(
          res, std::string(TRI_errno_string(res)) + ": " +
                   resolver()->getCollectionNameCluster(cid) + " [" +
                   AccessMode::typeString(type) + "]");
    } else if (res == TRI_ERROR_ARANGO_COLLECTION_NOT_FOUND) {
      throwCollectionNotFound(name);
    }
    THROW_ARANGO_EXCEPTION(res);
  }

  return res;
}

/// @brief set up an embedded transaction
void transaction::Methods::setupEmbedded(TRI_vocbase_t*) {
  if (!_transactionContextPtr->isEmbeddable()) {
    // we are embedded but this is disallowed...
    THROW_ARANGO_EXCEPTION(TRI_ERROR_TRANSACTION_NESTED);
  }

  _state = _transactionContextPtr->getParentTransaction();

  TRI_ASSERT(_state != nullptr);
  _state->increaseNesting();
}

/// @brief set up a top-level transaction
void transaction::Methods::setupToplevel(TRI_vocbase_t* vocbase,
                                         transaction::Options const& options) {
  // we are not embedded. now start our own transaction
  StorageEngine* engine = EngineSelectorFeature::ENGINE;
  _state = engine->createTransactionState(vocbase, options);

  TRI_ASSERT(_state != nullptr);

  // register the transaction in the context
  _transactionContextPtr->registerTransaction(_state);
}

Result transaction::Methods::resolveId(char const* handle, size_t length,
                                       TRI_voc_cid_t& cid, char const*& key,
                                       size_t& outLength) {
  char const* p = static_cast<char const*>(
      memchr(handle, TRI_DOCUMENT_HANDLE_SEPARATOR_CHR, length));

  if (p == nullptr || *p == '\0') {
    return TRI_ERROR_ARANGO_DOCUMENT_HANDLE_BAD;
  }

  if (*handle >= '0' && *handle <= '9') {
    cid = arangodb::basics::StringUtils::uint64(handle, p - handle);
  } else {
    std::string const name(handle, p - handle);
    cid = resolver()->getCollectionIdCluster(name);
  }

  if (cid == 0) {
    return TRI_ERROR_ARANGO_COLLECTION_NOT_FOUND;
  }

  key = p + 1;
  outLength = length - (key - handle);

  return TRI_ERROR_NO_ERROR;
}

/// @brief invoke a callback method when a transaction has finished
void transaction::CallbackInvoker::invoke() noexcept {
  if (!_trx->_onFinish) {
    return;
  }

  try {
    _trx->_onFinish(_trx);
  } catch (...) {
    // we must not propagate exceptions from here
  }
}<|MERGE_RESOLUTION|>--- conflicted
+++ resolved
@@ -2857,11 +2857,7 @@
 Result transaction::Methods::lockRecursive(TRI_voc_cid_t cid,
                                            AccessMode::Type type) {
   if (_state == nullptr || _state->status() != transaction::Status::RUNNING) {
-<<<<<<< HEAD
-    return Result(TRI_ERROR_TRANSACTION_INTERNAL);
-=======
     return Result(TRI_ERROR_TRANSACTION_INTERNAL, "transaction not running on lock");
->>>>>>> 228cee64
   }
   TransactionCollection* trxColl = trxCollection(cid, type);
   TRI_ASSERT(trxColl != nullptr);
@@ -2872,11 +2868,7 @@
 Result transaction::Methods::unlockRecursive(TRI_voc_cid_t cid,
                                              AccessMode::Type type) {
   if (_state == nullptr || _state->status() != transaction::Status::RUNNING) {
-<<<<<<< HEAD
-    return Result(TRI_ERROR_TRANSACTION_INTERNAL);
-=======
     return Result(TRI_ERROR_TRANSACTION_INTERNAL, "transaction not running on unlock");
->>>>>>> 228cee64
   }
   TransactionCollection* trxColl = trxCollection(cid, type);
   TRI_ASSERT(trxColl != nullptr);

////////////////////////////////////////////////////////////////////////////////
/// DISCLAIMER
///
/// Copyright 2014-2016 ArangoDB GmbH, Cologne, Germany
/// Copyright 2004-2014 triAGENS GmbH, Cologne, Germany
///
/// Licensed under the Apache License, Version 2.0 (the "License");
/// you may not use this file except in compliance with the License.
/// You may obtain a copy of the License at
///
///     http://www.apache.org/licenses/LICENSE-2.0
///
/// Unless required by applicable law or agreed to in writing, software
/// distributed under the License is distributed on an "AS IS" BASIS,
/// WITHOUT WARRANTIES OR CONDITIONS OF ANY KIND, either express or implied.
/// See the License for the specific language governing permissions and
/// limitations under the License.
///
/// Copyright holder is ArangoDB GmbH, Cologne, Germany
///
/// @author Jan Steemann
////////////////////////////////////////////////////////////////////////////////

#include "Cursor.h"
#include "Basics/VPackStringBufferAdapter.h"
#include "Basics/VelocyPackDumper.h"
#include "Basics/VelocyPackHelper.h"
#include "Utils/CollectionExport.h"
#include "Utils/CollectionNameResolver.h"
#include "Utils/StandaloneTransactionContext.h"
#include "Utils/TransactionContext.h"
#include "VocBase/collection.h"
#include "VocBase/vocbase.h"

#include <velocypack/Builder.h>
#include <velocypack/Dumper.h>
#include <velocypack/Iterator.h>
#include <velocypack/Options.h>
#include <velocypack/velocypack-aliases.h>

using namespace arangodb;

Cursor::Cursor(CursorId id, size_t batchSize,
               std::shared_ptr<VPackBuilder> extra, double ttl, bool hasCount)
    : _id(id),
      _batchSize(batchSize),
      _position(0),
      _extra(extra),
      _ttl(ttl),
      _expires(TRI_microtime() + _ttl),
      _hasCount(hasCount),
      _isDeleted(false),
      _isUsed(false) {}

Cursor::~Cursor() {}

VPackSlice Cursor::extra() const {
  if (_extra == nullptr) {
    VPackSlice empty;
    return empty;
  }
  return _extra->slice();
}

VelocyPackCursor::VelocyPackCursor(TRI_vocbase_t* vocbase, CursorId id,
                                   aql::QueryResult&& result, size_t batchSize,
                                   std::shared_ptr<VPackBuilder> extra,
                                   double ttl, bool hasCount)
    : Cursor(id, batchSize, extra, ttl, hasCount),
      _vocbaseGuard(vocbase),
      _result(std::move(result)),
      _iterator(_result.result->slice()),
      _cached(_result.cached) {
  TRI_ASSERT(_result.result->slice().isArray());
}

////////////////////////////////////////////////////////////////////////////////
/// @brief check whether the cursor contains more data
////////////////////////////////////////////////////////////////////////////////

bool VelocyPackCursor::hasNext() {
  if (_iterator.valid()) {
    return true;
  }

  _isDeleted = true;
  return false;
}

////////////////////////////////////////////////////////////////////////////////
/// @brief return the next element
////////////////////////////////////////////////////////////////////////////////

VPackSlice VelocyPackCursor::next() {
  TRI_ASSERT(_result.result != nullptr);
  TRI_ASSERT(_iterator.valid());
  VPackSlice slice = _iterator.value();
  _iterator.next();
  return slice;
}

////////////////////////////////////////////////////////////////////////////////
/// @brief return the cursor size
////////////////////////////////////////////////////////////////////////////////

size_t VelocyPackCursor::count() const { return _iterator.size(); }

void VelocyPackCursor::dump(VPackBuilder& builder) {
  try {
    size_t const n = batchSize();
    size_t num = n;
    if (num == 0) {
      num = 1;
    } else if (num >= 10000) {
      num = 10000;
    }
    // reserve an arbitrary number of bytes for the result to save
    // some reallocs
    // (not accurate, but the actual size is unknown anyway)
    builder.buffer()->reserve(num * 32);

    VPackOptions const* oldOptions = builder.options;

    builder.options = _result.context->getVPackOptions();

    builder.add("result", VPackValue(VPackValueType::Array));
    for (size_t i = 0; i < n; ++i) {
      if (!hasNext()) {
        break;
      }
      builder.add(next());
    }
    builder.close();

    // builder.add("hasMore", VPackValue(hasNext() ? "true" : "false"));
    // //shoudl not be string
    builder.add("hasMore", VPackValue(hasNext()));

    if (hasNext()) {
      builder.add("id", VPackValue(std::to_string(id())));
    }

    if (hasCount()) {
      builder.add("count", VPackValue(static_cast<uint64_t>(count())));
    }

    if (extra().isObject()) {
      builder.add("extra", extra());
    }

    builder.add("cached", VPackValue(_cached));

    if (!hasNext()) {
      // mark the cursor as deleted
      this->deleted();
    }
    builder.options = oldOptions;
  } catch (arangodb::basics::Exception const& ex) {
    THROW_ARANGO_EXCEPTION_MESSAGE(ex.code(), ex.what());
  } catch (std::exception const& ex) {
    THROW_ARANGO_EXCEPTION_MESSAGE(TRI_ERROR_INTERNAL, ex.what());
  } catch (...) {
    THROW_ARANGO_EXCEPTION(TRI_ERROR_INTERNAL);
  }
}

ExportCursor::ExportCursor(TRI_vocbase_t* vocbase, CursorId id,
                           arangodb::CollectionExport* ex, size_t batchSize,
                           double ttl, bool hasCount)
    : Cursor(id, batchSize, nullptr, ttl, hasCount),
      _vocbaseGuard(vocbase),
      _ex(ex),
<<<<<<< HEAD
      _size(ex->_documents->size()) {
}

ExportCursor::~ExportCursor() {
  delete _ex;
}
=======
      _size(ex->_documents->size()) {}

ExportCursor::~ExportCursor() { delete _ex; }
>>>>>>> ed111a39

////////////////////////////////////////////////////////////////////////////////
/// @brief check whether the cursor contains more data
////////////////////////////////////////////////////////////////////////////////

bool ExportCursor::hasNext() {
  if (_ex == nullptr) {
    return false;
  }

  return (_position < _size);
}

////////////////////////////////////////////////////////////////////////////////
/// @brief return the next element (not implemented)
////////////////////////////////////////////////////////////////////////////////

VPackSlice ExportCursor::next() {
  // should not be called directly
  VPackSlice slice;
  return slice;
}

////////////////////////////////////////////////////////////////////////////////
/// @brief return the cursor size
////////////////////////////////////////////////////////////////////////////////

size_t ExportCursor::count() const { return _size; }

static bool IncludeAttribute(
    CollectionExport::Restrictions::Type const restrictionType,
    std::unordered_set<std::string> const& fields, std::string const& key) {
  if (restrictionType == CollectionExport::Restrictions::RESTRICTION_INCLUDE ||
      restrictionType == CollectionExport::Restrictions::RESTRICTION_EXCLUDE) {
    bool const keyContainedInRestrictions = (fields.find(key) != fields.end());
    if ((restrictionType ==
             CollectionExport::Restrictions::RESTRICTION_INCLUDE &&
         !keyContainedInRestrictions) ||
        (restrictionType ==
             CollectionExport::Restrictions::RESTRICTION_EXCLUDE &&
         keyContainedInRestrictions)) {
      // exclude the field
      return false;
    }
    // include the field
    return true;
  } else {
    // no restrictions
    TRI_ASSERT(restrictionType ==
               CollectionExport::Restrictions::RESTRICTION_NONE);
    return true;
  }
  return true;
}

void ExportCursor::dump(VPackBuilder& builder) {
  auto transactionContext =
      std::make_shared<StandaloneTransactionContext>(_vocbaseGuard.vocbase());

<<<<<<< HEAD
void ExportCursor::dump(arangodb::basics::StringBuffer& buffer) {
  auto transactionContext = std::make_shared<StandaloneTransactionContext>(_vocbaseGuard.vocbase());
  VPackOptions* options = transactionContext->getVPackOptions();
=======
  VPackOptions const* oldOptions = builder.options;

  builder.options = transactionContext->getVPackOptions();
>>>>>>> ed111a39

  TRI_ASSERT(_ex != nullptr);
  auto const restrictionType = _ex->_restrictions.type;

  try {
    builder.add("result", VPackValue(VPackValueType::Array));
    size_t const n = batchSize();

    for (size_t i = 0; i < n; ++i) {
      if (!hasNext()) {
        break;
      }

      VPackSlice const slice(
          reinterpret_cast<char const*>(_ex->_documents->at(_position++)));
      builder.openObject();
      // Copy over shaped values
      for (auto const& entry : VPackObjectIterator(slice)) {
        std::string key(entry.key.copyString());

        if (!IncludeAttribute(restrictionType, _ex->_restrictions.fields,
                              key)) {
          // Ignore everything that should be excluded or not included
          continue;
        }
        // If we get here we need this entry in the final result
        if (entry.value.isCustom()) {
          builder.add(key,
                      VPackValue(builder.options->customTypeHandler->toString(
                          entry.value, builder.options, slice)));
        } else {
          builder.add(key, entry.value);
        }
      }
      builder.close();
    }
    builder.close();  // close Array

    // builder.add("hasMore", VPackValue(hasNext() ? "true" : "false"));
    // //should not be string
    builder.add("hasMore", VPackValue(hasNext()));

    if (hasNext()) {
      builder.add("id", VPackValue(std::to_string(id())));
    }

    if (hasCount()) {
      builder.add("count", VPackValue(static_cast<uint64_t>(count())));
    }

    if (extra().isObject()) {
      builder.add("extra", extra());
    }

    if (!hasNext()) {
      // mark the cursor as deleted
      delete _ex;
      _ex = nullptr;
      this->deleted();
    }
  } catch (arangodb::basics::Exception const& ex) {
    THROW_ARANGO_EXCEPTION_MESSAGE(ex.code(), ex.what());
  } catch (std::exception const& ex) {
    THROW_ARANGO_EXCEPTION_MESSAGE(TRI_ERROR_INTERNAL, ex.what());
  } catch (...) {
    THROW_ARANGO_EXCEPTION(TRI_ERROR_INTERNAL);
  }
  builder.options = oldOptions;
}<|MERGE_RESOLUTION|>--- conflicted
+++ resolved
@@ -170,18 +170,9 @@
     : Cursor(id, batchSize, nullptr, ttl, hasCount),
       _vocbaseGuard(vocbase),
       _ex(ex),
-<<<<<<< HEAD
-      _size(ex->_documents->size()) {
-}
-
-ExportCursor::~ExportCursor() {
-  delete _ex;
-}
-=======
       _size(ex->_documents->size()) {}
 
 ExportCursor::~ExportCursor() { delete _ex; }
->>>>>>> ed111a39
 
 ////////////////////////////////////////////////////////////////////////////////
 /// @brief check whether the cursor contains more data
@@ -241,15 +232,9 @@
   auto transactionContext =
       std::make_shared<StandaloneTransactionContext>(_vocbaseGuard.vocbase());
 
-<<<<<<< HEAD
-void ExportCursor::dump(arangodb::basics::StringBuffer& buffer) {
-  auto transactionContext = std::make_shared<StandaloneTransactionContext>(_vocbaseGuard.vocbase());
-  VPackOptions* options = transactionContext->getVPackOptions();
-=======
   VPackOptions const* oldOptions = builder.options;
 
   builder.options = transactionContext->getVPackOptions();
->>>>>>> ed111a39
 
   TRI_ASSERT(_ex != nullptr);
   auto const restrictionType = _ex->_restrictions.type;

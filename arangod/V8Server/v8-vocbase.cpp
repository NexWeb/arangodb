////////////////////////////////////////////////////////////////////////////////
/// DISCLAIMER
///
/// Copyright 2014-2016 ArangoDB GmbH, Cologne, Germany
/// Copyright 2004-2014 triAGENS GmbH, Cologne, Germany
///
/// Licensed under the Apache License, Version 2.0 (the "License");
/// you may not use this file except in compliance with the License.
/// You may obtain a copy of the License at
///
///     http://www.apache.org/licenses/LICENSE-2.0
///
/// Unless required by applicable law or agreed to in writing, software
/// distributed under the License is distributed on an "AS IS" BASIS,
/// WITHOUT WARRANTIES OR CONDITIONS OF ANY KIND, either express or implied.
/// See the License for the specific language governing permissions and
/// limitations under the License.
///
/// Copyright holder is ArangoDB GmbH, Cologne, Germany
///
/// @author Dr. Frank Celler
////////////////////////////////////////////////////////////////////////////////

#include "v8-vocbaseprivate.h"

#include <unicode/dtfmtsym.h>
#include <unicode/smpdtfmt.h>
#include <unicode/timezone.h>

#include <velocypack/Iterator.h>
#include <velocypack/Slice.h>
#include <velocypack/velocypack-aliases.h>

#include <v8.h>
#include <iostream>
#include <thread>

#include "ApplicationFeatures/ApplicationServer.h"
#include "ApplicationFeatures/HttpEndpointProvider.h"
#include "Aql/AqlQueryResultCache.h"
#include "Aql/Query.h"
#include "Aql/QueryCache.h"
#include "Aql/QueryExecutionState.h"
#include "Aql/QueryList.h"
#include "Aql/QueryRegistry.h"
#include "Aql/QueryString.h"
#include "Basics/HybridLogicalClock.h"
#include "Basics/MutexLocker.h"
#include "Basics/ScopeGuard.h"
#include "Basics/StaticStrings.h"
#include "Basics/Utf8Helper.h"
#include "Basics/conversions.h"
#include "Basics/tri-strings.h"
#include "Cluster/ClusterComm.h"
#include "Cluster/ClusterInfo.h"
#include "Cluster/ClusterMethods.h"
#include "Cluster/ServerState.h"
#include "GeneralServer/AuthenticationFeature.h"
#include "GeneralServer/GeneralServerFeature.h"
#include "Rest/Version.h"
#include "RestServer/ConsoleThread.h"
#include "RestServer/DatabaseFeature.h"
#include "RocksDBEngine/RocksDBEngine.h"
#include "Statistics/StatisticsFeature.h"
#include "StorageEngine/EngineSelectorFeature.h"
#include "StorageEngine/StorageEngine.h"
#include "Transaction/UserTransaction.h"
#include "Transaction/V8Context.h"
#include "V8/JSLoader.h"
#include "V8/V8LineEditor.h"
#include "V8/v8-conv.h"
#include "V8/v8-helper.h"
#include "V8/v8-utils.h"
#include "V8/v8-vpack.h"
#include "V8Server/V8DealerFeature.h"
#include "V8Server/v8-collection.h"
#include "V8Server/v8-externals.h"
#include "V8Server/v8-replication.h"
#include "V8Server/v8-statistics.h"
#include "V8Server/v8-users.h"
#include "V8Server/v8-views.h"
#include "V8Server/v8-voccursor.h"
#include "V8Server/v8-vocindex.h"
#include "VocBase/KeyGenerator.h"
#include "VocBase/LogicalCollection.h"
#include "VocBase/modes.h"
#include "VocBase/Methods/Databases.h"
#include "VocBase/Methods/Transactions.h"

using namespace arangodb;
using namespace arangodb::basics;
using namespace arangodb::rest;

////////////////////////////////////////////////////////////////////////////////
/// @brief wraps a C++ into a v8::Object
////////////////////////////////////////////////////////////////////////////////

template <class T>
static v8::Handle<v8::Object> WrapClass(
    v8::Isolate* isolate, v8::Persistent<v8::ObjectTemplate>& classTempl,
    int32_t type, T* y) {
  v8::EscapableHandleScope scope(isolate);

  auto localClassTemplate =
      v8::Local<v8::ObjectTemplate>::New(isolate, classTempl);
  // create the new handle to return, and set its template type
  v8::Handle<v8::Object> result = localClassTemplate->NewInstance();

  if (result.IsEmpty()) {
    // error
    return scope.Escape<v8::Object>(result);
  }

  // set the c++ pointer for unwrapping later
  result->SetInternalField(SLOT_CLASS_TYPE, v8::Integer::New(isolate, type));
  result->SetInternalField(SLOT_CLASS, v8::External::New(isolate, y));

  return scope.Escape<v8::Object>(result);
}

////////////////////////////////////////////////////////////////////////////////
/// @brief executes a transaction
////////////////////////////////////////////////////////////////////////////////

static void JS_Transaction(v8::FunctionCallbackInfo<v8::Value> const& args) {
  TRI_V8_TRY_CATCH_BEGIN(isolate);
  v8::HandleScope scope(isolate);

  // check if we have some transaction object
  if (args.Length() != 1 || !args[0]->IsObject()) {
    TRI_V8_THROW_EXCEPTION_USAGE("TRANSACTION(<object>)");
  }

  // filled by function
  v8::Handle<v8::Value> result;
  v8::TryCatch tryCatch;
  Result rv = executeTransactionJS(isolate, args[0], result, tryCatch);

  // do not rethrow if already canceled
  if(isContextCanceled(isolate)){
    TRI_V8_RETURN(result);
  }

  // has caught and could not be converted to arangoError
  // otherwise it would have been reseted
  if(tryCatch.HasCaught()){
    tryCatch.ReThrow();
    return;
  }

  if (rv.fail()){
    THROW_ARANGO_EXCEPTION(rv);
  }

  TRI_V8_RETURN(result);
  TRI_V8_TRY_CATCH_END
}

////////////////////////////////////////////////////////////////////////////////
/// @brief normalize UTF 16 strings
////////////////////////////////////////////////////////////////////////////////

static void JS_NormalizeString(
    v8::FunctionCallbackInfo<v8::Value> const& args) {
  TRI_V8_TRY_CATCH_BEGIN(isolate);
  v8::HandleScope scope(isolate);

  if (args.Length() != 1) {
    TRI_V8_THROW_EXCEPTION_USAGE("NORMALIZE_STRING(<string>)");
  }

  TRI_normalize_V8_Obj(args, args[0]);
  TRI_V8_TRY_CATCH_END
}

////////////////////////////////////////////////////////////////////////////////
/// @brief enables or disables native backtrace
////////////////////////////////////////////////////////////////////////////////

static void JS_EnableNativeBacktraces(
    v8::FunctionCallbackInfo<v8::Value> const& args) {
  TRI_V8_TRY_CATCH_BEGIN(isolate);
  v8::HandleScope scope(isolate);

  if (args.Length() != 1) {
    TRI_V8_THROW_EXCEPTION_USAGE("ENABLE_NATIVE_BACKTRACES(<value>)");
  }

  arangodb::basics::Exception::SetVerbose(TRI_ObjectToBoolean(args[0]));

  TRI_V8_RETURN_UNDEFINED();
  TRI_V8_TRY_CATCH_END
}

extern V8LineEditor* theConsole;

////////////////////////////////////////////////////////////////////////////////
/// @brief starts a debugging console
////////////////////////////////////////////////////////////////////////////////

static void JS_Debug(v8::FunctionCallbackInfo<v8::Value> const& args) {
  TRI_V8_TRY_CATCH_BEGIN(isolate);

  v8::Local<v8::String> name(TRI_V8_ASCII_STRING(isolate, "debug loop"));
  v8::Local<v8::String> debug(TRI_V8_ASCII_STRING(isolate, "debug"));

  v8::Local<v8::Object> callerScope;
  if (args.Length() >= 1) {
    TRI_AddGlobalVariableVocbase(isolate, debug,
                                 args[0]);
  }

  MUTEX_LOCKER(mutexLocker, ConsoleThread::serverConsoleMutex);
  V8LineEditor* console = ConsoleThread::serverConsole;

  if (console != nullptr) {
    while (true) {
      ShellBase::EofType eof;
      std::string input = console->prompt("debug> ", "debug", eof);

      if (eof == ShellBase::EOF_FORCE_ABORT) {
        break;
      }

      if (input.empty()) {
        continue;
      }

      console->addHistory(input);

      {
        v8::HandleScope scope(isolate);
        v8::TryCatch tryCatch;

        TRI_ExecuteJavaScriptString(isolate, isolate->GetCurrentContext(),
                                    TRI_V8_STD_STRING(isolate, input), name, true);

        if (tryCatch.HasCaught()) {
          std::cout << TRI_StringifyV8Exception(isolate, &tryCatch);
        }
      }
    }
  }

  TRI_V8_RETURN_UNDEFINED();
  TRI_V8_TRY_CATCH_END
}

////////////////////////////////////////////////////////////////////////////////
/// @brief compare two UTF 16 strings
////////////////////////////////////////////////////////////////////////////////

static void JS_CompareString(v8::FunctionCallbackInfo<v8::Value> const& args) {
  TRI_V8_TRY_CATCH_BEGIN(isolate);
  v8::HandleScope scope(isolate);

  if (args.Length() != 2) {
    TRI_V8_THROW_EXCEPTION_USAGE(
        "COMPARE_STRING(<left string>, <right string>)");
  }

  v8::String::Value left(args[0]);
  v8::String::Value right(args[1]);

  // ..........................................................................
  // Take note here: we are assuming that the ICU type UChar is two bytes.
  // There is no guarantee that this will be the case on all platforms and
  // compilers.
  // ..........................................................................
  int result = Utf8Helper::DefaultUtf8Helper.compareUtf16(
      *left, left.length(), *right, right.length());

  TRI_V8_RETURN(v8::Integer::New(isolate, result));
  TRI_V8_TRY_CATCH_END
}

////////////////////////////////////////////////////////////////////////////////
/// @brief get list of timezones
////////////////////////////////////////////////////////////////////////////////

static void JS_GetIcuTimezones(
    v8::FunctionCallbackInfo<v8::Value> const& args) {
  TRI_V8_TRY_CATCH_BEGIN(isolate);
  v8::HandleScope scope(isolate);

  if (args.Length() != 0) {
    TRI_V8_THROW_EXCEPTION_USAGE("TIMEZONES()");
  }

  v8::Handle<v8::Array> result = v8::Array::New(isolate);

  UErrorCode status = U_ZERO_ERROR;

  StringEnumeration* timeZones = TimeZone::createEnumeration();
  if (timeZones) {
    int32_t idsCount = timeZones->count(status);

    for (int32_t i = 0; i < idsCount && U_ZERO_ERROR == status; ++i) {
      int32_t resultLength;
      char const* str = timeZones->next(&resultLength, status);
      result->Set((uint32_t)i, TRI_V8_PAIR_STRING(isolate, str, resultLength));
    }

    delete timeZones;
  }

  TRI_V8_RETURN(result);
  TRI_V8_TRY_CATCH_END
}

////////////////////////////////////////////////////////////////////////////////
/// @brief get list of locales
////////////////////////////////////////////////////////////////////////////////

static void JS_GetIcuLocales(v8::FunctionCallbackInfo<v8::Value> const& args) {
  TRI_V8_TRY_CATCH_BEGIN(isolate);
  v8::HandleScope scope(isolate);

  if (args.Length() != 0) {
    TRI_V8_THROW_EXCEPTION_USAGE("LOCALES()");
  }

  v8::Handle<v8::Array> result = v8::Array::New(isolate);

  int32_t count = 0;
  const Locale* locales = Locale::getAvailableLocales(count);
  if (locales) {
    for (int32_t i = 0; i < count; ++i) {
      const Locale* l = locales + i;
      char const* str = l->getBaseName();

      result->Set((uint32_t)i, TRI_V8_PAIR_STRING(isolate, str, strlen(str)));
    }
  }

  TRI_V8_RETURN(result);
  TRI_V8_TRY_CATCH_END
}

////////////////////////////////////////////////////////////////////////////////
/// @brief format datetime
////////////////////////////////////////////////////////////////////////////////

static void JS_FormatDatetime(v8::FunctionCallbackInfo<v8::Value> const& args) {
  TRI_V8_TRY_CATCH_BEGIN(isolate);
  v8::HandleScope scope(isolate);

  if (args.Length() < 2) {
    TRI_V8_THROW_EXCEPTION_USAGE(
        "FORMAT_DATETIME(<datetime in sec>, <pattern>, [<timezone>, "
        "[<locale>]])");
  }

  int64_t datetime = TRI_ObjectToInt64(args[0]);
  v8::String::Value pattern(args[1]);

  TimeZone* tz = 0;
  if (args.Length() > 2) {
    v8::String::Value value(args[2]);

    // ..........................................................................
    // Take note here: we are assuming that the ICU type UChar is two bytes.
    // There is no guarantee that this will be the case on all platforms and
    // compilers.
    // ..........................................................................

    UnicodeString ts((const UChar*)*value, value.length());
    tz = TimeZone::createTimeZone(ts);
  } else {
    tz = TimeZone::createDefault();
  }

  Locale locale;
  if (args.Length() > 3) {
    std::string name = TRI_ObjectToString(args[3]);
    locale = Locale::createFromName(name.c_str());
  } else {
    // use language of default collator
    std::string name = Utf8Helper::DefaultUtf8Helper.getCollatorLanguage();
    locale = Locale::createFromName(name.c_str());
  }

  UnicodeString formattedString;
  UErrorCode status = U_ZERO_ERROR;
  UnicodeString aPattern((const UChar*)*pattern, pattern.length());
  DateFormatSymbols* ds = new DateFormatSymbols(locale, status);
  SimpleDateFormat* s = new SimpleDateFormat(aPattern, ds, status);
  s->setTimeZone(*tz);
  s->format((UDate)(datetime * 1000), formattedString);

  std::string resultString;
  formattedString.toUTF8String(resultString);
  delete s;
  delete tz;

  TRI_V8_RETURN_STD_STRING(resultString);
  TRI_V8_TRY_CATCH_END
}

////////////////////////////////////////////////////////////////////////////////
/// @brief parse datetime
////////////////////////////////////////////////////////////////////////////////

static void JS_ParseDatetime(v8::FunctionCallbackInfo<v8::Value> const& args) {
  TRI_V8_TRY_CATCH_BEGIN(isolate);
  v8::HandleScope scope(isolate);

  if (args.Length() < 2) {
    TRI_V8_THROW_EXCEPTION_USAGE(
        "PARSE_DATETIME(<datetime string>, <pattern>, [<timezone>, "
        "[<locale>]])");
  }

  v8::String::Value datetimeString(args[0]);
  v8::String::Value pattern(args[1]);

  TimeZone* tz = 0;
  if (args.Length() > 2) {
    v8::String::Value value(args[2]);

    // ..........................................................................
    // Take note here: we are assuming that the ICU type UChar is two bytes.
    // There is no guarantee that this will be the case on all platforms and
    // compilers.
    // ..........................................................................

    UnicodeString ts((const UChar*)*value, value.length());
    tz = TimeZone::createTimeZone(ts);
  } else {
    tz = TimeZone::createDefault();
  }

  Locale locale;
  if (args.Length() > 3) {
    std::string name = TRI_ObjectToString(args[3]);
    locale = Locale::createFromName(name.c_str());
  } else {
    // use language of default collator
    std::string name = Utf8Helper::DefaultUtf8Helper.getCollatorLanguage();
    locale = Locale::createFromName(name.c_str());
  }

  UnicodeString formattedString((const UChar*)*datetimeString,
                                datetimeString.length());
  UErrorCode status = U_ZERO_ERROR;
  UnicodeString aPattern((const UChar*)*pattern, pattern.length());
  DateFormatSymbols* ds = new DateFormatSymbols(locale, status);
  SimpleDateFormat* s = new SimpleDateFormat(aPattern, ds, status);
  s->setTimeZone(*tz);

  UDate udate = s->parse(formattedString, status);

  delete s;
  delete tz;

  TRI_V8_RETURN(v8::Number::New(isolate, udate / 1000));
  TRI_V8_TRY_CATCH_END
}

////////////////////////////////////////////////////////////////////////////////
/// @brief reloads the authentication info from collection _users
////////////////////////////////////////////////////////////////////////////////

static void JS_ReloadAuth(v8::FunctionCallbackInfo<v8::Value> const& args) {
  TRI_V8_TRY_CATCH_BEGIN(isolate);
  v8::HandleScope scope(isolate);

  TRI_vocbase_t* vocbase = GetContextVocBase(isolate);

  if (vocbase == nullptr) {
    TRI_V8_THROW_EXCEPTION(TRI_ERROR_ARANGO_DATABASE_NOT_FOUND);
  }

  if (args.Length() != 0) {
    TRI_V8_THROW_EXCEPTION_USAGE("RELOAD_AUTH()");
  }
  
  auto authentication = application_features::ApplicationServer::getFeature<AuthenticationFeature>(
    "Authentication");
  authentication->authInfo()->outdate();

  TRI_V8_RETURN_TRUE();
  TRI_V8_TRY_CATCH_END
}

////////////////////////////////////////////////////////////////////////////////
/// @brief parses an AQL query
////////////////////////////////////////////////////////////////////////////////

static void JS_ParseAql(v8::FunctionCallbackInfo<v8::Value> const& args) {
  TRI_V8_TRY_CATCH_BEGIN(isolate);
  v8::HandleScope scope(isolate);

  TRI_vocbase_t* vocbase = GetContextVocBase(isolate);

  if (vocbase == nullptr) {
    TRI_V8_THROW_EXCEPTION(TRI_ERROR_ARANGO_DATABASE_NOT_FOUND);
  }

  if (args.Length() != 1) {
    TRI_V8_THROW_EXCEPTION_USAGE("AQL_PARSE(<querystring>)");
  }

  // get the query string
  if (!args[0]->IsString()) {
    TRI_V8_THROW_TYPE_ERROR("expecting string for <querystring>");
  }

  std::string const queryString(TRI_ObjectToString(args[0]));

  arangodb::aql::Query query(true, vocbase, aql::QueryString(queryString),
                             nullptr, nullptr,
                             arangodb::aql::PART_MAIN);

  auto parseResult = query.parse();

  if (parseResult.code != TRI_ERROR_NO_ERROR) {
    TRI_V8_THROW_EXCEPTION_FULL(parseResult.code, parseResult.details);
  }

  v8::Handle<v8::Object> result = v8::Object::New(isolate);
  result->Set(TRI_V8_ASCII_STRING(isolate, "parsed"), v8::True(isolate));

  {
    v8::Handle<v8::Array> collections = v8::Array::New(isolate);
    result->Set(TRI_V8_ASCII_STRING(isolate, "collections"), collections);
    uint32_t i = 0;
    for (auto& elem : parseResult.collectionNames) {
      collections->Set(i++, TRI_V8_STD_STRING(isolate, (elem)));
    }
  }

  {
    v8::Handle<v8::Array> bindVars = v8::Array::New(isolate);
    uint32_t i = 0;
    for (auto const& elem : parseResult.bindParameters) {
      bindVars->Set(i++, TRI_V8_STD_STRING(isolate, (elem)));
    }
    result->Set(TRI_V8_ASCII_STRING(isolate, "parameters"), bindVars); // parameters is deprecated
    result->Set(TRI_V8_ASCII_STRING(isolate, "bindVars"), bindVars);
  }

  result->Set(TRI_V8_ASCII_STRING(isolate, "ast"),
              TRI_VPackToV8(isolate, parseResult.result->slice()));

  if (parseResult.warnings == nullptr) {
    result->Set(TRI_V8_ASCII_STRING(isolate, "warnings"), v8::Array::New(isolate));
  } else {
    result->Set(TRI_V8_ASCII_STRING(isolate, "warnings"),
                TRI_VPackToV8(isolate, parseResult.warnings->slice()));
  }

  TRI_V8_RETURN(result);
  TRI_V8_TRY_CATCH_END
}

////////////////////////////////////////////////////////////////////////////////
/// @brief registers a warning for the currently running AQL query
/// this function is called from aql.js
////////////////////////////////////////////////////////////////////////////////

static void JS_WarningAql(v8::FunctionCallbackInfo<v8::Value> const& args) {
  TRI_V8_TRY_CATCH_BEGIN(isolate);
  v8::HandleScope scope(isolate);

  if (args.Length() != 2) {
    TRI_V8_THROW_EXCEPTION_USAGE("AQL_WARNING(<code>, <message>)");
  }

  // get the query string
  if (!args[1]->IsString()) {
    TRI_V8_THROW_TYPE_ERROR("expecting string for <message>");
  }

  TRI_GET_GLOBALS();

  if (v8g->_query != nullptr) {
    // only register the error if we have a query...
    // note: we may not have a query if the AQL functions are called without
    // a query, e.g. during tests
    int code = static_cast<int>(TRI_ObjectToInt64(args[0]));
    std::string const message = TRI_ObjectToString(args[1]);

    auto query = static_cast<arangodb::aql::Query*>(v8g->_query);
    query->registerWarning(code, message.c_str());
  }

  TRI_V8_RETURN_UNDEFINED();
  TRI_V8_TRY_CATCH_END
}

////////////////////////////////////////////////////////////////////////////////
/// @brief explains an AQL query
////////////////////////////////////////////////////////////////////////////////

static void JS_ExplainAql(v8::FunctionCallbackInfo<v8::Value> const& args) {
  TRI_V8_TRY_CATCH_BEGIN(isolate);
  v8::HandleScope scope(isolate);

  TRI_vocbase_t* vocbase = GetContextVocBase(isolate);

  if (vocbase == nullptr) {
    TRI_V8_THROW_EXCEPTION(TRI_ERROR_ARANGO_DATABASE_NOT_FOUND);
  }

  if (args.Length() < 1 || args.Length() > 3) {
    TRI_V8_THROW_EXCEPTION_USAGE(
        "AQL_EXPLAIN(<queryString>, <bindVars>, <options>)");
  }

  // get the query string
  if (!args[0]->IsString()) {
    TRI_V8_THROW_TYPE_ERROR("expecting string for <queryString>");
  }

  std::string const queryString(TRI_ObjectToString(args[0]));

  // bind parameters
  std::shared_ptr<VPackBuilder> bindVars;

  if (args.Length() > 1) {
    if (!args[1]->IsUndefined() && !args[1]->IsNull() && !args[1]->IsObject()) {
      TRI_V8_THROW_TYPE_ERROR("expecting object for <bindVars>");
    }
    if (args[1]->IsObject()) {
      bindVars.reset(new VPackBuilder);

      int res = TRI_V8ToVPack(isolate, *(bindVars.get()), args[1], false);

      if (res != TRI_ERROR_NO_ERROR) {
        TRI_V8_THROW_EXCEPTION(res);
      }
    }
  }

  auto options = std::make_shared<VPackBuilder>();

  if (args.Length() > 2) {
    // handle options
    if (!args[2]->IsObject()) {
      TRI_V8_THROW_TYPE_ERROR("expecting object for <options>");
    }
    int res = TRI_V8ToVPack(isolate, *options, args[2], false);
    if (res != TRI_ERROR_NO_ERROR) {
      TRI_V8_THROW_EXCEPTION(res);
    }
  }

  // bind parameters will be freed by the query later
  arangodb::aql::Query query(true, vocbase, aql::QueryString(queryString),
                             bindVars, options,
                             arangodb::aql::PART_MAIN);

  auto queryResult = query.explain();

  if (queryResult.code != TRI_ERROR_NO_ERROR) {
    TRI_V8_THROW_EXCEPTION_FULL(queryResult.code, queryResult.details);
  }

  v8::Handle<v8::Object> result = v8::Object::New(isolate);
  if (queryResult.result != nullptr) {
    if (query.queryOptions().allPlans) {
      result->Set(TRI_V8_ASCII_STRING(isolate, "plans"),
                  TRI_VPackToV8(isolate, queryResult.result->slice()));
    } else {
      result->Set(TRI_V8_ASCII_STRING(isolate, "plan"),
                  TRI_VPackToV8(isolate, queryResult.result->slice()));
      result->Set(TRI_V8_ASCII_STRING(isolate, "cacheable"),
                  v8::Boolean::New(isolate, queryResult.cached));
    }

    if (queryResult.warnings == nullptr) {
      result->Set(TRI_V8_ASCII_STRING(isolate, "warnings"), v8::Array::New(isolate));
    } else {
      result->Set(TRI_V8_ASCII_STRING(isolate, "warnings"),
                  TRI_VPackToV8(isolate, queryResult.warnings->slice()));
    }
    if (queryResult.stats != nullptr) {
      VPackSlice stats = queryResult.stats->slice();
      if (stats.isNone()) {
        result->Set(TRI_V8_ASCII_STRING(isolate, "stats"), v8::Object::New(isolate));
      } else {
        result->Set(TRI_V8_ASCII_STRING(isolate, "stats"), TRI_VPackToV8(isolate, stats));
      }
    } else {
      result->Set(TRI_V8_ASCII_STRING(isolate, "stats"), v8::Object::New(isolate));
    }
  }

  TRI_V8_RETURN(result);
  TRI_V8_TRY_CATCH_END
}

////////////////////////////////////////////////////////////////////////////////
/// @brief executes an AQL query
////////////////////////////////////////////////////////////////////////////////

static void JS_ExecuteAqlJson(v8::FunctionCallbackInfo<v8::Value> const& args) {
  TRI_V8_TRY_CATCH_BEGIN(isolate);
  v8::HandleScope scope(isolate);

  TRI_vocbase_t* vocbase = GetContextVocBase(isolate);

  if (vocbase == nullptr) {
    TRI_V8_THROW_EXCEPTION(TRI_ERROR_ARANGO_DATABASE_NOT_FOUND);
  }

  if (args.Length() < 1 || args.Length() > 2) {
    TRI_V8_THROW_EXCEPTION_USAGE("AQL_EXECUTEJSON(<queryjson>, <options>)");
  }

  if (!args[0]->IsObject()) {
    TRI_V8_THROW_TYPE_ERROR("expecting object for <queryjson>");
  }

  auto queryBuilder = std::make_shared<VPackBuilder>();
  int res = TRI_V8ToVPack(isolate, *queryBuilder, args[0], false);
  if (res != TRI_ERROR_NO_ERROR) {
    TRI_V8_THROW_EXCEPTION(res);
  }

  auto options = std::make_shared<VPackBuilder>();

  if (args.Length() > 1) {
    // we have options! yikes!
    if (!args[1]->IsUndefined() && !args[1]->IsObject()) {
      TRI_V8_THROW_TYPE_ERROR("expecting object for <options>");
    }

    res = TRI_V8ToVPack(isolate, *options, args[1], false);
    if (res != TRI_ERROR_NO_ERROR) {
      TRI_V8_THROW_EXCEPTION(res);
    }
  }

  TRI_GET_GLOBALS();
  arangodb::aql::Query query(true, vocbase, queryBuilder, options,
                             arangodb::aql::PART_MAIN);

  auto queryResult = query.execute(
      static_cast<arangodb::aql::QueryRegistry*>(v8g->_queryRegistry));

  if (queryResult.code != TRI_ERROR_NO_ERROR) {
    TRI_V8_THROW_EXCEPTION_FULL(queryResult.code, queryResult.details);
  }

  // return the array value as it is. this is a performance optimization
  v8::Handle<v8::Object> result = v8::Object::New(isolate);
  if (queryResult.result != nullptr) {
    result->ForceSet(TRI_V8_ASCII_STRING(isolate, "json"),
                     TRI_VPackToV8(isolate, queryResult.result->slice(),
                                   queryResult.context->getVPackOptions()));
  }
  if (queryResult.stats != nullptr) {
    VPackSlice stats = queryResult.stats->slice();
    if (!stats.isNone()) {
      result->ForceSet(TRI_V8_ASCII_STRING(isolate, "stats"),
                       TRI_VPackToV8(isolate, stats));
    }
  }
  if (queryResult.profile != nullptr) {
    result->ForceSet(TRI_V8_ASCII_STRING(isolate, "profile"),
                     TRI_VPackToV8(isolate, queryResult.profile->slice()));
  }
  if (queryResult.warnings == nullptr) {
    result->ForceSet(TRI_V8_ASCII_STRING(isolate, "warnings"), v8::Array::New(isolate));
  } else {
    result->ForceSet(TRI_V8_ASCII_STRING(isolate, "warnings"),
                     TRI_VPackToV8(isolate, queryResult.warnings->slice()));
  }
  result->ForceSet(TRI_V8_ASCII_STRING(isolate, "cached"),
                   v8::Boolean::New(isolate, queryResult.cached));

  TRI_V8_RETURN(result);
  TRI_V8_TRY_CATCH_END
}

////////////////////////////////////////////////////////////////////////////////
/// @brief executes an AQL query
////////////////////////////////////////////////////////////////////////////////

static void JS_ExecuteAql(v8::FunctionCallbackInfo<v8::Value> const& args) {
  TRI_V8_TRY_CATCH_BEGIN(isolate);
  v8::HandleScope scope(isolate);

  TRI_vocbase_t* vocbase = GetContextVocBase(isolate);

  if (vocbase == nullptr) {
    TRI_V8_THROW_EXCEPTION(TRI_ERROR_ARANGO_DATABASE_NOT_FOUND);
  }

  if (args.Length() < 1 || args.Length() > 3) {
    TRI_V8_THROW_EXCEPTION_USAGE(
        "AQL_EXECUTE(<queryString>, <bindVars>, <options>)");
  }

  // get the query string
  if (!args[0]->IsString()) {
    TRI_V8_THROW_TYPE_ERROR("expecting string for <queryString>");
  }

  std::string const queryString(TRI_ObjectToString(args[0]));

  // bind parameters
  std::shared_ptr<VPackBuilder> bindVars;

  // options
  auto options = std::make_shared<VPackBuilder>();

  if (args.Length() > 1) {
    if (!args[1]->IsUndefined() && !args[1]->IsNull() && !args[1]->IsObject()) {
      TRI_V8_THROW_TYPE_ERROR("expecting object for <bindVars>");
    }
    if (args[1]->IsObject()) {
      bindVars.reset(new VPackBuilder);
      int res = TRI_V8ToVPack(isolate, *(bindVars.get()), args[1], false);

      if (res != TRI_ERROR_NO_ERROR) {
        TRI_V8_THROW_EXCEPTION(res);
      }
    }
  }

  if (args.Length() > 2) {
    // we have options! yikes!
    if (!args[2]->IsObject()) {
      TRI_V8_THROW_TYPE_ERROR("expecting object for <options>");
    }

    int res = TRI_V8ToVPack(isolate, *options, args[2], false);
    if (res != TRI_ERROR_NO_ERROR) {
      TRI_V8_THROW_EXCEPTION(res);
    }
  }

  // bind parameters will be freed by the query later
  TRI_GET_GLOBALS();
  arangodb::aql::Query query(true, vocbase, aql::QueryString(queryString),
                             bindVars, options,
                             arangodb::aql::PART_MAIN);

  auto queryResult = query.executeV8(
      isolate, static_cast<arangodb::aql::QueryRegistry*>(v8g->_queryRegistry));

  if (queryResult.code != TRI_ERROR_NO_ERROR) {
    if (queryResult.code == TRI_ERROR_REQUEST_CANCELED) {
      TRI_GET_GLOBALS();
      v8g->_canceled = true;
      TRI_V8_THROW_EXCEPTION(TRI_ERROR_REQUEST_CANCELED);
    }

    TRI_V8_THROW_EXCEPTION_FULL(queryResult.code, queryResult.details);
  }

  // return the array value as it is. this is a performance optimization
  v8::Handle<v8::Object> result = v8::Object::New(isolate);

  if (!queryResult.result.IsEmpty()) {
    result->ForceSet(TRI_V8_ASCII_STRING(isolate, "json"), queryResult.result);
  }

  if (queryResult.stats != nullptr) {
    VPackSlice stats = queryResult.stats->slice();
    if (!stats.isNone()) {
      result->ForceSet(TRI_V8_ASCII_STRING(isolate, "stats"),
                       TRI_VPackToV8(isolate, stats));
    }
  }
  if (queryResult.profile != nullptr) {
    result->ForceSet(TRI_V8_ASCII_STRING(isolate, "profile"),
                     TRI_VPackToV8(isolate, queryResult.profile->slice()));
  }
  if (queryResult.warnings == nullptr) {
    result->ForceSet(TRI_V8_ASCII_STRING(isolate, "warnings"), v8::Array::New(isolate));
  } else {
    result->ForceSet(TRI_V8_ASCII_STRING(isolate, "warnings"),
                     TRI_VPackToV8(isolate, queryResult.warnings->slice()));
  }
  result->ForceSet(TRI_V8_ASCII_STRING(isolate, "cached"),
                   v8::Boolean::New(isolate, queryResult.cached));

  TRI_V8_RETURN(result);
  TRI_V8_TRY_CATCH_END
}

////////////////////////////////////////////////////////////////////////////////
/// @brief retrieve global query options or configure them
////////////////////////////////////////////////////////////////////////////////

static void JS_QueriesPropertiesAql(
    v8::FunctionCallbackInfo<v8::Value> const& args) {
  TRI_V8_TRY_CATCH_BEGIN(isolate);
  v8::HandleScope scope(isolate);

  TRI_vocbase_t* vocbase = GetContextVocBase(isolate);

  if (vocbase == nullptr) {
    TRI_V8_THROW_EXCEPTION(TRI_ERROR_ARANGO_DATABASE_NOT_FOUND);
  }

  auto queryList = vocbase->queryList();
  TRI_ASSERT(queryList != nullptr);

  if (args.Length() > 1) {
    TRI_V8_THROW_EXCEPTION_USAGE("AQL_QUERIES_PROPERTIES(<options>)");
  }

  if (args.Length() == 1) {
    // store options
    if (!args[0]->IsObject()) {
      TRI_V8_THROW_EXCEPTION_USAGE("AQL_QUERIES_PROPERTIES(<options>)");
    }

    auto obj = args[0]->ToObject();
    if (obj->Has(TRI_V8_ASCII_STRING(isolate, "enabled"))) {
      queryList->enabled(
          TRI_ObjectToBoolean(obj->Get(TRI_V8_ASCII_STRING(isolate, "enabled"))));
    }
    if (obj->Has(TRI_V8_ASCII_STRING(isolate, "trackSlowQueries"))) {
      queryList->trackSlowQueries(TRI_ObjectToBoolean(
          obj->Get(TRI_V8_ASCII_STRING(isolate, "trackSlowQueries"))));
    }
    if (obj->Has(TRI_V8_ASCII_STRING(isolate, "trackBindVars"))) {
      queryList->trackBindVars(TRI_ObjectToBoolean(
          obj->Get(TRI_V8_ASCII_STRING(isolate, "trackBindVars"))));
    }
    if (obj->Has(TRI_V8_ASCII_STRING(isolate, "maxSlowQueries"))) {
      queryList->maxSlowQueries(static_cast<size_t>(
          TRI_ObjectToInt64(obj->Get(TRI_V8_ASCII_STRING(isolate, "maxSlowQueries")))));
    }
    if (obj->Has(TRI_V8_ASCII_STRING(isolate, "slowQueryThreshold"))) {
      queryList->slowQueryThreshold(TRI_ObjectToDouble(
          obj->Get(TRI_V8_ASCII_STRING(isolate, "slowQueryThreshold"))));
    }
    if (obj->Has(TRI_V8_ASCII_STRING(isolate, "maxQueryStringLength"))) {
      queryList->maxQueryStringLength(static_cast<size_t>(TRI_ObjectToInt64(
          obj->Get(TRI_V8_ASCII_STRING(isolate, "maxQueryStringLength")))));
    }

    // fall-through intentional
  }

  // return current settings
  auto result = v8::Object::New(isolate);
  result->Set(TRI_V8_ASCII_STRING(isolate, "enabled"),
              v8::Boolean::New(isolate, queryList->enabled()));
  result->Set(TRI_V8_ASCII_STRING(isolate, "trackSlowQueries"),
              v8::Boolean::New(isolate, queryList->trackSlowQueries()));
  result->Set(TRI_V8_ASCII_STRING(isolate, "trackBindVars"),
              v8::Boolean::New(isolate, queryList->trackBindVars()));
  result->Set(TRI_V8_ASCII_STRING(isolate, "maxSlowQueries"),
              v8::Number::New(
                  isolate, static_cast<double>(queryList->maxSlowQueries())));
  result->Set(TRI_V8_ASCII_STRING(isolate, "slowQueryThreshold"),
              v8::Number::New(isolate, queryList->slowQueryThreshold()));
  result->Set(TRI_V8_ASCII_STRING(isolate, "maxQueryStringLength"),
              v8::Number::New(isolate, static_cast<double>(
                                           queryList->maxQueryStringLength())));

  TRI_V8_RETURN(result);
  TRI_V8_TRY_CATCH_END
}

////////////////////////////////////////////////////////////////////////////////
/// @brief returns the list of currently running queries
////////////////////////////////////////////////////////////////////////////////

static void JS_QueriesCurrentAql(
    v8::FunctionCallbackInfo<v8::Value> const& args) {
  TRI_V8_TRY_CATCH_BEGIN(isolate);
  v8::HandleScope scope(isolate);

  TRI_vocbase_t* vocbase = GetContextVocBase(isolate);

  if (vocbase == nullptr) {
    TRI_V8_THROW_EXCEPTION(TRI_ERROR_ARANGO_DATABASE_NOT_FOUND);
  }

  if (args.Length() != 0) {
    TRI_V8_THROW_EXCEPTION_USAGE("AQL_QUERIES_CURRENT()");
  }

  auto queryList = vocbase->queryList();
  TRI_ASSERT(queryList != nullptr);

  try {
    auto queries = queryList->listCurrent();

    uint32_t i = 0;
    auto result = v8::Array::New(isolate, static_cast<int>(queries.size()));

    for (auto q : queries) {
      auto timeString = TRI_StringTimeStamp(q.started, false);

      v8::Handle<v8::Object> obj = v8::Object::New(isolate);
      obj->Set(TRI_V8_ASCII_STRING(isolate, "id"), TRI_V8UInt64String<TRI_voc_tick_t>(isolate, q.id));
      obj->Set(TRI_V8_ASCII_STRING(isolate, "query"), TRI_V8_STD_STRING(isolate, q.queryString));
      if (q.bindParameters != nullptr) {
        obj->Set(TRI_V8_ASCII_STRING(isolate, "bindVars"), TRI_VPackToV8(isolate, q.bindParameters->slice()));
      } else {
        obj->Set(TRI_V8_ASCII_STRING(isolate, "bindVars"), v8::Object::New(isolate));
      }
      obj->Set(TRI_V8_ASCII_STRING(isolate, "started"), TRI_V8_STD_STRING(isolate, timeString));
      obj->Set(TRI_V8_ASCII_STRING(isolate, "runTime"),
               v8::Number::New(isolate, q.runTime));
      obj->Set(TRI_V8_ASCII_STRING(isolate, "state"), TRI_V8_STD_STRING(isolate, aql::QueryExecutionState::toString(q.state)));
      result->Set(i++, obj);
    }

    TRI_V8_RETURN(result);
  } catch (...) {
    TRI_V8_THROW_EXCEPTION_MEMORY();
  }
  TRI_V8_TRY_CATCH_END
}

////////////////////////////////////////////////////////////////////////////////
/// @brief returns the list of slow running queries or clears the list
////////////////////////////////////////////////////////////////////////////////

static void JS_QueriesSlowAql(v8::FunctionCallbackInfo<v8::Value> const& args) {
  TRI_V8_TRY_CATCH_BEGIN(isolate);
  v8::HandleScope scope(isolate);

  TRI_vocbase_t* vocbase = GetContextVocBase(isolate);

  if (vocbase == nullptr) {
    TRI_V8_THROW_EXCEPTION(TRI_ERROR_ARANGO_DATABASE_NOT_FOUND);
  }

  auto queryList = vocbase->queryList();
  TRI_ASSERT(queryList != nullptr);

  if (args.Length() == 1) {
    queryList->clearSlow();
    TRI_V8_RETURN_TRUE();
  }

  if (args.Length() != 0) {
    TRI_V8_THROW_EXCEPTION_USAGE("AQL_QUERIES_SLOW()");
  }

  try {
    auto queries = queryList->listSlow();

    uint32_t i = 0;
    auto result = v8::Array::New(isolate, static_cast<int>(queries.size()));

    for (auto q : queries) {
      auto timeString = TRI_StringTimeStamp(q.started, false);

      v8::Handle<v8::Object> obj = v8::Object::New(isolate);
      obj->Set(TRI_V8_ASCII_STRING(isolate, "id"), TRI_V8UInt64String<TRI_voc_tick_t>(isolate, q.id));
      obj->Set(TRI_V8_ASCII_STRING(isolate, "query"), TRI_V8_STD_STRING(isolate, q.queryString));
      if (q.bindParameters != nullptr) {
        obj->Set(TRI_V8_ASCII_STRING(isolate, "bindVars"), TRI_VPackToV8(isolate, q.bindParameters->slice()));
      } else {
        obj->Set(TRI_V8_ASCII_STRING(isolate, "bindVars"), v8::Object::New(isolate));
      }
      obj->Set(TRI_V8_ASCII_STRING(isolate, "started"), TRI_V8_STD_STRING(isolate, timeString));
      obj->Set(TRI_V8_ASCII_STRING(isolate, "runTime"),
               v8::Number::New(isolate, q.runTime));
      obj->Set(TRI_V8_ASCII_STRING(isolate, "state"), TRI_V8_STD_STRING(isolate, aql::QueryExecutionState::toString(q.state)));
      result->Set(i++, obj);
    }

    TRI_V8_RETURN(result);
  } catch (...) {
    TRI_V8_THROW_EXCEPTION_MEMORY();
  }
  TRI_V8_TRY_CATCH_END
}

////////////////////////////////////////////////////////////////////////////////
/// @brief kills an AQL query
////////////////////////////////////////////////////////////////////////////////

static void JS_QueriesKillAql(v8::FunctionCallbackInfo<v8::Value> const& args) {
  TRI_V8_TRY_CATCH_BEGIN(isolate);
  v8::HandleScope scope(isolate);

  TRI_vocbase_t* vocbase = GetContextVocBase(isolate);

  if (vocbase == nullptr) {
    TRI_V8_THROW_EXCEPTION(TRI_ERROR_ARANGO_DATABASE_NOT_FOUND);
  }

  if (args.Length() != 1) {
    TRI_V8_THROW_EXCEPTION_USAGE("AQL_QUERIES_KILL(<id>)");
  }

  auto id = TRI_ObjectToUInt64(args[0], true);

  auto queryList = vocbase->queryList();
  TRI_ASSERT(queryList != nullptr);

  auto res = queryList->kill(id);

  if (res == TRI_ERROR_NO_ERROR) {
    TRI_V8_RETURN_TRUE();
  }

  TRI_V8_THROW_EXCEPTION(res);
  TRI_V8_TRY_CATCH_END
}

////////////////////////////////////////////////////////////////////////////////
/// @brief whether or not a query is killed
////////////////////////////////////////////////////////////////////////////////

static void JS_QueryIsKilledAql(
    v8::FunctionCallbackInfo<v8::Value> const& args) {
  TRI_V8_TRY_CATCH_BEGIN(isolate);
  v8::HandleScope scope(isolate);

  TRI_GET_GLOBALS();
  if (v8g->_query != nullptr &&
      static_cast<arangodb::aql::Query*>(v8g->_query)->killed()) {
    TRI_V8_RETURN_TRUE();
  }

  TRI_V8_RETURN_FALSE();
  TRI_V8_TRY_CATCH_END
}

////////////////////////////////////////////////////////////////////////////////
/// @brief configures the AQL query cache
////////////////////////////////////////////////////////////////////////////////

static void JS_QueryCachePropertiesAql(
    v8::FunctionCallbackInfo<v8::Value> const& args) {
  TRI_V8_TRY_CATCH_BEGIN(isolate);
  v8::HandleScope scope(isolate);

  TRI_vocbase_t* vocbase = GetContextVocBase(isolate);

  if (vocbase == nullptr) {
    TRI_V8_THROW_EXCEPTION(TRI_ERROR_ARANGO_DATABASE_NOT_FOUND);
  }

  if (args.Length() > 1 || (args.Length() == 1 && !args[0]->IsObject())) {
    TRI_V8_THROW_EXCEPTION_USAGE("AQL_QUERY_CACHE_PROPERTIES(<properties>)");
  }

  Result rv;
  VPackBuilder builder;
  if (args.Length() == 1) {
    // called with options
    auto obj = args[0]->ToObject();

<<<<<<< HEAD
    int res = TRI_V8ToVPack(isolate, builder, obj, false);
    if(res != TRI_ERROR_NO_ERROR){
      THROW_ARANGO_EXCEPTION_MESSAGE(res,"failed to convert to vpack");
    }

    rv = arangodb::aql::cache::properties(builder.slice());
    if(rv.fail()){ THROW_ARANGO_EXCEPTION(rv); }
    builder.clear();
=======
    std::pair<std::string, size_t> cacheProperties;
    // fetch current configuration
    queryCache->properties(cacheProperties);

    if (obj->Has(TRI_V8_ASCII_STRING(isolate, "mode"))) {
      cacheProperties.first =
          TRI_ObjectToString(obj->Get(TRI_V8_ASCII_STRING(isolate, "mode")));
    }

    if (obj->Has(TRI_V8_ASCII_STRING(isolate, "maxResults"))) {
      cacheProperties.second = static_cast<size_t>(
          TRI_ObjectToInt64(obj->Get(TRI_V8_ASCII_STRING(isolate, "maxResults"))));
    }

    // set mode and max elements
    queryCache->setProperties(cacheProperties);
>>>>>>> c56e4949
  }

  rv = arangodb::aql::cache::properties(builder);
  if(rv.fail()){ THROW_ARANGO_EXCEPTION(rv); }
  TRI_V8_RETURN(TRI_VPackToV8(isolate, builder.slice()));

  // fetch current configuration and return it
  TRI_V8_TRY_CATCH_END
}

////////////////////////////////////////////////////////////////////////////////
/// @brief invalidates the AQL query cache
////////////////////////////////////////////////////////////////////////////////

static void JS_QueryCacheInvalidateAql(
    v8::FunctionCallbackInfo<v8::Value> const& args) {
  TRI_V8_TRY_CATCH_BEGIN(isolate);
  v8::HandleScope scope(isolate);

  TRI_vocbase_t* vocbase = GetContextVocBase(isolate);

  if (vocbase == nullptr) {
    TRI_V8_THROW_EXCEPTION(TRI_ERROR_ARANGO_DATABASE_NOT_FOUND);
  }

  if (args.Length() != 0) {
    TRI_V8_THROW_EXCEPTION_USAGE("AQL_QUERY_CACHE_INVALIDATE()");
  }

  Result rv = arangodb::aql::cache::clear();
  if(rv.fail()){ THROW_ARANGO_EXCEPTION(rv); }
  TRI_V8_TRY_CATCH_END
}

////////////////////////////////////////////////////////////////////////////////
/// @brief throw collection not loaded
////////////////////////////////////////////////////////////////////////////////

static void JS_ThrowCollectionNotLoaded(
    v8::FunctionCallbackInfo<v8::Value> const& args) {
  TRI_V8_TRY_CATCH_BEGIN(isolate);
  v8::HandleScope scope(isolate);

  if (args.Length() == 0) {
    auto databaseFeature =
        application_features::ApplicationServer::getFeature<DatabaseFeature>(
            "Database");
    bool const value = databaseFeature->throwCollectionNotLoadedError();
    TRI_V8_RETURN(v8::Boolean::New(isolate, value));
  } else if (args.Length() == 1) {
    auto databaseFeature =
        application_features::ApplicationServer::getFeature<DatabaseFeature>(
            "Database");
    databaseFeature->throwCollectionNotLoadedError(
        TRI_ObjectToBoolean(args[0]));
  } else {
    TRI_V8_THROW_EXCEPTION_USAGE("THROW_COLLECTION_NOT_LOADED(<value>)");
  }

  TRI_V8_TRY_CATCH_END
}

////////////////////////////////////////////////////////////////////////////////
/// @brief sleeps and checks for query abortion in between
////////////////////////////////////////////////////////////////////////////////

static void JS_QuerySleepAql(v8::FunctionCallbackInfo<v8::Value> const& args) {
  TRI_V8_TRY_CATCH_BEGIN(isolate);
  v8::HandleScope scope(isolate);

  // extract arguments
  if (args.Length() != 1) {
    TRI_V8_THROW_EXCEPTION_USAGE("sleep(<seconds>)");
  }

  TRI_GET_GLOBALS();
  arangodb::aql::Query* query = static_cast<arangodb::aql::Query*>(v8g->_query);

  if (query == nullptr) {
    TRI_V8_THROW_EXCEPTION(TRI_ERROR_QUERY_NOT_FOUND);
  }

  double n = TRI_ObjectToDouble(args[0]);
  double const until = TRI_microtime() + n;

  while (TRI_microtime() < until) {
    usleep(10000);

    if (query != nullptr) {
      if (query->killed()) {
        TRI_V8_THROW_EXCEPTION(TRI_ERROR_QUERY_KILLED);
      }
    }
  }

  TRI_V8_RETURN_UNDEFINED();
  TRI_V8_TRY_CATCH_END
}

////////////////////////////////////////////////////////////////////////////////
/// @brief hashes a V8 object
////////////////////////////////////////////////////////////////////////////////

static void JS_ObjectHash(v8::FunctionCallbackInfo<v8::Value> const& args) {
  TRI_V8_TRY_CATCH_BEGIN(isolate);
  v8::HandleScope scope(isolate);

  // extract arguments
  if (args.Length() != 1) {
    TRI_V8_THROW_EXCEPTION_USAGE("hash(<object>)");
  }

  VPackBuilder builder;
  int res = TRI_V8ToVPack(isolate, builder, args[0], false);

  if (res != TRI_ERROR_NO_ERROR) {
    TRI_V8_THROW_EXCEPTION(res);
  }

  // throw away the top bytes so the hash value can safely be used
  // without precision loss when storing in JavaScript etc.
  uint64_t hash = builder.slice().normalizedHash() & 0x0007ffffffffffffULL;

  TRI_V8_RETURN(v8::Number::New(isolate, static_cast<double>(hash)));
  TRI_V8_TRY_CATCH_END
}

////////////////////////////////////////////////////////////////////////////////
/// @brief wraps a TRI_vocbase_t
////////////////////////////////////////////////////////////////////////////////

static v8::Handle<v8::Object> WrapVocBase(v8::Isolate* isolate,
                                          TRI_vocbase_t* database) {
  TRI_GET_GLOBALS();

  v8::Handle<v8::Object> result =
      WrapClass(isolate, v8g->VocbaseTempl, WRP_VOCBASE_TYPE, database);
  return result;
}

////////////////////////////////////////////////////////////////////////////////
/// @brief was docuBlock collectionDatabaseCollectionName
////////////////////////////////////////////////////////////////////////////////

static void MapGetVocBase(v8::Local<v8::String> const name,
                          v8::PropertyCallbackInfo<v8::Value> const& args) {
  v8::Isolate* isolate = args.GetIsolate();
  v8::HandleScope scope(isolate);

  TRI_vocbase_t* vocbase = GetContextVocBase(isolate);

  if (vocbase == nullptr) {
    TRI_V8_THROW_EXCEPTION(TRI_ERROR_ARANGO_DATABASE_NOT_FOUND);
  }

  // convert the JavaScript string to a string
  v8::String::Utf8Value s(name);
  char* key = *s;

  size_t keyLength = s.length();
  if (keyLength > 2 && key[keyLength - 2] == '(') {
    keyLength -= 2;
    key[keyLength] = '\0';
  }

  // empty or null
  if (key == nullptr || *key == '\0') {
    TRI_V8_RETURN(v8::Handle<v8::Value>());
  }

  if (strcmp(key, "hasOwnProperty") == 0 ||  // this prevents calling the
                                             // property getter again (i.e.
                                             // recursion!)
      strcmp(key, "toString") == 0 || strcmp(key, "toJSON") == 0) {
    TRI_V8_RETURN(v8::Handle<v8::Value>());
  }

  // generate a name under which the cached property is stored
  std::string cacheKey(key, keyLength);
  cacheKey.push_back('*');

  v8::Local<v8::String> cacheName = TRI_V8_STD_STRING(isolate, cacheKey);
  v8::Handle<v8::Object> holder = args.Holder()->ToObject();

  if (*key == '_') {
    // special treatment for all properties starting with _
    v8::Local<v8::String> const l = TRI_V8_PAIR_STRING(isolate, key, (int)keyLength);

    if (holder->HasRealNamedProperty(l)) {
      // some internal function inside db
      TRI_V8_RETURN(v8::Handle<v8::Value>());
    }

    // something in the prototype chain?
    v8::Local<v8::Value> v = holder->GetRealNamedPropertyInPrototypeChain(l);

    if (!v.IsEmpty()) {
      if (!v->IsExternal()) {
        // something but an external... this means we can directly return this
        TRI_V8_RETURN(v8::Handle<v8::Value>());
      }
    }
  }

  TRI_GET_GLOBALS();

  auto globals = isolate->GetCurrentContext()->Global();

  v8::Handle<v8::Object> cacheObject;
  TRI_GET_GLOBAL_STRING(_DbCacheKey);
  if (globals->Has(_DbCacheKey)) {
    cacheObject = globals->Get(_DbCacheKey)->ToObject();
  }

  arangodb::LogicalCollection* collection = nullptr;

  if (!cacheObject.IsEmpty() && cacheObject->HasRealNamedProperty(cacheName)) {
    v8::Handle<v8::Object> value =
        cacheObject->GetRealNamedProperty(cacheName)->ToObject();

    collection = TRI_UnwrapClass<arangodb::LogicalCollection>(
        value, WRP_VOCBASE_COL_TYPE);

    // check if the collection is from the same database
    if (collection != nullptr && collection->vocbase() == vocbase) {
      TRI_vocbase_col_status_e status = collection->getStatusLocked();
      TRI_voc_cid_t cid = collection->cid();
      uint32_t internalVersion = collection->internalVersion();

      // check if the collection is still alive
      if (status != TRI_VOC_COL_STATUS_DELETED && cid > 0 &&
          collection->isLocal()) {
        TRI_GET_GLOBAL_STRING(_IdKey);
        TRI_GET_GLOBAL_STRING(VersionKeyHidden);
        if (value->Has(_IdKey)) {
          auto cachedCid = static_cast<TRI_voc_cid_t>(
              TRI_ObjectToUInt64(value->Get(_IdKey), true));
          uint32_t cachedVersion =
              (uint32_t)TRI_ObjectToInt64(value->Get(VersionKeyHidden));

          if (cachedCid == cid && cachedVersion == internalVersion) {
            // cache hit
            TRI_V8_RETURN(value);
          }

          // store the updated version number in the object for future
          // comparisons
          value->ForceSet(VersionKeyHidden,
                          v8::Number::New(isolate, (double)internalVersion),
                          v8::DontEnum);

          // cid has changed (i.e. collection has been dropped and re-created)
          // or version has changed
        }
      }
    }

    // cache miss
    cacheObject->Delete(cacheName);
  }

  try {
    if (ServerState::instance()->isCoordinator()) {
      auto ci = ClusterInfo::instance()->getCollection(vocbase->name(),
                                                       std::string(key));
      auto colCopy = ci->clone();
      collection = colCopy.release();  // will be delete on garbage collection
    } else {
      collection = vocbase->lookupCollection(std::string(key));
    }
  } catch (...) {
    // do not propagate exception from here
    TRI_V8_RETURN(v8::Handle<v8::Value>());
  }

  if (collection == nullptr) {
    if (*key == '_') {
      TRI_V8_RETURN(v8::Handle<v8::Value>());
    }

    TRI_V8_RETURN_UNDEFINED();
  }

  v8::Handle<v8::Value> result = WrapCollection(isolate, collection);

  if (result.IsEmpty()) {
    if (ServerState::instance()->isCoordinator()) {
      // TODO Do we need this?
      delete collection;
    }
    TRI_V8_RETURN_UNDEFINED();
  }

  if (!cacheObject.IsEmpty()) {
    cacheObject->ForceSet(cacheName, result);
  }

  TRI_V8_RETURN(result);
}

////////////////////////////////////////////////////////////////////////////////
/// @brief return the name and capabilities of the storage engine
////////////////////////////////////////////////////////////////////////////////

static void JS_Engine(v8::FunctionCallbackInfo<v8::Value> const& args) {
  TRI_V8_TRY_CATCH_BEGIN(isolate);
  v8::HandleScope scope(isolate);

  // return engine data
  StorageEngine* engine = EngineSelectorFeature::ENGINE;
  VPackBuilder builder;
  engine->getCapabilities(builder);

  TRI_V8_RETURN(TRI_VPackToV8(isolate, builder.slice()));

  TRI_V8_TRY_CATCH_END
}

////////////////////////////////////////////////////////////////////////////////
/// @brief return statistics for the storage engine
////////////////////////////////////////////////////////////////////////////////

static void JS_EngineStats(v8::FunctionCallbackInfo<v8::Value> const& args) {
  TRI_V8_TRY_CATCH_BEGIN(isolate);
  v8::HandleScope scope(isolate);

  if (ServerState::instance()->isCoordinator()) {
    TRI_V8_THROW_EXCEPTION(TRI_ERROR_NOT_IMPLEMENTED);
  }

  // return engine data
  StorageEngine* engine = EngineSelectorFeature::ENGINE;
  VPackBuilder builder;
  engine->getStatistics(builder);

  v8::Handle<v8::Value> result = TRI_VPackToV8(isolate, builder.slice());
  TRI_V8_RETURN(result);
  TRI_V8_TRY_CATCH_END
}

////////////////////////////////////////////////////////////////////////////////
/// @brief was docuBlock databaseVersion
////////////////////////////////////////////////////////////////////////////////

static void JS_VersionServer(v8::FunctionCallbackInfo<v8::Value> const& args) {
  TRI_V8_TRY_CATCH_BEGIN(isolate);
  v8::HandleScope scope(isolate);

  bool details = false;
  if (args.Length() > 0) {
    details = TRI_ObjectToBoolean(args[0]);
  }

  if (!details) {
    // return version string
    TRI_V8_RETURN(TRI_V8_ASCII_STRING(isolate, ARANGODB_VERSION));
  }

  // return version details
  VPackBuilder builder;
  builder.openObject();
  rest::Version::getVPack(builder);
  builder.close();

  TRI_V8_RETURN(TRI_VPackToV8(isolate, builder.slice()));
  TRI_V8_TRY_CATCH_END
}

////////////////////////////////////////////////////////////////////////////////
/// @brief was docuBlock databasePath
////////////////////////////////////////////////////////////////////////////////

static void JS_PathDatabase(v8::FunctionCallbackInfo<v8::Value> const& args) {
  TRI_V8_TRY_CATCH_BEGIN(isolate);
  v8::HandleScope scope(isolate);

  TRI_vocbase_t* vocbase = GetContextVocBase(isolate);

  if (vocbase == nullptr) {
    TRI_V8_THROW_EXCEPTION(TRI_ERROR_ARANGO_DATABASE_NOT_FOUND);
  }

  StorageEngine* engine = EngineSelectorFeature::ENGINE;

  TRI_V8_RETURN_STD_STRING(engine->databasePath(vocbase));
  TRI_V8_TRY_CATCH_END
}

static void JS_VersionFilenameDatabase(v8::FunctionCallbackInfo<v8::Value> const& args) {
  TRI_V8_TRY_CATCH_BEGIN(isolate);
  v8::HandleScope scope(isolate);

  TRI_vocbase_t* vocbase = GetContextVocBase(isolate);

  if (vocbase == nullptr) {
    TRI_V8_THROW_EXCEPTION(TRI_ERROR_ARANGO_DATABASE_NOT_FOUND);
  }

  StorageEngine* engine = EngineSelectorFeature::ENGINE;

  TRI_V8_RETURN_STD_STRING(engine->versionFilename(vocbase->id()));
  TRI_V8_TRY_CATCH_END
}

////////////////////////////////////////////////////////////////////////////////
/// @brief was docuBlock databaseId
////////////////////////////////////////////////////////////////////////////////

static void JS_IdDatabase(v8::FunctionCallbackInfo<v8::Value> const& args) {
  TRI_V8_TRY_CATCH_BEGIN(isolate);
  v8::HandleScope scope(isolate);

  TRI_vocbase_t* vocbase = GetContextVocBase(isolate);

  if (vocbase == nullptr) {
    TRI_V8_THROW_EXCEPTION(TRI_ERROR_ARANGO_DATABASE_NOT_FOUND);
  }

  TRI_V8_RETURN(TRI_V8UInt64String<TRI_voc_tick_t>(isolate, vocbase->id()));
  TRI_V8_TRY_CATCH_END
}

////////////////////////////////////////////////////////////////////////////////
/// @brief was docuBlock databaseName
////////////////////////////////////////////////////////////////////////////////

static void JS_NameDatabase(v8::FunctionCallbackInfo<v8::Value> const& args) {
  TRI_V8_TRY_CATCH_BEGIN(isolate);
  v8::HandleScope scope(isolate);

  TRI_vocbase_t* vocbase = GetContextVocBase(isolate);

  if (vocbase == nullptr) {
    TRI_V8_THROW_EXCEPTION(TRI_ERROR_ARANGO_DATABASE_NOT_FOUND);
  }

  std::string const n = vocbase->name();
  TRI_V8_RETURN_STD_STRING(n);
  TRI_V8_TRY_CATCH_END
}

////////////////////////////////////////////////////////////////////////////////
/// @brief was docuBlock databaseIsSystem
////////////////////////////////////////////////////////////////////////////////

static void JS_IsSystemDatabase(
    v8::FunctionCallbackInfo<v8::Value> const& args) {
  TRI_V8_TRY_CATCH_BEGIN(isolate);
  v8::HandleScope scope(isolate);

  TRI_vocbase_t* vocbase = GetContextVocBase(isolate);

  if (vocbase == nullptr) {
    TRI_V8_THROW_EXCEPTION(TRI_ERROR_ARANGO_DATABASE_NOT_FOUND);
  }

  TRI_V8_RETURN(v8::Boolean::New(isolate, vocbase->isSystem()));
  TRI_V8_TRY_CATCH_END
}

////////////////////////////////////////////////////////////////////////////////
/// @brief fake this method so the interface is similar to the client.
////////////////////////////////////////////////////////////////////////////////

static void JS_FakeFlushCache(v8::FunctionCallbackInfo<v8::Value> const& args) {
  TRI_V8_TRY_CATCH_BEGIN(isolate);
  TRI_V8_RETURN_UNDEFINED();
  TRI_V8_TRY_CATCH_END;
}

////////////////////////////////////////////////////////////////////////////////
/// @brief was docuBlock databaseUseDatabase
////////////////////////////////////////////////////////////////////////////////

static void JS_UseDatabase(v8::FunctionCallbackInfo<v8::Value> const& args) {
  TRI_V8_TRY_CATCH_BEGIN(isolate);
  v8::HandleScope scope(isolate);

  if (args.Length() != 1) {
    TRI_V8_THROW_EXCEPTION_USAGE("db._useDatabase(<name>)");
  }

  TRI_GET_GLOBALS();

  if (!v8g->_allowUseDatabase) {
    TRI_V8_THROW_EXCEPTION(TRI_ERROR_FORBIDDEN);
  }

  auto databaseFeature =
      application_features::ApplicationServer::getFeature<DatabaseFeature>(
          "Database");
  std::string const name = TRI_ObjectToString(args[0]);

  TRI_vocbase_t* vocbase = GetContextVocBase(isolate);

  if (vocbase == nullptr) {
    TRI_V8_THROW_EXCEPTION_MESSAGE(TRI_ERROR_INTERNAL, "unable to find database");
  }

  if (vocbase->isDropped()) {
    TRI_V8_THROW_EXCEPTION(TRI_ERROR_ARANGO_DATABASE_NOT_FOUND);
  }

  if (ServerState::instance()->isCoordinator()) {
    vocbase = databaseFeature->useDatabaseCoordinator(name);
  } else {
    // check if the other database exists, and increase its refcount
    vocbase = databaseFeature->useDatabase(name);
  }

  if (vocbase == nullptr) {
    TRI_V8_THROW_EXCEPTION(TRI_ERROR_ARANGO_DATABASE_NOT_FOUND);
  }

  TRI_ASSERT(!vocbase->isDangling());

  // switch databases
  void* orig = v8g->_vocbase;
  TRI_ASSERT(orig != nullptr);

  v8g->_vocbase = vocbase;
  static_cast<TRI_vocbase_t*>(orig)->release();

  TRI_V8_RETURN(WrapVocBase(isolate, vocbase));
  TRI_V8_TRY_CATCH_END
}

////////////////////////////////////////////////////////////////////////////////
/// @brief was docuBlock databaseListDatabase
////////////////////////////////////////////////////////////////////////////////

static void JS_Databases(v8::FunctionCallbackInfo<v8::Value> const& args) {
  TRI_V8_TRY_CATCH_BEGIN(isolate);
  v8::HandleScope scope(isolate);

  uint32_t const argc = args.Length();
  if (argc > 1) {
    TRI_V8_THROW_EXCEPTION_USAGE("db._databases()");
  }

  TRI_vocbase_t* vocbase = GetContextVocBase(isolate);

  if (vocbase == nullptr) {
    TRI_V8_THROW_EXCEPTION(TRI_ERROR_ARANGO_DATABASE_NOT_FOUND);
  }

  if (argc == 0 && !vocbase->isSystem()) {
    TRI_V8_THROW_EXCEPTION(TRI_ERROR_ARANGO_USE_SYSTEM_DATABASE);
  }
  
  std::string user;
  if (argc > 0) {
    user = TRI_ObjectToString(args[0]);
  }
  std::vector<std::string> names = methods::Databases::list(user);

  v8::Handle<v8::Array> result = v8::Array::New(isolate, (int)names.size());
  for (size_t i = 0; i < names.size(); ++i) {
    result->Set((uint32_t)i, TRI_V8_STD_STRING(isolate, names[i]));
  }

  TRI_V8_RETURN(result);
  TRI_V8_TRY_CATCH_END
}


////////////////////////////////////////////////////////////////////////////////
/// @brief was docuBlock databaseCreateDatabase
////////////////////////////////////////////////////////////////////////////////

static void JS_CreateDatabase(v8::FunctionCallbackInfo<v8::Value> const& args) {
  TRI_V8_TRY_CATCH_BEGIN(isolate);
  v8::Isolate* isolate = args.GetIsolate();
  v8::HandleScope scope(isolate);

  if (args.Length() < 1 || args.Length() > 3) {
    TRI_V8_THROW_EXCEPTION_USAGE(
        "db._createDatabase(<name>, <options>, <users>)");
  }

  TRI_vocbase_t* vocbase = GetContextVocBase(isolate);

  if (vocbase == nullptr) {
    TRI_V8_THROW_EXCEPTION(TRI_ERROR_ARANGO_DATABASE_NOT_FOUND);
  }

  TRI_ASSERT(!vocbase->isDangling());

  if (TRI_GetOperationModeServer() == TRI_VOCBASE_MODE_NO_CREATE) {
    TRI_V8_THROW_EXCEPTION(TRI_ERROR_ARANGO_READ_ONLY);
  }

  if (!vocbase->isSystem()) {
    TRI_V8_THROW_EXCEPTION(TRI_ERROR_ARANGO_USE_SYSTEM_DATABASE);
  }
  
  VPackBuilder options;
  if (args.Length() >= 2 && args[1]->IsObject()) {
    TRI_V8ToVPack(isolate, options, args[1], false);
  }

  VPackBuilder users;
  if (args.Length() >= 3 && args[2]->IsArray()) {
    VPackArrayBuilder a(&users);
    v8::Handle<v8::Array> ar = v8::Handle<v8::Array>::Cast(args[2]);
    for (uint32_t i = 0; i < ar->Length(); ++i) {
      v8::Handle<v8::Value> user = ar->Get(i);
      if (!user->IsObject()) {
        TRI_V8_THROW_EXCEPTION_MESSAGE(TRI_ERROR_BAD_PARAMETER, "user is not an object");
      }
      TRI_V8ToVPackSimple(isolate, users, user);
    }
  }
  
  std::string const dbName = TRI_ObjectToString(args[0]);
  Result res = methods::Databases::create(dbName, users.slice(), options.slice());
  if (!res.ok()) {
    TRI_V8_THROW_EXCEPTION_MESSAGE(res.errorNumber(), res.errorMessage());
  }

  TRI_V8_RETURN_TRUE();
  TRI_V8_TRY_CATCH_END
}

////////////////////////////////////////////////////////////////////////////////
/// @brief was docuBlock databaseDropDatabase
////////////////////////////////////////////////////////////////////////////////

static void JS_DropDatabase(v8::FunctionCallbackInfo<v8::Value> const& args) {
  TRI_V8_TRY_CATCH_BEGIN(isolate);
  v8::HandleScope scope(isolate);

  if (args.Length() != 1) {
    TRI_V8_THROW_EXCEPTION_USAGE("db._dropDatabase(<name>)");
  }

  TRI_vocbase_t* vocbase = GetContextVocBase(isolate);
  if (vocbase == nullptr) {
    TRI_V8_THROW_EXCEPTION(TRI_ERROR_ARANGO_DATABASE_NOT_FOUND);
  }
  if (!vocbase->isSystem()) {
    TRI_V8_THROW_EXCEPTION(TRI_ERROR_ARANGO_USE_SYSTEM_DATABASE);
  }

  if (ExecContext::CURRENT != nullptr &&
      ExecContext::CURRENT->systemAuthLevel() != AuthLevel::RW) {
    TRI_V8_THROW_EXCEPTION(TRI_ERROR_FORBIDDEN);
  }

  std::string const name = TRI_ObjectToString(args[0]);
  Result res = methods::Databases::drop(vocbase, name);
  if (!res.ok()) {
    TRI_V8_THROW_EXCEPTION_MESSAGE(res.errorNumber(), res.errorMessage());
  }
  
  TRI_V8_RETURN_TRUE();
  TRI_V8_TRY_CATCH_END
}

////////////////////////////////////////////////////////////////////////////////
/// @brief returns a list of all endpoints
///
/// @FUN{ENDPOINTS}
////////////////////////////////////////////////////////////////////////////////

static void JS_Endpoints(v8::FunctionCallbackInfo<v8::Value> const& args) {
  TRI_V8_TRY_CATCH_BEGIN(isolate);
  v8::HandleScope scope(isolate);

  if (args.Length() != 0) {
    TRI_V8_THROW_EXCEPTION_USAGE("db._endpoints()");
  }

  auto server =
      application_features::ApplicationServer::getFeature<HttpEndpointProvider>(
          "Endpoint");

  TRI_vocbase_t* vocbase = GetContextVocBase(isolate);

  if (vocbase == nullptr) {
    TRI_V8_THROW_EXCEPTION(TRI_ERROR_ARANGO_DATABASE_NOT_FOUND);
  }

  if (!vocbase->isSystem()) {
    TRI_V8_THROW_EXCEPTION(TRI_ERROR_ARANGO_USE_SYSTEM_DATABASE);
  }

  v8::Handle<v8::Array> result = v8::Array::New(isolate);
  uint32_t j = 0;

  for (auto const& it : server->httpEndpoints()) {
    v8::Handle<v8::Object> item = v8::Object::New(isolate);
    item->Set(TRI_V8_ASCII_STRING(isolate, "endpoint"), TRI_V8_STD_STRING(isolate, it));

    result->Set(j++, item);
  }

  TRI_V8_RETURN(result);
  TRI_V8_TRY_CATCH_END
}

static void JS_TrustedProxies(v8::FunctionCallbackInfo<v8::Value> const& args) {
  TRI_V8_TRY_CATCH_BEGIN(isolate);

  if (GeneralServerFeature::hasProxyCheck()) {
    v8::Handle<v8::Array> result = v8::Array::New(isolate);

    uint32_t i = 0;
    for (auto const& proxyDef : GeneralServerFeature::getTrustedProxies()) {
      result->Set(i++, TRI_V8_STD_STRING(isolate, proxyDef));
    }
    TRI_V8_RETURN(result);
  } else {
    TRI_V8_RETURN(v8::Null(isolate));
  }

  TRI_V8_TRY_CATCH_END
}

static void JS_AuthenticationEnabled(
    v8::FunctionCallbackInfo<v8::Value> const& args) {
  // mop: one could argue that this is a function because this might be
  // changable on the fly at some time but the sad truth is server startup
  // order
  // v8 is initialized after GeneralServerFeature
  TRI_V8_TRY_CATCH_BEGIN(isolate);
  v8::HandleScope scope(isolate);
  
  auto authentication = application_features::ApplicationServer::getFeature<AuthenticationFeature>(
    "Authentication");

  TRI_ASSERT(authentication != nullptr);

  v8::Handle<v8::Boolean> result =
      v8::Boolean::New(isolate, authentication->isActive());

  TRI_V8_RETURN(result);
  TRI_V8_TRY_CATCH_END
}

////////////////////////////////////////////////////////////////////////////////
/// @brief run version check
////////////////////////////////////////////////////////////////////////////////

bool TRI_UpgradeDatabase(TRI_vocbase_t* vocbase,
                         v8::Handle<v8::Context> context) {
  auto isolate = context->GetIsolate();

  v8::HandleScope scope(isolate);
  TRI_GET_GLOBALS();
  TRI_vocbase_t* orig = v8g->_vocbase;
  v8g->_vocbase = vocbase;

  auto startupLoader = V8DealerFeature::DEALER->startupLoader();

  v8::Handle<v8::Value> result = startupLoader->executeGlobalScript(
      isolate, isolate->GetCurrentContext(), "server/upgrade-database.js");

  bool ok = TRI_ObjectToBoolean(result);

  if (!ok) {
    vocbase->setState(TRI_vocbase_t::State::FAILED_VERSION);
  }

  v8g->_vocbase = orig;

  return ok;
}

////////////////////////////////////////////////////////////////////////////////
/// @brief run upgrade check
////////////////////////////////////////////////////////////////////////////////

int TRI_CheckDatabaseVersion(TRI_vocbase_t* vocbase,
                             v8::Handle<v8::Context> context) {
  auto isolate = context->GetIsolate();
  v8::HandleScope scope(isolate);
  TRI_GET_GLOBALS();
  TRI_vocbase_t* orig = v8g->_vocbase;
  v8g->_vocbase = vocbase;

  auto startupLoader = V8DealerFeature::DEALER->startupLoader();
  v8::Handle<v8::Value> result = startupLoader->executeGlobalScript(
      isolate, isolate->GetCurrentContext(), "server/check-version.js");
  int code = (int)TRI_ObjectToInt64(result);

  v8g->_vocbase = orig;

  return code;
}

////////////////////////////////////////////////////////////////////////////////
/// @brief check if we are in the enterprise edition
////////////////////////////////////////////////////////////////////////////////

static void JS_IsEnterprise(v8::FunctionCallbackInfo<v8::Value> const& args) {
  TRI_V8_TRY_CATCH_BEGIN(isolate);
  v8::HandleScope scope(isolate);
#ifndef USE_ENTERPRISE
  TRI_V8_RETURN(v8::False(isolate));
#else
  TRI_V8_RETURN(v8::True(isolate));
#endif
  TRI_V8_TRY_CATCH_END
}

////////////////////////////////////////////////////////////////////////////////
/// @brief decode a _rev time stamp
////////////////////////////////////////////////////////////////////////////////

static void JS_DecodeRev(v8::FunctionCallbackInfo<v8::Value> const& args) {
  TRI_V8_TRY_CATCH_BEGIN(isolate);
  v8::HandleScope scope(isolate);
  
  if (args.Length() != 1 || !args[0]->IsString()) {
    TRI_V8_THROW_EXCEPTION_USAGE("DECODE_REV(<string>)");
  }

  std::string rev = TRI_ObjectToString(args[0]);
  uint64_t revInt = HybridLogicalClock::decodeTimeStamp(rev);
  v8::Handle<v8::Object> result = v8::Object::New(isolate);
  if (revInt == UINT64_MAX) {
    result->Set(TRI_V8_ASCII_STRING(isolate, "date"),
                TRI_V8_ASCII_STRING(isolate, "illegal"));
    result->Set(TRI_V8_ASCII_STRING(isolate, "count"),
                v8::Number::New(isolate, 0.0));
  } else {
    uint64_t timeMilli = HybridLogicalClock::extractTime(revInt);
    uint64_t count = HybridLogicalClock::extractCount(revInt);
    
    time_t timeSeconds = timeMilli / 1000;
    uint64_t millis = timeMilli % 1000;
    struct tm date;
#ifdef _WIN32
    gmtime_s(&date, &timeSeconds);
#else
    gmtime_r(&timeSeconds, &date);
#endif
    char buffer[32];
    strftime(buffer, 32, "%Y-%m-%dT%H:%M:%S.000Z", &date);
    buffer[20] = static_cast<char>(millis / 100) + '0';
    buffer[21] = ((millis / 10) % 10) + '0';
    buffer[22] = (millis % 10) + '0';
    buffer[24] = 0;

    result->Set(TRI_V8_ASCII_STRING(isolate, "date"),
                TRI_V8_ASCII_STRING(isolate, buffer));
    result->Set(TRI_V8_ASCII_STRING(isolate, "count"),
                v8::Number::New(isolate, static_cast<double>(count)));
  }

  TRI_V8_RETURN(result);
  
  TRI_V8_TRY_CATCH_END
}

////////////////////////////////////////////////////////////////////////////////
/// @brief returns the current context
////////////////////////////////////////////////////////////////////////////////

void JS_ArangoDBContext(v8::FunctionCallbackInfo<v8::Value> const& args) {
  TRI_V8_TRY_CATCH_BEGIN(isolate);
  v8::HandleScope scope(isolate);
  
  if (args.Length() != 0) {
    TRI_V8_THROW_EXCEPTION_USAGE("ARANGODB_CONTEXT()");
  }

  v8::Handle<v8::Object> result = v8::Object::New(isolate);
  auto context = Thread::currentWorkContext();

  if (context != nullptr) {
    result->Set(TRI_V8_ASCII_STRING(isolate, "user"),
                TRI_V8_STD_STRING(isolate, context->_user));
    result->Set(TRI_V8_ASCII_STRING(isolate, "database"),
                TRI_V8_STD_STRING(isolate, context->_database));
  }

  TRI_V8_RETURN(result);

  TRI_V8_TRY_CATCH_END;
}

/// @brief return a list of all wal files (empty list if not rocksdb)
static void JS_CurrentWalFiles(v8::FunctionCallbackInfo<v8::Value> const& args) {
  TRI_V8_TRY_CATCH_BEGIN(isolate);
  v8::HandleScope scope(isolate);

  std::vector<std::string> names;
  StorageEngine* engine = EngineSelectorFeature::ENGINE;
  bool haveRocks = engine->typeName() == RocksDBEngine::EngineName;
  if (haveRocks) {
    names = static_cast<RocksDBEngine*>(engine)->currentWalFiles();
  }
  std::sort(names.begin(), names.end());

  // already create an array of the correct size
  v8::Handle<v8::Array> result = v8::Array::New(isolate);

  size_t const n = names.size();

  for (size_t i = 0; i < n; ++i) {
    result->Set(static_cast<uint32_t>(i), TRI_V8_STD_STRING(isolate, names[i]));
  }

  TRI_V8_RETURN(result);
  TRI_V8_TRY_CATCH_END
}

////////////////////////////////////////////////////////////////////////////////
/// @brief creates a TRI_vocbase_t global context
////////////////////////////////////////////////////////////////////////////////

void TRI_InitV8VocBridge(v8::Isolate* isolate, v8::Handle<v8::Context> context,
                         arangodb::aql::QueryRegistry* queryRegistry,
                         TRI_vocbase_t* vocbase, size_t threadNumber) {
  v8::HandleScope scope(isolate);

  // check the isolate
  TRI_GET_GLOBALS();

  TRI_ASSERT(v8g->_transactionContext == nullptr);
  v8g->_transactionContext = new transaction::V8Context(vocbase, true);
  static_cast<transaction::V8Context*>(v8g->_transactionContext)->makeGlobal();

  // register the query registry
  TRI_ASSERT(queryRegistry != nullptr);
  v8g->_queryRegistry = queryRegistry;

  // register the database
  v8g->_vocbase = vocbase;

  // .............................................................................
  // generate the TRI_vocbase_t template
  // .............................................................................

  v8::Handle<v8::FunctionTemplate> ft = v8::FunctionTemplate::New(isolate);
  ft->SetClassName(TRI_V8_ASCII_STRING(isolate, "ArangoDatabase"));

  v8::Handle<v8::ObjectTemplate> ArangoNS = ft->InstanceTemplate();
  ArangoNS->SetInternalFieldCount(2);
  ArangoNS->SetNamedPropertyHandler(MapGetVocBase);

  // for any database function added here, be sure to add it to in function
  // JS_CompletionsVocbase, too for the auto-completion

  TRI_AddMethodVocbase(isolate, ArangoNS, TRI_V8_ASCII_STRING(isolate, "_engine"),
                       JS_Engine);
  TRI_AddMethodVocbase(isolate, ArangoNS, TRI_V8_ASCII_STRING(isolate, "_engineStats"),
                       JS_EngineStats);
  TRI_AddMethodVocbase(isolate, ArangoNS, TRI_V8_ASCII_STRING(isolate, "_version"),
                       JS_VersionServer);
  TRI_AddMethodVocbase(isolate, ArangoNS, TRI_V8_ASCII_STRING(isolate, "_id"),
                       JS_IdDatabase);
  TRI_AddMethodVocbase(isolate, ArangoNS, TRI_V8_ASCII_STRING(isolate, "_isSystem"),
                       JS_IsSystemDatabase);
  TRI_AddMethodVocbase(isolate, ArangoNS, TRI_V8_ASCII_STRING(isolate, "_name"),
                       JS_NameDatabase);
  TRI_AddMethodVocbase(isolate, ArangoNS, TRI_V8_ASCII_STRING(isolate, "_path"),
                       JS_PathDatabase);
  TRI_AddMethodVocbase(isolate, ArangoNS, TRI_V8_ASCII_STRING(isolate, "_currentWalFiles"),
                       JS_CurrentWalFiles);
  TRI_AddMethodVocbase(isolate, ArangoNS, TRI_V8_ASCII_STRING(isolate, "_versionFilename"),
                       JS_VersionFilenameDatabase, true);
  TRI_AddMethodVocbase(isolate, ArangoNS,
                       TRI_V8_ASCII_STRING(isolate, "_createDatabase"),
                       JS_CreateDatabase);
  TRI_AddMethodVocbase(isolate, ArangoNS, TRI_V8_ASCII_STRING(isolate, "_dropDatabase"),
                       JS_DropDatabase);
  TRI_AddMethodVocbase(isolate, ArangoNS, TRI_V8_ASCII_STRING(isolate, "_databases"),
                       JS_Databases);
  TRI_AddMethodVocbase(isolate, ArangoNS, TRI_V8_ASCII_STRING(isolate, "_useDatabase"),
                       JS_UseDatabase);
  TRI_AddMethodVocbase(isolate, ArangoNS, TRI_V8_ASCII_STRING(isolate, "_flushCache"),
                       JS_FakeFlushCache, true);
  
  v8g->VocbaseTempl.Reset(isolate, ArangoNS);
  TRI_AddGlobalFunctionVocbase(isolate,
                               TRI_V8_ASCII_STRING(isolate, "ArangoDatabase"),
                               ft->GetFunction());

  TRI_InitV8Statistics(isolate, context);

  TRI_InitV8IndexArangoDB(isolate, ArangoNS);

  TRI_InitV8Collections(context, vocbase, v8g, isolate, ArangoNS);
  TRI_InitV8Views(context, vocbase, v8g, isolate, ArangoNS);
  TRI_InitV8Users(context, vocbase, v8g, isolate);

  TRI_InitV8cursor(context, v8g);

  // .............................................................................
  // generate global functions
  // .............................................................................

  // AQL functions. not intended to be used directly by end users
  TRI_AddGlobalFunctionVocbase(isolate,
                               TRI_V8_ASCII_STRING(isolate, "AQL_EXECUTE"),
                               JS_ExecuteAql, true);
  TRI_AddGlobalFunctionVocbase(isolate,
                               TRI_V8_ASCII_STRING(isolate, "AQL_EXECUTEJSON"),
                               JS_ExecuteAqlJson, true);
  TRI_AddGlobalFunctionVocbase(isolate,
                               TRI_V8_ASCII_STRING(isolate, "AQL_EXPLAIN"),
                               JS_ExplainAql, true);
  TRI_AddGlobalFunctionVocbase(
      isolate, TRI_V8_ASCII_STRING(isolate, "AQL_PARSE"), JS_ParseAql, true);
  TRI_AddGlobalFunctionVocbase(isolate,
                               TRI_V8_ASCII_STRING(isolate, "AQL_WARNING"),
                               JS_WarningAql, true);
  TRI_AddGlobalFunctionVocbase(isolate, 
                               TRI_V8_ASCII_STRING(isolate, "AQL_QUERIES_PROPERTIES"),
                               JS_QueriesPropertiesAql, true);
  TRI_AddGlobalFunctionVocbase(isolate,
                               TRI_V8_ASCII_STRING(isolate, "AQL_QUERIES_CURRENT"),
                               JS_QueriesCurrentAql, true);
  TRI_AddGlobalFunctionVocbase(isolate,
                               TRI_V8_ASCII_STRING(isolate, "AQL_QUERIES_SLOW"),
                               JS_QueriesSlowAql, true);
  TRI_AddGlobalFunctionVocbase(isolate,
                               TRI_V8_ASCII_STRING(isolate, "AQL_QUERIES_KILL"),
                               JS_QueriesKillAql, true);
  TRI_AddGlobalFunctionVocbase(isolate, 
                               TRI_V8_ASCII_STRING(isolate, "AQL_QUERY_SLEEP"),
                               JS_QuerySleepAql, true);
  TRI_AddGlobalFunctionVocbase(isolate,
                               TRI_V8_ASCII_STRING(isolate, "AQL_QUERY_IS_KILLED"),
                               JS_QueryIsKilledAql, true);
  TRI_AddGlobalFunctionVocbase(
      isolate, TRI_V8_ASCII_STRING(isolate, "AQL_QUERY_CACHE_PROPERTIES"),
      JS_QueryCachePropertiesAql, true);
  TRI_AddGlobalFunctionVocbase(
      isolate, TRI_V8_ASCII_STRING(isolate, "AQL_QUERY_CACHE_INVALIDATE"),
      JS_QueryCacheInvalidateAql, true);

  TRI_AddGlobalFunctionVocbase(isolate, 
                               TRI_V8_ASCII_STRING(isolate, "OBJECT_HASH"),
                               JS_ObjectHash, true);

  TRI_AddGlobalFunctionVocbase(
      isolate, TRI_V8_ASCII_STRING(isolate, "THROW_COLLECTION_NOT_LOADED"),
      JS_ThrowCollectionNotLoaded, true);

  TRI_InitV8Replication(isolate, context, vocbase, threadNumber, v8g);

  TRI_AddGlobalFunctionVocbase(isolate, 
                               TRI_V8_ASCII_STRING(isolate, "COMPARE_STRING"),
                               JS_CompareString);
  TRI_AddGlobalFunctionVocbase(isolate,
                               TRI_V8_ASCII_STRING(isolate, "NORMALIZE_STRING"),
                               JS_NormalizeString);
  TRI_AddGlobalFunctionVocbase(
      isolate, TRI_V8_ASCII_STRING(isolate, "TIMEZONES"), JS_GetIcuTimezones);
  TRI_AddGlobalFunctionVocbase(isolate, TRI_V8_ASCII_STRING(isolate, "LOCALES"),
                               JS_GetIcuLocales);
  TRI_AddGlobalFunctionVocbase(isolate, 
                               TRI_V8_ASCII_STRING(isolate, "FORMAT_DATETIME"),
                               JS_FormatDatetime);
  TRI_AddGlobalFunctionVocbase(isolate, 
                               TRI_V8_ASCII_STRING(isolate, "PARSE_DATETIME"),
                               JS_ParseDatetime);

  TRI_AddGlobalFunctionVocbase(
      isolate, TRI_V8_ASCII_STRING(isolate, "ENDPOINTS"), JS_Endpoints, true);
  TRI_AddGlobalFunctionVocbase(isolate, 
                               TRI_V8_ASCII_STRING(isolate, "RELOAD_AUTH"),
                               JS_ReloadAuth, true);
  TRI_AddGlobalFunctionVocbase(isolate,
                               TRI_V8_ASCII_STRING(isolate, "TRANSACTION"),
                               JS_Transaction, true);

  TRI_AddGlobalFunctionVocbase(isolate,
                               TRI_V8_ASCII_STRING(isolate, "ENABLE_NATIVE_BACKTRACES"),
                               JS_EnableNativeBacktraces, true);

  TRI_AddGlobalFunctionVocbase(isolate, TRI_V8_ASCII_STRING(isolate, "Debug"),
                               JS_Debug, true);

  TRI_AddGlobalFunctionVocbase(isolate,
                               TRI_V8_ASCII_STRING(isolate, "AUTHENTICATION_ENABLED"),
                               JS_AuthenticationEnabled, true);

  TRI_AddGlobalFunctionVocbase(isolate, 
                               TRI_V8_ASCII_STRING(isolate, "TRUSTED_PROXIES"),
                               JS_TrustedProxies, true);
  
  TRI_AddGlobalFunctionVocbase(isolate, 
                               TRI_V8_ASCII_STRING(isolate, "SYS_IS_ENTERPRISE"),
                               JS_IsEnterprise);

  TRI_AddGlobalFunctionVocbase(isolate,
                               TRI_V8_ASCII_STRING(isolate, "DECODE_REV"),
                               JS_DecodeRev, true);

  TRI_AddGlobalFunctionVocbase(isolate, 
                               TRI_V8_ASCII_STRING(isolate, "ARANGODB_CONTEXT"),
                               JS_ArangoDBContext,
                               true);

  // .............................................................................
  // create global variables
  // .............................................................................

  v8::Handle<v8::Object> v = WrapVocBase(isolate, vocbase);
  if (v.IsEmpty()) {
    LOG_TOPIC(FATAL, arangodb::Logger::FIXME) << "out of memory when initializing VocBase";
    FATAL_ERROR_ABORT();
  }

  TRI_AddGlobalVariableVocbase(isolate, TRI_V8_ASCII_STRING(isolate, "db"), v);

  // add collections cache object
  context->Global()->ForceSet(TRI_V8_ASCII_STRING(isolate, "__dbcache__"),
                              v8::Object::New(isolate), v8::DontEnum);

  // current thread number
  context->Global()->ForceSet(TRI_V8_ASCII_STRING(isolate, "THREAD_NUMBER"),
                              v8::Number::New(isolate, (double)threadNumber),
                              v8::ReadOnly);
  
  // whether or not statistics are enabled
  context->Global()->ForceSet(
      TRI_V8_ASCII_STRING(isolate, "ENABLE_STATISTICS"),
      v8::Boolean::New(isolate,
                       StatisticsFeature::enabled()));  //, v8::ReadOnly);

  // a thread-global variable that will is supposed to contain the AQL module
  // do not remove this, otherwise AQL queries will break
  context->Global()->ForceSet(TRI_V8_ASCII_STRING(isolate, "_AQL"),
                              v8::Undefined(isolate), v8::DontEnum);
}
<|MERGE_RESOLUTION|>--- conflicted
+++ resolved
@@ -1148,7 +1148,6 @@
     // called with options
     auto obj = args[0]->ToObject();
 
-<<<<<<< HEAD
     int res = TRI_V8ToVPack(isolate, builder, obj, false);
     if(res != TRI_ERROR_NO_ERROR){
       THROW_ARANGO_EXCEPTION_MESSAGE(res,"failed to convert to vpack");
@@ -1157,24 +1156,6 @@
     rv = arangodb::aql::cache::properties(builder.slice());
     if(rv.fail()){ THROW_ARANGO_EXCEPTION(rv); }
     builder.clear();
-=======
-    std::pair<std::string, size_t> cacheProperties;
-    // fetch current configuration
-    queryCache->properties(cacheProperties);
-
-    if (obj->Has(TRI_V8_ASCII_STRING(isolate, "mode"))) {
-      cacheProperties.first =
-          TRI_ObjectToString(obj->Get(TRI_V8_ASCII_STRING(isolate, "mode")));
-    }
-
-    if (obj->Has(TRI_V8_ASCII_STRING(isolate, "maxResults"))) {
-      cacheProperties.second = static_cast<size_t>(
-          TRI_ObjectToInt64(obj->Get(TRI_V8_ASCII_STRING(isolate, "maxResults"))));
-    }
-
-    // set mode and max elements
-    queryCache->setProperties(cacheProperties);
->>>>>>> c56e4949
   }
 
   rv = arangodb::aql::cache::properties(builder);

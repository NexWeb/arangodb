////////////////////////////////////////////////////////////////////////////////
/// DISCLAIMER
///
/// Copyright 2014-2016 ArangoDB GmbH, Cologne, Germany
/// Copyright 2004-2014 triAGENS GmbH, Cologne, Germany
///
/// Licensed under the Apache License, Version 2.0 (the "License");
/// you may not use this file except in compliance with the License.
/// You may obtain a copy of the License at
///
///     http://www.apache.org/licenses/LICENSE-2.0
///
/// Unless required by applicable law or agreed to in writing, software
/// distributed under the License is distributed on an "AS IS" BASIS,
/// WITHOUT WARRANTIES OR CONDITIONS OF ANY KIND, either express or implied.
/// See the License for the specific language governing permissions and
/// limitations under the License.
///
/// Copyright holder is ArangoDB GmbH, Cologne, Germany
///
/// @author Michael Hackstein
////////////////////////////////////////////////////////////////////////////////

#ifndef ARANGOD_VOCBASE_LOGICAL_COLLECTION_H
#define ARANGOD_VOCBASE_LOGICAL_COLLECTION_H 1

#include "Basics/Common.h"
#include "VocBase/PhysicalCollection.h"
#include "VocBase/voc-types.h"
#include "VocBase/vocbase.h"

#include <velocypack/Buffer.h>

struct TRI_df_marker_t;

namespace arangodb {
namespace velocypack {
class Slice;
}

namespace wal {
struct DocumentOperation;
class Marker;
}

typedef std::string ServerID;      // ID of a server
typedef std::string DatabaseID;    // ID/name of a database
typedef std::string CollectionID;  // ID of a collection
typedef std::string ShardID;       // ID of a shard
typedef std::unordered_map<ShardID, std::vector<ServerID>> ShardMap;

class CollectionRevisionsCache;
struct DatafileStatisticsContainer;
class Ditches;
class FollowerInfo;
class Index;
class KeyGenerator;
class ManagedDocumentResult;
struct OperationOptions;
class PhysicalCollection;
class PrimaryIndex;
class StringRef;
class Transaction;

class LogicalCollection {
  friend struct ::TRI_vocbase_t;

 public:
  LogicalCollection(TRI_vocbase_t*, arangodb::velocypack::Slice const&, bool isPhysical);

  virtual ~LogicalCollection();
  
  enum CollectionVersions {
    VERSION_30 = 5,
    VERSION_31 = 6
  };

 protected:  // If you need a copy outside the class, use clone below.
  explicit LogicalCollection(LogicalCollection const&);

 private:
  LogicalCollection& operator=(LogicalCollection const&) = delete;
 public:
  LogicalCollection() = delete;
  
  virtual std::unique_ptr<LogicalCollection> clone() {
    auto p = new LogicalCollection(*this);
    return std::unique_ptr<LogicalCollection>(p);
  }

  /// @brief hard-coded minimum version number for collections
  static constexpr uint32_t minimumVersion() { return VERSION_30; } 
  /// @brief current version for collections
  static constexpr uint32_t currentVersion() { return VERSION_31; } 

  /// @brief determine whether a collection name is a system collection name
  static inline bool IsSystemName(std::string const& name) {
    if (name.empty()) {
      return false;
    }
    return name[0] == '_';
  }

  static bool IsAllowedName(arangodb::velocypack::Slice parameters);
  static bool IsAllowedName(bool isSystem, std::string const& name);

  void ensureRevisionsCache();
      
  void isInitialIteration(bool value) { _isInitialIteration = value; }

  // TODO: MOVE TO PHYSICAL?  
  bool isFullyCollected();
  int64_t uncollectedLogfileEntries() const { return _uncollectedLogfileEntries.load(); }
  
  void increaseUncollectedLogfileEntries(int64_t value) {
    _uncollectedLogfileEntries += value;
  }

  void decreaseUncollectedLogfileEntries(int64_t value) {
    _uncollectedLogfileEntries -= value;
    if (_uncollectedLogfileEntries < 0) {
      _uncollectedLogfileEntries = 0;
    }
  }

  void setNextCompactionStartIndex(size_t);
  size_t getNextCompactionStartIndex();
  void setCompactionStatus(char const*);
  double lastCompactionStamp() const { return _lastCompactionStamp; }
  void lastCompactionStamp(double value) { _lastCompactionStamp = value; }

  void setRevisionError() { _revisionError = true; }
  

  // SECTION: Meta Information
  uint32_t version() const { 
    return _version; 
  }
  
  void setVersion(CollectionVersions version) { _version = version; }

  uint32_t internalVersion() const;

  inline TRI_voc_cid_t cid() const {
    return _cid;
  }

  std::string cid_as_string() const;

  TRI_voc_cid_t planId() const;

  TRI_col_type_e type() const;

  inline bool useSecondaryIndexes() const { return _useSecondaryIndexes; }

  void useSecondaryIndexes(bool value) { _useSecondaryIndexes = value; }
  
  std::string name() const;
  std::string dbName() const;
  std::string const& path() const;
  std::string const& distributeShardsLike() const;
  void distributeShardsLike(std::string const&);

  // For normal collections the realNames is just a vector of length 1
  // with its name. For smart edge collections (enterprise only) this is
  // different.
  virtual std::vector<std::string> realNames() const {
    std::vector<std::string> res {name()};
    return res;
  }
  // Same here, this is for reading in AQL:
  virtual std::vector<std::string> realNamesForRead() const {
    std::vector<std::string> res {name()};
    return res;
  }

  TRI_vocbase_col_status_e status() const;
  TRI_vocbase_col_status_e getStatusLocked();

  void executeWhileStatusLocked(std::function<void()> const& callback);
  bool tryExecuteWhileStatusLocked(std::function<void()> const& callback);

  /// @brief try to fetch the collection status under a lock
  /// the boolean value will be set to true if the lock could be acquired
  /// if the boolean is false, the return value is always TRI_VOC_COL_STATUS_CORRUPTED 
  TRI_vocbase_col_status_e tryFetchStatus(bool&);
  std::string statusString();

  TRI_voc_tick_t maxTick() const { return _maxTick; }
  void maxTick(TRI_voc_tick_t value) { _maxTick = value; }

  uint64_t numberDocuments() const;

  // TODO this should be part of physical collection!
  size_t journalSize() const;

  // SECTION: Properties
  TRI_voc_rid_t revision() const;
  bool isLocal() const;
  bool deleted() const;
  bool doCompact() const;
  bool isSystem() const;
  bool isVolatile() const;
  bool waitForSync() const;
  bool isSmart() const;
  
  void waitForSync(bool value) { _waitForSync = value; }

  std::unique_ptr<arangodb::FollowerInfo> const& followers() const;
  
  void setDeleted(bool);

  Ditches* ditches() const {
    return getPhysical()->ditches();
  }

  void setRevision(TRI_voc_rid_t, bool);

  // SECTION: Key Options
  arangodb::velocypack::Slice keyOptions() const;

  // Get a reference to this KeyGenerator.
  // Caller is not allowed to free it.
  inline arangodb::KeyGenerator* keyGenerator() const {
    return _keyGenerator.get();
  }
  
  PhysicalCollection* getPhysical() const { return _physical.get(); }

  // SECTION: Indexes
  uint32_t indexBuckets() const;

  std::vector<std::shared_ptr<arangodb::Index>> const& getIndexes() const;

  // WARNING: Make sure that this LogicalCollection Instance
  // is somehow protected. If it goes out of all scopes
  // or it's indexes are freed the pointer returned will get invalidated.
  arangodb::PrimaryIndex* primaryIndex() const;
  void getIndexesVPack(arangodb::velocypack::Builder&, bool) const;

  // SECTION: Replication
  int replicationFactor() const;


  // SECTION: Sharding
  int numberOfShards() const;
  bool allowUserKeys() const;
  virtual bool usesDefaultShardKeys() const;
  std::vector<std::string> const& shardKeys() const;
  std::shared_ptr<ShardMap> shardIds() const;
  void setShardMap(std::shared_ptr<ShardMap>& map);
  
  /// @brief a method to skip certain documents in AQL write operations,
  /// this is only used in the enterprise edition for smart graphs
  virtual bool skipForAqlWrite(arangodb::velocypack::Slice document,
                               std::string const& key) const;

  // SECTION: Modification Functions
  int rename(std::string const&);
  void unload();
  virtual void drop();

  virtual void setStatus(TRI_vocbase_col_status_e);

  // SECTION: Serialisation
  void toVelocyPack(arangodb::velocypack::Builder&, bool withPath) const;
  virtual void toVelocyPackForAgency(arangodb::velocypack::Builder&);

  /// @brief transform the information for this collection to velocypack
  ///        The builder has to be an opened Type::Object
  void toVelocyPack(arangodb::velocypack::Builder&, bool, TRI_voc_tick_t);

  inline TRI_vocbase_t* vocbase() const {
    return _vocbase;
  }

  // Update this collection.
  virtual int update(arangodb::velocypack::Slice const&, bool);

  /// @brief return the figures for a collection
  virtual std::shared_ptr<arangodb::velocypack::Builder> figures();
  
  /// @brief opens an existing collection
  void open(bool ignoreErrors);

  /// @brief closes an open collection
  int close();

  /// datafile management

  /// @brief rotate the active journal - will do nothing if there is no journal
  int rotateActiveJournal() {
    return getPhysical()->rotateActiveJournal();
  }
  
  /// @brief increase dead stats for a datafile, if it exists
  void updateStats(TRI_voc_fid_t fid, DatafileStatisticsContainer const& values) {
    return getPhysical()->updateStats(fid, values);
  }
  
  bool applyForTickRange(TRI_voc_tick_t dataMin, TRI_voc_tick_t dataMax,
                         std::function<bool(TRI_voc_tick_t foundTick, TRI_df_marker_t const* marker)> const& callback) {
    return getPhysical()->applyForTickRange(dataMin, dataMax, callback);
  }
  
  /// @brief disallow starting the compaction of the collection
  void preventCompaction() { getPhysical()->preventCompaction(); }
  bool tryPreventCompaction() { return getPhysical()->tryPreventCompaction(); }
  /// @brief re-allow starting the compaction of the collection
  void allowCompaction() { getPhysical()->allowCompaction(); }

  /// @brief compaction finished
  void lockForCompaction() { getPhysical()->lockForCompaction(); }
  bool tryLockForCompaction() { return getPhysical()->tryLockForCompaction(); }
  void finishCompaction() { getPhysical()->finishCompaction(); }

  void sizeHint(arangodb::Transaction* trx, int64_t hint);

  // SECTION: Indexes

  /// @brief Create a new Index based on VelocyPack description
  virtual std::shared_ptr<arangodb::Index> createIndex(
      arangodb::Transaction*, arangodb::velocypack::Slice const&, bool&);

  /// @brief Find index by definition
  std::shared_ptr<Index> lookupIndex(arangodb::velocypack::Slice const&) const;

  /// @brief Find index by iid
  std::shared_ptr<Index> lookupIndex(TRI_idx_iid_t) const;

  // SECTION: Indexes (local only)

  /// @brief Detect all indexes form file
  int detectIndexes(arangodb::Transaction* trx);

  /// @brief Restores an index from VelocyPack.
  int restoreIndex(arangodb::Transaction*, arangodb::velocypack::Slice const&,
                   std::shared_ptr<arangodb::Index>&);

  /// @brief Fill indexes used in recovery
  int fillIndexes(arangodb::Transaction*);

  /// @brief Saves Index to file
  int saveIndex(arangodb::Index* idx, bool writeMarker);

  bool dropIndex(TRI_idx_iid_t iid, bool writeMarker);

  int cleanupIndexes();

  // SECTION: Index access (local only)
  
  int read(arangodb::Transaction*, std::string const&, ManagedDocumentResult& result, bool);
  int read(arangodb::Transaction*, arangodb::StringRef const&, ManagedDocumentResult& result, bool);

  /// @brief processes a truncate operation (note: currently this only clears
  /// the read-cache
  int truncate(Transaction* trx);
  int insert(arangodb::Transaction*, arangodb::velocypack::Slice const,
             ManagedDocumentResult& result, arangodb::OperationOptions&, TRI_voc_tick_t&, bool);
  int update(arangodb::Transaction*, arangodb::velocypack::Slice const,
             ManagedDocumentResult& result, arangodb::OperationOptions&, TRI_voc_tick_t&, bool,
             TRI_voc_rid_t& prevRev, ManagedDocumentResult& previous);
  int replace(arangodb::Transaction*, arangodb::velocypack::Slice const,
             ManagedDocumentResult& result, arangodb::OperationOptions&, TRI_voc_tick_t&, bool,
             TRI_voc_rid_t& prevRev, ManagedDocumentResult& previous);
  int remove(arangodb::Transaction*, arangodb::velocypack::Slice const,
             arangodb::OperationOptions&, TRI_voc_tick_t&, bool, 
             TRI_voc_rid_t& prevRev, ManagedDocumentResult& previous);
  /// @brief removes a document or edge, fast path function for database documents
  int remove(arangodb::Transaction*, TRI_voc_rid_t oldRevisionId, arangodb::velocypack::Slice const,
             arangodb::OperationOptions&, TRI_voc_tick_t&, bool);

  int rollbackOperation(arangodb::Transaction*, TRI_voc_document_operation_e, 
                        TRI_voc_rid_t oldRevisionId, arangodb::velocypack::Slice const& oldDoc,
                        TRI_voc_rid_t newRevisionId, arangodb::velocypack::Slice const& newDoc);

  // TODO Make Private and IndexFiller as friend
  /// @brief initializes an index with all existing documents
  int fillIndex(arangodb::Transaction*, arangodb::Index*,
                bool skipPersistent = true);

  int beginReadTimed(bool useDeadlockDetector, uint64_t, uint64_t);
  int beginWriteTimed(bool useDeadlockDetector, uint64_t, uint64_t);
  int endRead(bool useDeadlockDetector);
  int endWrite(bool useDeadlockDetector);
  
  bool readRevision(arangodb::Transaction*, ManagedDocumentResult& result, TRI_voc_rid_t revisionId);
  bool readRevisionConditional(arangodb::Transaction*, ManagedDocumentResult& result, TRI_voc_rid_t revisionId, TRI_voc_tick_t maxTick, bool excludeWal);

  void insertRevision(TRI_voc_rid_t revisionId, uint8_t const* dataptr, TRI_voc_fid_t fid, bool isInWal);
  void updateRevision(TRI_voc_rid_t revisionId, uint8_t const* dataptr, TRI_voc_fid_t fid, bool isInWal);
  bool updateRevisionConditional(TRI_voc_rid_t revisionId, TRI_df_marker_t const* oldPosition, TRI_df_marker_t const* newPosition, TRI_voc_fid_t newFid, bool isInWal);
  void removeRevision(TRI_voc_rid_t revisionId, bool updateStats);

 private:
  // SECTION: Index creation

  /// @brief creates the initial indexes for the collection
  void createInitialIndexes();

  int openWorker(bool ignoreErrors);

  bool removeIndex(TRI_idx_iid_t iid);

  void addIndex(std::shared_ptr<arangodb::Index>);
  void addIndexCoordinator(std::shared_ptr<arangodb::Index>, bool);

  // SECTION: Indexes (local only)

  // @brief create index with the given definition.

  bool openIndex(arangodb::velocypack::Slice const&, arangodb::Transaction*);
  /// @brief fill an index in batches
  int fillIndexBatch(arangodb::Transaction* trx, arangodb::Index* idx);

  /// @brief fill an index sequentially
  int fillIndexSequential(arangodb::Transaction* trx, arangodb::Index* idx);

  // SECTION: Index access (local only)
  int lookupDocument(arangodb::Transaction*, VPackSlice const,
                     ManagedDocumentResult& result);

  int checkRevision(arangodb::Transaction*, TRI_voc_rid_t expected, TRI_voc_rid_t found);

  int updateDocument(arangodb::Transaction*, 
                     TRI_voc_rid_t oldRevisionId, arangodb::velocypack::Slice const& oldDoc,
                     TRI_voc_rid_t newRevisionId, arangodb::velocypack::Slice const& newDoc,
                     arangodb::wal::DocumentOperation&, arangodb::wal::Marker const*,
                     bool& waitForSync);
  int insertDocument(arangodb::Transaction*, TRI_voc_rid_t revisionId, arangodb::velocypack::Slice const&,
                     arangodb::wal::DocumentOperation&, arangodb::wal::Marker const*,
                     bool& waitForSync);

  int insertPrimaryIndex(arangodb::Transaction*, TRI_voc_rid_t revisionId, arangodb::velocypack::Slice const&);
  
  int deletePrimaryIndex(arangodb::Transaction*, TRI_voc_rid_t revisionId, arangodb::velocypack::Slice const&);

  int insertSecondaryIndexes(arangodb::Transaction*, TRI_voc_rid_t revisionId, arangodb::velocypack::Slice const&,
                             bool isRollback);

  int deleteSecondaryIndexes(arangodb::Transaction*, TRI_voc_rid_t revisionId, arangodb::velocypack::Slice const&,
                             bool isRollback);

  // SECTION: Document pre commit preperation (only local)

  /// @brief new object for insert, value must have _key set correctly.
  int newObjectForInsert(
      arangodb::Transaction* trx,
      arangodb::velocypack::Slice const& value,
      arangodb::velocypack::Slice const& fromSlice,
      arangodb::velocypack::Slice const& toSlice,
      bool isEdgeCollection,
      arangodb::velocypack::Builder& builder,
      bool isRestore);

  /// @brief new object for replace
  void newObjectForReplace(
      arangodb::Transaction* trx,
      arangodb::velocypack::Slice const& oldValue,
      arangodb::velocypack::Slice const& newValue,
      arangodb::velocypack::Slice const& fromSlice,
      arangodb::velocypack::Slice const& toSlice,
      bool isEdgeCollection,
      std::string const& rev,
      arangodb::velocypack::Builder& builder);

  /// @brief merge two objects for update
  void mergeObjectsForUpdate(
      arangodb::Transaction* trx,
      arangodb::velocypack::Slice const& oldValue,
      arangodb::velocypack::Slice const& newValue,
      bool isEdgeCollection,
      std::string const& rev,
      bool mergeObjects, bool keepNull,
      arangodb::velocypack::Builder& b);

  /// @brief new object for remove, must have _key set
  void newObjectForRemove(
      arangodb::Transaction* trx,
      arangodb::velocypack::Slice const& oldValue,
      std::string const& rev,
      arangodb::velocypack::Builder& builder);

  void increaseInternalVersion();

 protected:
  void toVelocyPackInObject(arangodb::velocypack::Builder& result) const;

  // SECTION: Meta Information
  //
  // @brief Internal version used for caching
  uint32_t _internalVersion;

  // @brief Local collection id
  TRI_voc_cid_t const _cid;

  // @brief Global collection id
  TRI_voc_cid_t const _planId;

  // @brief Collection type
  TRI_col_type_e const _type;

  // @brief Collection Name
  std::string _name;

  // @brief Name of other collection this shards should be distributed like
  std::string _distributeShardsLike;

  // @brief Flag if this collection is a smart one. (Enterprise only)

  bool _isSmart;

  // the following contains in the cluster/DBserver case the information
  // which other servers are in sync with this shard. It is unset in all
  // other cases.
  std::unique_ptr<arangodb::FollowerInfo> _followers;

  // @brief Current state of this colletion
  TRI_vocbase_col_status_e _status;

  // SECTION: Properties
  bool _isLocal;
  bool _isDeleted;
  bool _doCompact;
  bool const _isSystem;
  bool const _isVolatile;
  bool _waitForSync;
  TRI_voc_size_t _journalSize;

  // SECTION: Key Options
  // TODO Really VPack?
  std::shared_ptr<arangodb::velocypack::Buffer<uint8_t> const>
      _keyOptions;  // options for key creation
  
  uint32_t _version;

  // SECTION: Indexes
  uint32_t _indexBuckets;

  std::vector<std::shared_ptr<arangodb::Index>> _indexes;

  // SECTION: Replication
  int const _replicationFactor;

  // SECTION: Sharding
  size_t _numberOfShards;
  bool const _allowUserKeys;
  std::vector<std::string> _shardKeys;
  // This is shared_ptr because it is thread-safe
  // A thread takes a copy of this, another one updates this
  // the first one still has a valid copy
  std::shared_ptr<ShardMap> _shardIds;

  TRI_vocbase_t* _vocbase;

  // SECTION: Local Only
  size_t _cleanupIndexes;
  size_t _persistentIndexes;
  std::string _path;

  std::unique_ptr<PhysicalCollection> _physical;
  std::unique_ptr<CollectionRevisionsCache> _revisionsCache;

  // whether or not secondary indexes should be filled
  bool _useSecondaryIndexes;

  TRI_voc_tick_t _maxTick;

  std::unique_ptr<arangodb::KeyGenerator> _keyGenerator;
  
  mutable arangodb::basics::ReadWriteLock
      _lock;  // lock protecting the status and name
 
  mutable arangodb::basics::ReadWriteLock
      _idxLock;  // lock protecting the indexes

  mutable arangodb::basics::ReadWriteLock
      _infoLock;  // lock protecting the info
  
  arangodb::Mutex _compactionStatusLock;
  size_t _nextCompactionStartIndex;
  char const* _lastCompactionStatus;
  double _lastCompactionStamp;
  
  std::atomic<int64_t> _uncollectedLogfileEntries;
<<<<<<< HEAD

  bool _isInitialIteration;
=======
  bool _revisionError;
>>>>>>> b2fab0e7
};

}  // namespace arangodb

#endif<|MERGE_RESOLUTION|>--- conflicted
+++ resolved
@@ -583,12 +583,10 @@
   double _lastCompactionStamp;
   
   std::atomic<int64_t> _uncollectedLogfileEntries;
-<<<<<<< HEAD
 
   bool _isInitialIteration;
-=======
+
   bool _revisionError;
->>>>>>> b2fab0e7
 };
 
 }  // namespace arangodb

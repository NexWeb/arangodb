--- conflicted
+++ resolved
@@ -677,10 +677,7 @@
         datafile->_next = datafile->_data + datafile->_currentSize;
         datafile->_state = TRI_DF_STATE_OPEN_ERROR;
 
-<<<<<<< HEAD
-        LOG(WARN) << "crc mismatch found in datafile '" << datafile->getName() << "' at position " << currentSize << ". expected crc: " << CalculateCrcValue(marker) << ", actual crc: " << marker->getCrc();
-=======
-        LOG(WARN) << "crc mismatch found in datafile '" << datafile->getName(datafile) << "' of size " 
+        LOG(WARN) << "crc mismatch found in datafile '" << datafile->getName() << "' of size "
                   << datafile->_maximalSize << ", at position " << currentSize;
 
         LOG(WARN) << "crc mismatch found inside marker of type '" << TRI_NameMarkerDatafile(marker) 
@@ -737,7 +734,6 @@
             }
           }
         }
->>>>>>> 7884f87a
 
         if (nextMarkerOk) {
           LOG(INFO) << "data directly following this marker looks ok so repairing the marker may recover it";

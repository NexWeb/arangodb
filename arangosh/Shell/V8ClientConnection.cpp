--- conflicted
+++ resolved
@@ -1274,17 +1274,10 @@
     std::map<std::string, std::string> const& headerFields, bool raw,
     std::string const& body) {
   if (raw) {
-<<<<<<< HEAD
-    return requestDataRaw(isolate, HttpRequest::HTTP_REQUEST_DELETE, location,
+    return requestDataRaw(isolate, GeneralRequest::RequestType::DELETE, location,
                           body, headerFields);
   }
-  return requestData(isolate, HttpRequest::HTTP_REQUEST_DELETE, location, body,
-=======
-    return requestDataRaw(isolate, GeneralRequest::RequestType::DELETE, location,
-                          "", headerFields);
-  }
-  return requestData(isolate, GeneralRequest::RequestType::DELETE, location, "",
->>>>>>> dfec0bb7
+  return requestData(isolate, GeneralRequest::RequestType::DELETE, location, body,
                      headerFields);
 }
 

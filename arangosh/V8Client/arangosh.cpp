////////////////////////////////////////////////////////////////////////////////
/// DISCLAIMER
///
/// Copyright 2014-2016 ArangoDB GmbH, Cologne, Germany
/// Copyright 2004-2014 triAGENS GmbH, Cologne, Germany
///
/// Licensed under the Apache License, Version 2.0 (the "License");
/// you may not use this file except in compliance with the License.
/// You may obtain a copy of the License at
///
///     http://www.apache.org/licenses/LICENSE-2.0
///
/// Unless required by applicable law or agreed to in writing, software
/// distributed under the License is distributed on an "AS IS" BASIS,
/// WITHOUT WARRANTIES OR CONDITIONS OF ANY KIND, either express or implied.
/// See the License for the specific language governing permissions and
/// limitations under the License.
///
/// Copyright holder is ArangoDB GmbH, Cologne, Germany
///
/// @author Dr. Frank Celler
////////////////////////////////////////////////////////////////////////////////

#include "Basics/Common.h"
#include <iostream>

#include <v8.h>
#include <libplatform/libplatform.h>

#include "ArangoShell/ArangoClient.h"
#include "Basics/FileUtils.h"
#include "Basics/ProgramOptions.h"
#include "Basics/ProgramOptionsDescription.h"
#include "Basics/StringUtils.h"
#include "Basics/Utf8Helper.h"
#include "Basics/csv.h"
#include "Basics/files.h"
#include "Basics/init.h"
#include "Basics/Logger.h"
#include "Basics/messages.h"
#include "Basics/shell-colors.h"
#include "Basics/terminal-utils.h"
#include "Basics/tri-strings.h"
#include "Rest/Endpoint.h"
#include "Rest/HttpResponse.h"
#include "Rest/InitializeRest.h"
#include "Rest/Version.h"
#include "SimpleHttpClient/SimpleHttpClient.h"
#include "SimpleHttpClient/SimpleHttpResult.h"
#include "V8/JSLoader.h"
#include "V8/V8LineEditor.h"
#include "V8/v8-buffer.h"
#include "V8/v8-conv.h"
#include "V8/v8-shell.h"
#include "V8/v8-utils.h"
#include "V8Client/ImportHelper.h"
#include "V8Client/V8ClientConnection.h"

#include "3rdParty/valgrind/valgrind.h"

using namespace std;
using namespace arangodb::basics;
using namespace arangodb::rest;
using namespace arangodb::httpclient;
using namespace arangodb::v8client;

using namespace arangodb;

////////////////////////////////////////////////////////////////////////////////
/// @brief command prompt
////////////////////////////////////////////////////////////////////////////////

static std::string Prompt = "arangosh [%d]> ";

////////////////////////////////////////////////////////////////////////////////
/// @brief base class for clients
////////////////////////////////////////////////////////////////////////////////

ArangoClient BaseClient("arangosh");

////////////////////////////////////////////////////////////////////////////////
/// @brief the initial default connection
////////////////////////////////////////////////////////////////////////////////

V8ClientConnection* ClientConnection = nullptr;

////////////////////////////////////////////////////////////////////////////////
/// @brief map of connection objects
////////////////////////////////////////////////////////////////////////////////

std::unordered_map<void*, v8::Persistent<v8::External>> Connections;

////////////////////////////////////////////////////////////////////////////////
/// @brief Windows console codepage
////////////////////////////////////////////////////////////////////////////////

#ifdef _WIN32
static int CodePage = -1;
#endif

////////////////////////////////////////////////////////////////////////////////
/// @brief object template for the initial connection
////////////////////////////////////////////////////////////////////////////////

v8::Persistent<v8::ObjectTemplate> ConnectionTempl;

////////////////////////////////////////////////////////////////////////////////
/// @brief max size body size (used for imports)
////////////////////////////////////////////////////////////////////////////////

static uint64_t ChunkSize = 1024 * 1024 * 4;

////////////////////////////////////////////////////////////////////////////////
/// @brief startup JavaScript files
////////////////////////////////////////////////////////////////////////////////

static JSLoader StartupLoader;

////////////////////////////////////////////////////////////////////////////////
/// @brief path for JavaScript modules files
////////////////////////////////////////////////////////////////////////////////

static std::string StartupModules = "";

////////////////////////////////////////////////////////////////////////////////
/// @brief path for JavaScript files
////////////////////////////////////////////////////////////////////////////////

static std::string StartupPath = "";

////////////////////////////////////////////////////////////////////////////////
/// @brief put current directory into module path
////////////////////////////////////////////////////////////////////////////////

static bool UseCurrentModulePath = true;

////////////////////////////////////////////////////////////////////////////////
/// @brief options to pass to V8
////////////////////////////////////////////////////////////////////////////////

static std::string V8Options;

////////////////////////////////////////////////////////////////////////////////
/// @brief javascript files to execute
////////////////////////////////////////////////////////////////////////////////

static std::vector<std::string> ExecuteScripts;

////////////////////////////////////////////////////////////////////////////////
/// @brief javascript string to execute
////////////////////////////////////////////////////////////////////////////////

static std::string ExecuteString;

////////////////////////////////////////////////////////////////////////////////
/// @brief javascript files to syntax check
////////////////////////////////////////////////////////////////////////////////

static std::vector<std::string> CheckScripts;

////////////////////////////////////////////////////////////////////////////////
/// @brief unit file test cases
////////////////////////////////////////////////////////////////////////////////

static std::vector<std::string> UnitTests;

////////////////////////////////////////////////////////////////////////////////
/// @brief files to jslint
////////////////////////////////////////////////////////////////////////////////

static std::vector<std::string> JsLint;

////////////////////////////////////////////////////////////////////////////////
/// @brief garbage collection interval
////////////////////////////////////////////////////////////////////////////////

static uint64_t GcInterval = 10;

////////////////////////////////////////////////////////////////////////////////
/// @brief voice mode
////////////////////////////////////////////////////////////////////////////////

static bool VoiceMode = false;

////////////////////////////////////////////////////////////////////////////////
/// @brief outputs the arguments
///
/// @FUN{internal.output(@FA{string1}, @FA{string2}, @FA{string3}, ...)}
///
/// Outputs the arguments to standard output.
///
/// @verbinclude fluent39
////////////////////////////////////////////////////////////////////////////////

static void JS_PagerOutput(v8::FunctionCallbackInfo<v8::Value> const& args) {
  TRI_V8_TRY_CATCH_BEGIN(isolate);
  v8::HandleScope scope(isolate);
  for (int i = 0; i < args.Length(); i++) {
    // extract the next argument
    v8::Handle<v8::Value> val = args[i];

    std::string str = TRI_ObjectToString(val);

    BaseClient.internalPrint(str);
  }

  TRI_V8_RETURN_UNDEFINED();
  TRI_V8_TRY_CATCH_END
}

////////////////////////////////////////////////////////////////////////////////
/// @brief starts the output pager
////////////////////////////////////////////////////////////////////////////////

static void JS_StartOutputPager(
    v8::FunctionCallbackInfo<v8::Value> const& args) {
  TRI_V8_TRY_CATCH_BEGIN(isolate);
  v8::HandleScope scope(isolate);

  if (BaseClient.usePager()) {
    BaseClient.internalPrint("Using pager already.\n");
  } else {
    BaseClient.setUsePager(true);
    BaseClient.internalPrint(std::string(std::string("Using pager ") +
                                         BaseClient.outputPager() +
                                         " for output buffering.\n"));
  }

  TRI_V8_RETURN_UNDEFINED();
  TRI_V8_TRY_CATCH_END
}

////////////////////////////////////////////////////////////////////////////////
/// @brief stops the output pager
////////////////////////////////////////////////////////////////////////////////

static void JS_StopOutputPager(
    v8::FunctionCallbackInfo<v8::Value> const& args) {
  TRI_V8_TRY_CATCH_BEGIN(isolate);
  v8::HandleScope scope(isolate);

  if (BaseClient.usePager()) {
    BaseClient.internalPrint("Stopping pager.\n");
  } else {
    BaseClient.internalPrint("Pager not running.\n");
  }

  BaseClient.setUsePager(false);

  TRI_V8_RETURN_UNDEFINED();
  TRI_V8_TRY_CATCH_END
}

////////////////////////////////////////////////////////////////////////////////
/// @brief imports a CSV file
///
/// @FUN{importCsvFile(@FA{filename}, @FA{collection})}
///
/// Imports data of a CSV file. The data is imported to @FA{collection}.
////The separator is @CODE{\,} and the quote is @CODE{"}.
///
/// @FUN{importCsvFile(@FA{filename}, @FA{collection}, @FA{options})}
///
/// Imports data of a CSV file. The data is imported to @FA{collection}.
////The separator is @CODE{\,} and the quote is @CODE{"}.
////////////////////////////////////////////////////////////////////////////////

static void JS_ImportCsvFile(v8::FunctionCallbackInfo<v8::Value> const& args) {
  TRI_V8_TRY_CATCH_BEGIN(isolate);
  v8::HandleScope scope(isolate);

  if (args.Length() < 2) {
    TRI_V8_THROW_EXCEPTION_USAGE(
        "importCsvFile(<filename>, <collection>[, <options>])");
  }

  // extract the filename
  v8::String::Utf8Value filename(args[0]);

  if (*filename == nullptr) {
    TRI_V8_THROW_TYPE_ERROR("<filename> must be a UTF-8 filename");
  }

  v8::String::Utf8Value collection(args[1]);

  if (*collection == nullptr) {
    TRI_V8_THROW_TYPE_ERROR("<collection> must be a UTF-8 filename");
  }

  // extract the options
  v8::Handle<v8::String> separatorKey = TRI_V8_ASCII_STRING("separator");
  v8::Handle<v8::String> quoteKey = TRI_V8_ASCII_STRING("quote");

  std::string separator = ",";
  std::string quote = "\"";

  if (3 <= args.Length()) {
    v8::Handle<v8::Object> options = args[2]->ToObject();
    // separator
    if (options->Has(separatorKey)) {
      separator = TRI_ObjectToString(options->Get(separatorKey));

      if (separator.length() < 1) {
        TRI_V8_THROW_EXCEPTION_PARAMETER(
            "<options>.separator must be at least one character");
      }
    }

    // quote
    if (options->Has(quoteKey)) {
      quote = TRI_ObjectToString(options->Get(quoteKey));

      if (quote.length() > 1) {
        TRI_V8_THROW_EXCEPTION_PARAMETER(
            "<options>.quote must be at most one character");
      }
    }
  }

  ImportHelper ih(ClientConnection->getHttpClient(), ChunkSize);

  ih.setQuote(quote);
  ih.setSeparator(separator.c_str());

  std::string fileName = TRI_ObjectToString(args[0]);
  std::string collectionName = TRI_ObjectToString(args[1]);

  if (ih.importDelimited(collectionName, fileName, ImportHelper::CSV)) {
    v8::Handle<v8::Object> result = v8::Object::New(isolate);
    result->Set(TRI_V8_ASCII_STRING("lines"),
                v8::Integer::New(isolate, (int32_t)ih.getReadLines()));
    result->Set(TRI_V8_ASCII_STRING("created"),
                v8::Integer::New(isolate, (int32_t)ih.getNumberCreated()));
    result->Set(TRI_V8_ASCII_STRING("errors"),
                v8::Integer::New(isolate, (int32_t)ih.getNumberErrors()));
    result->Set(TRI_V8_ASCII_STRING("updated"),
                v8::Integer::New(isolate, (int32_t)ih.getNumberUpdated()));
    result->Set(TRI_V8_ASCII_STRING("ignored"),
                v8::Integer::New(isolate, (int32_t)ih.getNumberIgnored()));
    TRI_V8_RETURN(result);
  }

  TRI_V8_THROW_EXCEPTION_MESSAGE(TRI_ERROR_FAILED,
                                 ih.getErrorMessage().c_str());
  TRI_V8_TRY_CATCH_END
}

////////////////////////////////////////////////////////////////////////////////
/// @brief imports a JSON file
///
/// @FUN{importJsonFile(@FA{filename}, @FA{collection})}
///
/// Imports data of a CSV file. The data is imported to @FA{collection}.
///
////////////////////////////////////////////////////////////////////////////////

static void JS_ImportJsonFile(v8::FunctionCallbackInfo<v8::Value> const& args) {
  TRI_V8_TRY_CATCH_BEGIN(isolate);
  v8::HandleScope scope(isolate);

  if (args.Length() < 2) {
    TRI_V8_THROW_EXCEPTION_USAGE("importJsonFile(<filename>, <collection>)");
  }

  // extract the filename
  v8::String::Utf8Value filename(args[0]);

  if (*filename == nullptr) {
    TRI_V8_THROW_TYPE_ERROR("<filename> must be a UTF-8 filename");
  }

  v8::String::Utf8Value collection(args[1]);

  if (*collection == nullptr) {
    TRI_V8_THROW_TYPE_ERROR("<collection> must be a UTF-8 filename");
  }

  ImportHelper ih(ClientConnection->getHttpClient(), ChunkSize);

  std::string fileName = TRI_ObjectToString(args[0]);
  std::string collectionName = TRI_ObjectToString(args[1]);

  if (ih.importJson(collectionName, fileName)) {
    v8::Handle<v8::Object> result = v8::Object::New(isolate);
    result->Set(TRI_V8_ASCII_STRING("lines"),
                v8::Integer::New(isolate, (int32_t)ih.getReadLines()));
    result->Set(TRI_V8_ASCII_STRING("created"),
                v8::Integer::New(isolate, (int32_t)ih.getNumberCreated()));
    result->Set(TRI_V8_ASCII_STRING("errors"),
                v8::Integer::New(isolate, (int32_t)ih.getNumberErrors()));
    result->Set(TRI_V8_ASCII_STRING("updated"),
                v8::Integer::New(isolate, (int32_t)ih.getNumberUpdated()));
    result->Set(TRI_V8_ASCII_STRING("ignored"),
                v8::Integer::New(isolate, (int32_t)ih.getNumberIgnored()));
    TRI_V8_RETURN(result);
  }

  TRI_V8_THROW_EXCEPTION_MESSAGE(TRI_ERROR_FAILED,
                                 ih.getErrorMessage().c_str());
  TRI_V8_TRY_CATCH_END
}

////////////////////////////////////////////////////////////////////////////////
/// @brief normalizes UTF 16 strings
////////////////////////////////////////////////////////////////////////////////

static void JS_NormalizeString(
    v8::FunctionCallbackInfo<v8::Value> const& args) {
  TRI_V8_TRY_CATCH_BEGIN(isolate);
  v8::Isolate* isolate = args.GetIsolate();
  v8::HandleScope scope(isolate);

  if (args.Length() != 1) {
    TRI_V8_THROW_EXCEPTION_USAGE("NORMALIZE_STRING(<string>)");
  }

  TRI_normalize_V8_Obj(args, args[0]);
  TRI_V8_TRY_CATCH_END
}

////////////////////////////////////////////////////////////////////////////////
/// @brief compare two UTF 16 strings
////////////////////////////////////////////////////////////////////////////////

static void JS_CompareString(v8::FunctionCallbackInfo<v8::Value> const& args) {
  TRI_V8_TRY_CATCH_BEGIN(isolate);
  v8::HandleScope scope(isolate);

  if (args.Length() != 2) {
    TRI_V8_THROW_EXCEPTION_USAGE(
        "COMPARE_STRING(<left string>, <right string>)");
  }

  v8::String::Value left(args[0]);
  v8::String::Value right(args[1]);

  int result = Utf8Helper::DefaultUtf8Helper.compareUtf16(
      *left, left.length(), *right, right.length());

  TRI_V8_RETURN(v8::Integer::New(isolate, result));
  TRI_V8_TRY_CATCH_END
}

////////////////////////////////////////////////////////////////////////////////
/// @brief enum for wrapped V8 objects
////////////////////////////////////////////////////////////////////////////////

enum WRAP_CLASS_TYPES { WRAP_TYPE_CONNECTION = 1 };

typedef enum __eRunMode {
  eInteractive,
  eExecuteScript,
  eExecuteString,
  eCheckScripts,
  eUnitTests,
  eJsLint
} eRunMode;

////////////////////////////////////////////////////////////////////////////////
/// @brief parses the program options
////////////////////////////////////////////////////////////////////////////////

static std::vector<std::string> ParseProgramOptions(int argc, char* args[],
                                                    eRunMode* runMode) {
  ProgramOptionsDescription description("STANDARD options");
  ProgramOptionsDescription javascript("JAVASCRIPT options");

  javascript("javascript.execute", &ExecuteScripts,
             "execute Javascript code from file")(
      "javascript.execute-string", &ExecuteString,
      "execute Javascript code from string")(
      "javascript.check", &CheckScripts,
      "syntax check code Javascript code from file")(
      "javascript.gc-interval", &GcInterval,
      "JavaScript request-based garbage collection interval (each x commands)")(
      "javascript.startup-directory", &StartupPath,
      "startup paths containing the JavaScript files")(
      "javascript.unit-tests", &UnitTests,
      "do not start as shell, run unit tests instead")(
      "javascript.current-module-directory", &UseCurrentModulePath,
      "add current directory to module path")(
      "javascript.v8-options", &V8Options, "options to pass to v8")(
      "jslint", &JsLint, "do not start as shell, run jslint instead");

#ifdef _WIN32
  description("code-page", &CodePage, "windows codepage");
#endif

#ifdef __APPLE__
  description("voice", "enable voice based welcome");
#endif

  description("chunk-size", &ChunkSize,
              "maximum size for individual data batches (in bytes)")(
      "prompt", &Prompt, "command prompt")(javascript, false);

  std::vector<std::string> arguments;
  *runMode = eInteractive;

  description.arguments(&arguments);

  // fill in used options
  BaseClient.setupGeneral(description);
  BaseClient.setupColors(description);
  BaseClient.setupAutoComplete(description);
  BaseClient.setupPrettyPrint(description);
  BaseClient.setupPager(description);
  BaseClient.setupLog(description);
  BaseClient.setupServer(description);

  // and parse the command line and config file
  ProgramOptions options;

  std::string conf = TRI_BinaryName(args[0]) + ".conf";

  BaseClient.parse(options, description, "<options>", argc, args, conf);

  // derive other paths from `--javascript.directory`
  StartupModules = StartupPath + TRI_DIR_SEPARATOR_STR + "client" +
                   TRI_DIR_SEPARATOR_STR + "modules;" + StartupPath +
                   TRI_DIR_SEPARATOR_STR + "common" + TRI_DIR_SEPARATOR_STR +
                   "modules;" + StartupPath + TRI_DIR_SEPARATOR_STR + "node";

  if (UseCurrentModulePath) {
    StartupModules += ";" + FileUtils::currentDirectory();
  }

  // turn on paging automatically if "pager" option is set
  if (options.has("pager") && !options.has("use-pager")) {
    BaseClient.setUsePager(true);
  }

  // disable excessive output in non-interactive mode
  if (!ExecuteScripts.empty() || !ExecuteString.empty() ||
      !CheckScripts.empty() || !UnitTests.empty() || !JsLint.empty()) {
    BaseClient.shutup();
  }

  // voice mode
  if (options.has("voice")) {
    VoiceMode = true;
  }

  if (!ExecuteScripts.empty()) {
    *runMode = eExecuteScript;
  } else if (!ExecuteString.empty()) {
    *runMode = eExecuteString;
  } else if (!CheckScripts.empty()) {
    *runMode = eCheckScripts;
  } else if (!UnitTests.empty()) {
    *runMode = eUnitTests;
  } else if (!JsLint.empty()) {
    *runMode = eJsLint;
  }

  // return the positional arguments
  return arguments;
}

////////////////////////////////////////////////////////////////////////////////
/// @brief copies v8::Object to std::map<std::string, std::string>
////////////////////////////////////////////////////////////////////////////////

static void ObjectToMap(v8::Isolate* isolate,
                        std::map<std::string, std::string>& myMap,
                        v8::Handle<v8::Value> val) {
  v8::Handle<v8::Object> v8Headers = val.As<v8::Object>();

  if (v8Headers->IsObject()) {
    v8::Handle<v8::Array> const props = v8Headers->GetPropertyNames();

    for (uint32_t i = 0; i < props->Length(); i++) {
      v8::Handle<v8::Value> key = props->Get(v8::Integer::New(isolate, i));
      myMap.emplace(TRI_ObjectToString(key),
                    TRI_ObjectToString(v8Headers->Get(key)));
    }
  }
}

////////////////////////////////////////////////////////////////////////////////
/// @brief weak reference callback for queries (call the destructor here)
////////////////////////////////////////////////////////////////////////////////

static void DestroyConnection(V8ClientConnection* connection) {
  TRI_ASSERT(connection != nullptr);

  auto it = Connections.find(connection);

  if (it != Connections.end()) {
    (*it).second.Reset();
    Connections.erase(it);
  }

  delete connection;
}

////////////////////////////////////////////////////////////////////////////////
/// @brief returns a new client connection instance
////////////////////////////////////////////////////////////////////////////////

static V8ClientConnection* CreateConnection() {
  return new V8ClientConnection(
      BaseClient.endpointServer(), BaseClient.databaseName(),
      BaseClient.username(), BaseClient.password(), BaseClient.requestTimeout(),
      BaseClient.connectTimeout(), ArangoClient::DEFAULT_RETRIES,
      BaseClient.sslProtocol(), false);
}

////////////////////////////////////////////////////////////////////////////////
/// @brief weak reference callback for queries (call the destructor here)
////////////////////////////////////////////////////////////////////////////////

static void ClientConnection_DestructorCallback(
    const v8::WeakCallbackData<v8::External, v8::Persistent<v8::External>>&
        data) {
  auto persistent = data.GetParameter();
  auto myConnection =
      v8::Local<v8::External>::New(data.GetIsolate(), *persistent);
  auto connection = static_cast<V8ClientConnection*>(myConnection->Value());

  DestroyConnection(connection);
}

////////////////////////////////////////////////////////////////////////////////
/// @brief wrap V8ClientConnection in a v8::Object
////////////////////////////////////////////////////////////////////////////////

static v8::Handle<v8::Value> WrapV8ClientConnection(
    v8::Isolate* isolate, V8ClientConnection* connection) {
  v8::EscapableHandleScope scope(isolate);
  auto localConnectionTempl =
      v8::Local<v8::ObjectTemplate>::New(isolate, ConnectionTempl);
  v8::Handle<v8::Object> result = localConnectionTempl->NewInstance();

  auto myConnection = v8::External::New(isolate, connection);
  result->SetInternalField(SLOT_CLASS_TYPE,
                           v8::Integer::New(isolate, WRAP_TYPE_CONNECTION));
  result->SetInternalField(SLOT_CLASS, myConnection);
  Connections[connection].Reset(isolate, myConnection);
  Connections[connection].SetWeak(&Connections[connection],
                                  ClientConnection_DestructorCallback);
  return scope.Escape<v8::Value>(result);
}

////////////////////////////////////////////////////////////////////////////////
/// @brief ClientConnection constructor
////////////////////////////////////////////////////////////////////////////////

static void ClientConnection_ConstructorCallback(
    v8::FunctionCallbackInfo<v8::Value> const& args) {
  v8::Isolate* isolate = args.GetIsolate();
  v8::HandleScope scope(isolate);

  if (args.Length() > 0 && args[0]->IsString()) {
    std::string definition = TRI_ObjectToString(args[0]);

    BaseClient.createEndpoint(definition);

    if (BaseClient.endpointServer() == nullptr) {
      std::string errorMessage = "error in '" + definition + "'";
      TRI_V8_THROW_EXCEPTION_PARAMETER(errorMessage.c_str());
    }
  }

  if (BaseClient.endpointServer() == nullptr) {
    TRI_V8_RETURN_UNDEFINED();
  }

  V8ClientConnection* connection = CreateConnection();

  if (connection == nullptr) {
    TRI_V8_THROW_EXCEPTION(TRI_ERROR_OUT_OF_MEMORY);
  }

  if (connection->isConnected() &&
      connection->getLastHttpReturnCode() == HttpResponse::OK) {
    ostringstream s;
    s << "Connected to ArangoDB '"
      << BaseClient.endpointServer()->getSpecification() << "', version "
      << connection->getVersion() << " [" << connection->getMode()
      << "], database '" << BaseClient.databaseName() << "', username: '"
      << BaseClient.username() << "'";
    BaseClient.printLine(s.str());
  } else {
    std::string errorMessage =
        "Could not connect. Error message: " + connection->getErrorMessage();
    delete connection;
    TRI_V8_THROW_EXCEPTION_MESSAGE(TRI_SIMPLE_CLIENT_COULD_NOT_CONNECT,
                                   errorMessage.c_str());
  }

  TRI_V8_RETURN(WrapV8ClientConnection(isolate, connection));
}

////////////////////////////////////////////////////////////////////////////////
/// @brief ClientConnection method "reconnect"
////////////////////////////////////////////////////////////////////////////////

static void ClientConnection_reconnect(
    v8::FunctionCallbackInfo<v8::Value> const& args) {
  v8::Isolate* isolate = args.GetIsolate();
  v8::HandleScope scope(isolate);

  V8ClientConnection* connection =
      TRI_UnwrapClass<V8ClientConnection>(args.Holder(), WRAP_TYPE_CONNECTION);

  if (connection == nullptr) {
    TRI_V8_THROW_EXCEPTION_INTERNAL("connection class corrupted");
  }

  if (args.Length() < 2) {
    TRI_V8_THROW_EXCEPTION_USAGE(
        "reconnect(<endpoint>, <database>, [, <username>, <password>])");
  }

  std::string const definition = TRI_ObjectToString(args[0]);
  std::string databaseName = TRI_ObjectToString(args[1]);

  std::string username;
  if (args.Length() < 3) {
    username = BaseClient.username();
  } else {
    username = TRI_ObjectToString(args[2]);
  }

  std::string password;
  if (args.Length() < 4) {
    BaseClient.printContinuous("Please specify a password: ");

// now prompt for it
#ifdef TRI_HAVE_TERMIOS_H
    TRI_SetStdinVisibility(false);
    getline(cin, password);

    TRI_SetStdinVisibility(true);
#else
    getline(cin, password);
#endif
    BaseClient.printLine("");
  } else {
    password = TRI_ObjectToString(args[3]);
  }

  std::string const oldDefinition = BaseClient.endpointString();
  std::string const oldDatabaseName = BaseClient.databaseName();
  std::string const oldUsername = BaseClient.username();
  std::string const oldPassword = BaseClient.password();

  DestroyConnection(connection);
  ClientConnection = nullptr;

  BaseClient.setEndpointString(definition);
  BaseClient.setDatabaseName(databaseName);
  BaseClient.setUsername(username);
  BaseClient.setPassword(password);

  // re-connect using new options
  BaseClient.createEndpoint();

  if (BaseClient.endpointServer() == nullptr) {
    BaseClient.setEndpointString(oldDefinition);
    BaseClient.setDatabaseName(oldDatabaseName);
    BaseClient.setUsername(oldUsername);
    BaseClient.setPassword(oldPassword);
    BaseClient.createEndpoint();

    std::string errorMessage = "error in '" + definition + "'";
    TRI_V8_THROW_EXCEPTION_PARAMETER(errorMessage.c_str());
  }

  V8ClientConnection* newConnection = CreateConnection();

  if (newConnection->isConnected() &&
      newConnection->getLastHttpReturnCode() == HttpResponse::OK) {
    ostringstream s;
    s << "Connected to ArangoDB '"
      << BaseClient.endpointServer()->getSpecification()
      << "' version: " << newConnection->getVersion() << " ["
      << newConnection->getMode() << "], database: '"
      << BaseClient.databaseName() << "', username: '" << BaseClient.username()
      << "'";

    BaseClient.printLine(s.str());

    args.Holder()->SetInternalField(SLOT_CLASS,
                                    v8::External::New(isolate, newConnection));

    v8::Handle<v8::Value> db =
        isolate->GetCurrentContext()->Global()->Get(TRI_V8_ASCII_STRING("db"));
    if (db->IsObject()) {
      v8::Handle<v8::Object> dbObj = v8::Handle<v8::Object>::Cast(db);

      if (dbObj->Has(TRI_V8_ASCII_STRING("_flushCache")) &&
          dbObj->Get(TRI_V8_ASCII_STRING("_flushCache"))->IsFunction()) {
        v8::Handle<v8::Function> func = v8::Handle<v8::Function>::Cast(
            dbObj->Get(TRI_V8_ASCII_STRING("_flushCache")));

        v8::Handle<v8::Value>* args = nullptr;
        func->Call(dbObj, 0, args);
      }
    }

    ClientConnection = newConnection;

    // ok
    TRI_V8_RETURN_TRUE();
  } else {
    ostringstream s;
    s << "Could not connect to endpoint '" << BaseClient.endpointString()
      << "', username: '" << BaseClient.username() << "'";
    BaseClient.printErrLine(s.str());

    std::string errorMsg = "could not connect";
    if (newConnection->getErrorMessage() != "") {
      errorMsg = newConnection->getErrorMessage();
    }

    delete newConnection;

    // rollback
    BaseClient.setEndpointString(oldDefinition);
    BaseClient.setDatabaseName(oldDatabaseName);
    BaseClient.setUsername(oldUsername);
    BaseClient.setPassword(oldPassword);
    BaseClient.createEndpoint();

    ClientConnection = CreateConnection();
    args.Holder()->SetInternalField(
        SLOT_CLASS, v8::External::New(isolate, ClientConnection));

    TRI_V8_THROW_EXCEPTION_MESSAGE(TRI_SIMPLE_CLIENT_COULD_NOT_CONNECT,
                                   errorMsg.c_str());
  }
}

////////////////////////////////////////////////////////////////////////////////
/// @brief ClientConnection method "GET" helper
////////////////////////////////////////////////////////////////////////////////

static void ClientConnection_httpGetAny(
    v8::FunctionCallbackInfo<v8::Value> const& args, bool raw) {
  v8::Isolate* isolate = args.GetIsolate();
  v8::HandleScope scope(isolate);

  // get the connection
  V8ClientConnection* connection =
      TRI_UnwrapClass<V8ClientConnection>(args.Holder(), WRAP_TYPE_CONNECTION);

  if (connection == nullptr) {
    TRI_V8_THROW_EXCEPTION_INTERNAL("connection class corrupted");
  }

  // check params
  if (args.Length() < 1 || args.Length() > 2 || !args[0]->IsString()) {
    TRI_V8_THROW_EXCEPTION_USAGE("get(<url>[, <headers>])");
  }

  TRI_Utf8ValueNFC url(TRI_UNKNOWN_MEM_ZONE, args[0]);
  // check header fields
  std::map<std::string, std::string> headerFields;

  if (args.Length() > 1) {
    ObjectToMap(isolate, headerFields, args[1]);
  }

  TRI_V8_RETURN(connection->getData(isolate, *url, headerFields, raw));
}

////////////////////////////////////////////////////////////////////////////////
/// @brief ClientConnection method "GET"
////////////////////////////////////////////////////////////////////////////////

static void ClientConnection_httpGet(
    v8::FunctionCallbackInfo<v8::Value> const& args) {
  ClientConnection_httpGetAny(args, false);
}

////////////////////////////////////////////////////////////////////////////////
/// @brief ClientConnection method "GET_RAW"
////////////////////////////////////////////////////////////////////////////////

static void ClientConnection_httpGetRaw(
    v8::FunctionCallbackInfo<v8::Value> const& args) {
  ClientConnection_httpGetAny(args, true);
}

////////////////////////////////////////////////////////////////////////////////
/// @brief ClientConnection method "HEAD" helper
////////////////////////////////////////////////////////////////////////////////

static void ClientConnection_httpHeadAny(
    v8::FunctionCallbackInfo<v8::Value> const& args, bool raw) {
  v8::Isolate* isolate = args.GetIsolate();
  v8::HandleScope scope(isolate);

  // get the connection
  V8ClientConnection* connection =
      TRI_UnwrapClass<V8ClientConnection>(args.Holder(), WRAP_TYPE_CONNECTION);

  if (connection == nullptr) {
    TRI_V8_THROW_EXCEPTION_INTERNAL("connection class corrupted");
  }

  // check params
  if (args.Length() < 1 || args.Length() > 2 || !args[0]->IsString()) {
    TRI_V8_THROW_EXCEPTION_USAGE("head(<url>[, <headers>])");
  }

  TRI_Utf8ValueNFC url(TRI_UNKNOWN_MEM_ZONE, args[0]);

  // check header fields
  std::map<std::string, std::string> headerFields;

  if (args.Length() > 1) {
    ObjectToMap(isolate, headerFields, args[1]);
  }

  TRI_V8_RETURN(connection->headData(isolate, *url, headerFields, raw));
}

////////////////////////////////////////////////////////////////////////////////
/// @brief ClientConnection method "HEAD"
////////////////////////////////////////////////////////////////////////////////

static void ClientConnection_httpHead(
    v8::FunctionCallbackInfo<v8::Value> const& args) {
  ClientConnection_httpHeadAny(args, false);
}

////////////////////////////////////////////////////////////////////////////////
/// @brief ClientConnection method "HEAD_RAW"
////////////////////////////////////////////////////////////////////////////////

static void ClientConnection_httpHeadRaw(
    v8::FunctionCallbackInfo<v8::Value> const& args) {
  ClientConnection_httpHeadAny(args, true);
}

////////////////////////////////////////////////////////////////////////////////
/// @brief ClientConnection method "DELETE" helper
////////////////////////////////////////////////////////////////////////////////

static void ClientConnection_httpDeleteAny(
    v8::FunctionCallbackInfo<v8::Value> const& args, bool raw) {
  v8::Isolate* isolate = args.GetIsolate();
  v8::HandleScope scope(isolate);

  // get the connection
  V8ClientConnection* connection =
      TRI_UnwrapClass<V8ClientConnection>(args.Holder(), WRAP_TYPE_CONNECTION);

  if (connection == nullptr) {
    TRI_V8_THROW_EXCEPTION_INTERNAL("connection class corrupted");
  }

  // check params
  if (args.Length() < 1 || args.Length() > 2 || !args[0]->IsString()) {
    TRI_V8_THROW_EXCEPTION_USAGE("delete(<url>[, <headers>])");
  }

  TRI_Utf8ValueNFC url(TRI_UNKNOWN_MEM_ZONE, args[0]);

  // check header fields
  std::map<std::string, std::string> headerFields;

  if (args.Length() > 1) {
    ObjectToMap(isolate, headerFields, args[1]);
  }

  TRI_V8_RETURN(connection->deleteData(isolate, *url, headerFields, raw));
}

////////////////////////////////////////////////////////////////////////////////
/// @brief ClientConnection method "DELETE"
////////////////////////////////////////////////////////////////////////////////

static void ClientConnection_httpDelete(
    v8::FunctionCallbackInfo<v8::Value> const& args) {
  ClientConnection_httpDeleteAny(args, false);
}

////////////////////////////////////////////////////////////////////////////////
/// @brief ClientConnection method "DELETE_RAW"
////////////////////////////////////////////////////////////////////////////////

static void ClientConnection_httpDeleteRaw(
    v8::FunctionCallbackInfo<v8::Value> const& args) {
  ClientConnection_httpDeleteAny(args, true);
}

////////////////////////////////////////////////////////////////////////////////
/// @brief ClientConnection method "OPTIONS" helper
////////////////////////////////////////////////////////////////////////////////

static void ClientConnection_httpOptionsAny(
    v8::FunctionCallbackInfo<v8::Value> const& args, bool raw) {
  v8::Isolate* isolate = args.GetIsolate();
  v8::HandleScope scope(isolate);

  // get the connection
  V8ClientConnection* connection =
      TRI_UnwrapClass<V8ClientConnection>(args.Holder(), WRAP_TYPE_CONNECTION);

  if (connection == nullptr) {
    TRI_V8_THROW_EXCEPTION_INTERNAL("connection class corrupted");
  }

  // check params
  if (args.Length() < 2 || args.Length() > 3 || !args[0]->IsString() ||
      !args[1]->IsString()) {
    TRI_V8_THROW_EXCEPTION_USAGE("options(<url>, <body>[, <headers>])");
  }

  TRI_Utf8ValueNFC url(TRI_UNKNOWN_MEM_ZONE, args[0]);
  v8::String::Utf8Value body(args[1]);

  // check header fields
  std::map<std::string, std::string> headerFields;

  if (args.Length() > 2) {
    ObjectToMap(isolate, headerFields, args[2]);
  }

  TRI_V8_RETURN(
      connection->optionsData(isolate, *url, *body, headerFields, raw));
}

////////////////////////////////////////////////////////////////////////////////
/// @brief ClientConnection method "OPTIONS"
////////////////////////////////////////////////////////////////////////////////

static void ClientConnection_httpOptions(
    v8::FunctionCallbackInfo<v8::Value> const& args) {
  ClientConnection_httpOptionsAny(args, false);
}

////////////////////////////////////////////////////////////////////////////////
/// @brief ClientConnection method "OPTIONS_RAW"
////////////////////////////////////////////////////////////////////////////////

static void ClientConnection_httpOptionsRaw(
    v8::FunctionCallbackInfo<v8::Value> const& args) {
  ClientConnection_httpOptionsAny(args, true);
}

////////////////////////////////////////////////////////////////////////////////
/// @brief ClientConnection method "POST" helper
////////////////////////////////////////////////////////////////////////////////

static void ClientConnection_httpPostAny(
    v8::FunctionCallbackInfo<v8::Value> const& args, bool raw) {
  v8::Isolate* isolate = args.GetIsolate();
  v8::HandleScope scope(isolate);

  // get the connection
  V8ClientConnection* connection =
      TRI_UnwrapClass<V8ClientConnection>(args.Holder(), WRAP_TYPE_CONNECTION);

  if (connection == nullptr) {
    TRI_V8_THROW_EXCEPTION_INTERNAL("connection class corrupted");
  }

  // check params
  if (args.Length() < 2 || args.Length() > 3 || !args[0]->IsString() ||
      !args[1]->IsString()) {
    TRI_V8_THROW_EXCEPTION_USAGE("post(<url>, <body>[, <headers>])");
  }

  TRI_Utf8ValueNFC url(TRI_UNKNOWN_MEM_ZONE, args[0]);
  v8::String::Utf8Value body(args[1]);

  // check header fields
  std::map<std::string, std::string> headerFields;

  if (args.Length() > 2) {
    ObjectToMap(isolate, headerFields, args[2]);
  }

  TRI_V8_RETURN(connection->postData(isolate, *url, *body, headerFields, raw));
}

////////////////////////////////////////////////////////////////////////////////
/// @brief ClientConnection method "POST"
////////////////////////////////////////////////////////////////////////////////

static void ClientConnection_httpPost(
    v8::FunctionCallbackInfo<v8::Value> const& args) {
  ClientConnection_httpPostAny(args, false);
}

////////////////////////////////////////////////////////////////////////////////
/// @brief ClientConnection method "POST_RAW"
////////////////////////////////////////////////////////////////////////////////

static void ClientConnection_httpPostRaw(
    v8::FunctionCallbackInfo<v8::Value> const& args) {
  ClientConnection_httpPostAny(args, true);
}

////////////////////////////////////////////////////////////////////////////////
/// @brief ClientConnection method "PUT" helper
////////////////////////////////////////////////////////////////////////////////

static void ClientConnection_httpPutAny(
    v8::FunctionCallbackInfo<v8::Value> const& args, bool raw) {
  v8::Isolate* isolate = args.GetIsolate();
  v8::HandleScope scope(isolate);

  // get the connection
  V8ClientConnection* connection =
      TRI_UnwrapClass<V8ClientConnection>(args.Holder(), WRAP_TYPE_CONNECTION);

  if (connection == nullptr) {
    TRI_V8_THROW_EXCEPTION_INTERNAL("connection class corrupted");
  }

  // check params
  if (args.Length() < 2 || args.Length() > 3 || !args[0]->IsString() ||
      !args[1]->IsString()) {
    TRI_V8_THROW_EXCEPTION_USAGE("put(<url>, <body>[, <headers>])");
  }

  TRI_Utf8ValueNFC url(TRI_UNKNOWN_MEM_ZONE, args[0]);
  v8::String::Utf8Value body(args[1]);

  // check header fields
  std::map<std::string, std::string> headerFields;

  if (args.Length() > 2) {
    ObjectToMap(isolate, headerFields, args[2]);
  }

  TRI_V8_RETURN(connection->putData(isolate, *url, *body, headerFields, raw));
}

////////////////////////////////////////////////////////////////////////////////
/// @brief ClientConnection method "PUT"
////////////////////////////////////////////////////////////////////////////////

static void ClientConnection_httpPut(
    v8::FunctionCallbackInfo<v8::Value> const& args) {
  ClientConnection_httpPutAny(args, false);
}

////////////////////////////////////////////////////////////////////////////////
/// @brief ClientConnection method "PUT_RAW"
////////////////////////////////////////////////////////////////////////////////

static void ClientConnection_httpPutRaw(
    v8::FunctionCallbackInfo<v8::Value> const& args) {
  ClientConnection_httpPutAny(args, true);
}

////////////////////////////////////////////////////////////////////////////////
/// @brief ClientConnection method "PATCH" helper
////////////////////////////////////////////////////////////////////////////////

static void ClientConnection_httpPatchAny(
    v8::FunctionCallbackInfo<v8::Value> const& args, bool raw) {
  v8::Isolate* isolate = args.GetIsolate();
  v8::HandleScope scope(isolate);

  // get the connection
  V8ClientConnection* connection =
      TRI_UnwrapClass<V8ClientConnection>(args.Holder(), WRAP_TYPE_CONNECTION);

  if (connection == nullptr) {
    TRI_V8_THROW_EXCEPTION_INTERNAL("connection class corrupted");
  }

  // check params
  if (args.Length() < 2 || args.Length() > 3 || !args[0]->IsString() ||
      !args[1]->IsString()) {
    TRI_V8_THROW_EXCEPTION_USAGE("patch(<url>, <body>[, <headers>])");
  }

  TRI_Utf8ValueNFC url(TRI_UNKNOWN_MEM_ZONE, args[0]);
  v8::String::Utf8Value body(args[1]);

  // check header fields
  std::map<std::string, std::string> headerFields;

  if (args.Length() > 2) {
    ObjectToMap(isolate, headerFields, args[2]);
  }

  TRI_V8_RETURN(connection->patchData(isolate, *url, *body, headerFields, raw));
}

////////////////////////////////////////////////////////////////////////////////
/// @brief ClientConnection method "PATCH"
////////////////////////////////////////////////////////////////////////////////

static void ClientConnection_httpPatch(
    v8::FunctionCallbackInfo<v8::Value> const& args) {
  ClientConnection_httpPatchAny(args, false);
}

////////////////////////////////////////////////////////////////////////////////
/// @brief ClientConnection method "PATCH_RAW"
////////////////////////////////////////////////////////////////////////////////

static void ClientConnection_httpPatchRaw(
    v8::FunctionCallbackInfo<v8::Value> const& args) {
  ClientConnection_httpPatchAny(args, true);
}

////////////////////////////////////////////////////////////////////////////////
/// @brief ClientConnection send file helper
////////////////////////////////////////////////////////////////////////////////

static void ClientConnection_httpSendFile(
    v8::FunctionCallbackInfo<v8::Value> const& args) {
  v8::Isolate* isolate = args.GetIsolate();
  v8::HandleScope scope(isolate);

  // get the connection
  V8ClientConnection* connection =
      TRI_UnwrapClass<V8ClientConnection>(args.Holder(), WRAP_TYPE_CONNECTION);

  if (connection == nullptr) {
    TRI_V8_THROW_EXCEPTION_INTERNAL("connection class corrupted");
  }

  // check params
  if (args.Length() != 2 || !args[0]->IsString() || !args[1]->IsString()) {
    TRI_V8_THROW_EXCEPTION_USAGE("sendFile(<url>, <file>)");
  }

  TRI_Utf8ValueNFC url(TRI_UNKNOWN_MEM_ZONE, args[0]);

  std::string const infile = TRI_ObjectToString(args[1]);

  if (!TRI_ExistsFile(infile.c_str())) {
    TRI_V8_THROW_EXCEPTION(TRI_ERROR_FILE_NOT_FOUND);
  }

  size_t bodySize;
  char* body = TRI_SlurpFile(TRI_UNKNOWN_MEM_ZONE, infile.c_str(), &bodySize);

  if (body == nullptr) {
    TRI_V8_THROW_EXCEPTION_MESSAGE(TRI_errno(), "could not read file");
  }

  v8::TryCatch tryCatch;

  // check header fields
  std::map<std::string, std::string> headerFields;

  v8::Handle<v8::Value> result =
      connection->postData(isolate, *url, body, bodySize, headerFields);
  TRI_Free(TRI_UNKNOWN_MEM_ZONE, body);

  if (tryCatch.HasCaught()) {
    // string exception = TRI_StringifyV8Exception(isolate, &tryCatch);
    isolate->ThrowException(tryCatch.Exception());
    return;
  }

  TRI_V8_RETURN(result);
}

////////////////////////////////////////////////////////////////////////////////
/// @brief ClientConnection method "getEndpoint"
////////////////////////////////////////////////////////////////////////////////

static void ClientConnection_getEndpoint(
    v8::FunctionCallbackInfo<v8::Value> const& args) {
  v8::Isolate* isolate = args.GetIsolate();
  v8::HandleScope scope(isolate);

  // get the connection
  V8ClientConnection* connection =
      TRI_UnwrapClass<V8ClientConnection>(args.Holder(), WRAP_TYPE_CONNECTION);

  if (connection == nullptr) {
    TRI_V8_THROW_EXCEPTION_INTERNAL("connection class corrupted");
  }

  // check params
  if (args.Length() != 0) {
    TRI_V8_THROW_EXCEPTION_USAGE("getEndpoint()");
  }

  std::string const endpoint = BaseClient.endpointString();
  TRI_V8_RETURN_STD_STRING(endpoint);
}

////////////////////////////////////////////////////////////////////////////////
/// @brief ClientConnection method "lastError"
////////////////////////////////////////////////////////////////////////////////

static void ClientConnection_lastHttpReturnCode(
    v8::FunctionCallbackInfo<v8::Value> const& args) {
  v8::Isolate* isolate = args.GetIsolate();
  v8::HandleScope scope(isolate);

  // get the connection
  V8ClientConnection* connection =
      TRI_UnwrapClass<V8ClientConnection>(args.Holder(), WRAP_TYPE_CONNECTION);

  if (connection == nullptr) {
    TRI_V8_THROW_EXCEPTION_INTERNAL("connection class corrupted");
  }

  // check params
  if (args.Length() != 0) {
    TRI_V8_THROW_EXCEPTION_USAGE("lastHttpReturnCode()");
  }

  TRI_V8_RETURN(v8::Integer::New(isolate, connection->getLastHttpReturnCode()));
}

////////////////////////////////////////////////////////////////////////////////
/// @brief ClientConnection method "lastErrorMessage"
////////////////////////////////////////////////////////////////////////////////

static void ClientConnection_lastErrorMessage(
    v8::FunctionCallbackInfo<v8::Value> const& args) {
  v8::Isolate* isolate = args.GetIsolate();
  v8::HandleScope scope(isolate);

  // get the connection
  V8ClientConnection* connection =
      TRI_UnwrapClass<V8ClientConnection>(args.Holder(), WRAP_TYPE_CONNECTION);

  if (connection == nullptr) {
    TRI_V8_THROW_EXCEPTION_INTERNAL("connection class corrupted");
  }

  // check params
  if (args.Length() != 0) {
    TRI_V8_THROW_EXCEPTION_USAGE("lastErrorMessage()");
  }

  TRI_V8_RETURN_STD_STRING(connection->getErrorMessage());
}

////////////////////////////////////////////////////////////////////////////////
/// @brief ClientConnection method "isConnected"
////////////////////////////////////////////////////////////////////////////////

static void ClientConnection_isConnected(
    v8::FunctionCallbackInfo<v8::Value> const& args) {
  v8::Isolate* isolate = args.GetIsolate();
  v8::HandleScope scope(isolate);

  // get the connection
  V8ClientConnection* connection =
      TRI_UnwrapClass<V8ClientConnection>(args.Holder(), WRAP_TYPE_CONNECTION);

  if (connection == nullptr) {
    TRI_V8_THROW_EXCEPTION_INTERNAL("connection class corrupted");
  }

  if (args.Length() != 0) {
    TRI_V8_THROW_EXCEPTION_USAGE("isConnected()");
  }

  if (connection->isConnected()) {
    TRI_V8_RETURN_TRUE();
  } else {
    TRI_V8_RETURN_FALSE();
  }
}

////////////////////////////////////////////////////////////////////////////////
/// @brief ClientConnection method "isConnected"
////////////////////////////////////////////////////////////////////////////////

static void ClientConnection_toString(
    v8::FunctionCallbackInfo<v8::Value> const& args) {
  v8::Isolate* isolate = args.GetIsolate();
  v8::HandleScope scope(isolate);

  // get the connection
  V8ClientConnection* connection =
      TRI_UnwrapClass<V8ClientConnection>(args.Holder(), WRAP_TYPE_CONNECTION);

  if (connection == nullptr) {
    TRI_V8_THROW_EXCEPTION_INTERNAL("connection class corrupted");
  }

  if (args.Length() != 0) {
    TRI_V8_THROW_EXCEPTION_USAGE("toString()");
  }

  std::string result = "[object ArangoConnection:" +
                       BaseClient.endpointServer()->getSpecification();

  if (connection->isConnected()) {
    result += "," + connection->getVersion() + ",connected]";
  } else {
    result += ",unconnected]";
  }

  TRI_V8_RETURN_STD_STRING(result);
}

////////////////////////////////////////////////////////////////////////////////
/// @brief ClientConnection method "getVersion"
////////////////////////////////////////////////////////////////////////////////

static void ClientConnection_getVersion(
    v8::FunctionCallbackInfo<v8::Value> const& args) {
  v8::Isolate* isolate = args.GetIsolate();
  v8::HandleScope scope(isolate);

  // get the connection
  V8ClientConnection* connection =
      TRI_UnwrapClass<V8ClientConnection>(args.Holder(), WRAP_TYPE_CONNECTION);

  if (connection == nullptr) {
    TRI_V8_THROW_EXCEPTION_INTERNAL("connection class corrupted");
  }

  if (args.Length() != 0) {
    TRI_V8_THROW_EXCEPTION_USAGE("getVersion()");
  }

  TRI_V8_RETURN_STD_STRING(connection->getVersion());
}

////////////////////////////////////////////////////////////////////////////////
/// @brief ClientConnection method "getMode"
////////////////////////////////////////////////////////////////////////////////

static void ClientConnection_getMode(
    v8::FunctionCallbackInfo<v8::Value> const& args) {
  v8::Isolate* isolate = args.GetIsolate();
  v8::HandleScope scope(isolate);

  // get the connection
  V8ClientConnection* connection =
      TRI_UnwrapClass<V8ClientConnection>(args.Holder(), WRAP_TYPE_CONNECTION);

  if (connection == nullptr) {
    TRI_V8_THROW_EXCEPTION_INTERNAL("connection class corrupted");
  }

  if (args.Length() != 0) {
    TRI_V8_THROW_EXCEPTION_USAGE("getMode()");
  }

  TRI_V8_RETURN_STD_STRING(connection->getMode());
}

////////////////////////////////////////////////////////////////////////////////
/// @brief ClientConnection method "getDatabaseName"
////////////////////////////////////////////////////////////////////////////////

static void ClientConnection_getDatabaseName(
    v8::FunctionCallbackInfo<v8::Value> const& args) {
  v8::Isolate* isolate = args.GetIsolate();
  v8::HandleScope scope(isolate);

  // get the connection
  V8ClientConnection* connection =
      TRI_UnwrapClass<V8ClientConnection>(args.Holder(), WRAP_TYPE_CONNECTION);

  if (connection == nullptr) {
    TRI_V8_THROW_EXCEPTION_INTERNAL("connection class corrupted");
  }

  if (args.Length() != 0) {
    TRI_V8_THROW_EXCEPTION_USAGE("getDatabaseName()");
  }

  TRI_V8_RETURN_STD_STRING(connection->getDatabaseName());
}

////////////////////////////////////////////////////////////////////////////////
/// @brief ClientConnection method "setDatabaseName"
////////////////////////////////////////////////////////////////////////////////

static void ClientConnection_setDatabaseName(
    v8::FunctionCallbackInfo<v8::Value> const& args) {
  v8::Isolate* isolate = args.GetIsolate();
  v8::HandleScope scope(isolate);

  // get the connection
  V8ClientConnection* connection =
      TRI_UnwrapClass<V8ClientConnection>(args.Holder(), WRAP_TYPE_CONNECTION);

  if (connection == nullptr) {
    TRI_V8_THROW_EXCEPTION_INTERNAL("connection class corrupted");
  }

  if (args.Length() != 1 || !args[0]->IsString()) {
    TRI_V8_THROW_EXCEPTION_USAGE("setDatabaseName(<name>)");
  }

  std::string const dbName = TRI_ObjectToString(args[0]);
  connection->setDatabaseName(dbName);
  BaseClient.setDatabaseName(dbName);

  TRI_V8_RETURN_TRUE();
}

////////////////////////////////////////////////////////////////////////////////
/// @brief dynamically replace %d, %e, %u in the prompt
////////////////////////////////////////////////////////////////////////////////

static std::string BuildPrompt() {
  std::string result;

  char const* p = Prompt.c_str();
  bool esc = false;

  while (true) {
    char const c = *p;

    if (c == '\0') {
      break;
    }

    if (esc) {
      if (c == '%') {
        result.push_back(c);
      } else if (c == 'd') {
        result.append(BaseClient.databaseName());
      } else if (c == 'e') {
        result.append(BaseClient.endpointString());
      } else if (c == 'u') {
        result.append(BaseClient.username());
      }

      esc = false;
    } else {
      if (c == '%') {
        esc = true;
      } else {
        result.push_back(c);
      }
    }

    ++p;
  }

  return result;
}

////////////////////////////////////////////////////////////////////////////////
/// @brief executes the shell
////////////////////////////////////////////////////////////////////////////////

static int RunShell(v8::Isolate* isolate, v8::Handle<v8::Context> context,
                    bool promptError) {
  v8::Context::Scope contextScope(context);
  v8::Local<v8::String> name(TRI_V8_ASCII_STRING(TRI_V8_SHELL_COMMAND_NAME));

  auto cc = ClientConnection;

  V8LineEditor console(isolate, context, ".arangosh.history");
  console.setSignalFunction([&cc]() {
    if (cc != nullptr) {
      cc->setInterrupted(true);
    }
  });

  console.open(BaseClient.autoComplete());

  uint64_t nrCommands = 0;

#ifdef __APPLE__
  if (VoiceMode) {
    system("say -v zarvox 'welcome to Arango shell' &");
  }
#endif

  while (true) {
    // set up prompts
    std::string dynamicPrompt;
    if (ClientConnection != nullptr) {
      dynamicPrompt = BuildPrompt();
    } else {
      dynamicPrompt = "disconnected> ";
    }

    std::string goodPrompt;
    std::string badPrompt;

#if _WIN32

    // ........................................................................................
    // Windows console is not coloured by escape sequences. So the method given
    // below will not
    // work. For now we simply ignore the colours until we move the windows
    // version into
    // a GUI Window.
    // ........................................................................................

    goodPrompt = badPrompt = dynamicPrompt;

#else

    if (BaseClient.colors() && console.supportsColors()) {
      // TODO: this should be a function defined in "console"
      goodPrompt =
          TRI_SHELL_COLOR_BOLD_GREEN + dynamicPrompt + TRI_SHELL_COLOR_RESET;
      badPrompt =
          TRI_SHELL_COLOR_BOLD_RED + dynamicPrompt + TRI_SHELL_COLOR_RESET;
    } else {
      goodPrompt = badPrompt = dynamicPrompt;
    }

#endif

    // gc
    if (++nrCommands >= GcInterval) {
      nrCommands = 0;

      TRI_RunGarbageCollectionV8(isolate, 500.0);
    }

#ifdef __APPLE__
    if (VoiceMode && promptError) {
      system("say -v 'whisper' 'oh, no' &");
    }
#endif

    bool eof;
    std::string input = console.prompt(
        promptError ? badPrompt.c_str() : goodPrompt.c_str(), "arangosh", eof);

    if (eof) {
      break;
    }

    if (input.empty()) {
      // input string is empty, but we must still free it
      continue;
    }

    BaseClient.log("%s%s\n", dynamicPrompt, input);

    std::string i = arangodb::basics::StringUtils::trim(input);

    if (i == "exit" || i == "quit" || i == "exit;" || i == "quit;") {
      break;
    }

    if (i == "help" || i == "help;") {
      input = "help()";
    }

    console.addHistory(input);

    v8::TryCatch tryCatch;

    BaseClient.startPager();

    // assume the command succeeds
    promptError = false;

    console.setExecutingCommand(true);

    // execute command and register its result in __LAST__
    v8::Handle<v8::Value> v = TRI_ExecuteJavaScriptString(
        isolate, context, TRI_V8_STRING(input.c_str()), name, true);

    console.setExecutingCommand(false);

    if (v.IsEmpty()) {
      context->Global()->Set(TRI_V8_ASCII_STRING("_last"),
                             v8::Undefined(isolate));
    } else {
      context->Global()->Set(TRI_V8_ASCII_STRING("_last"), v);
    }

    if (tryCatch.HasCaught()) {
      // command failed
      std::string exception;

      if (!tryCatch.CanContinue() || tryCatch.HasTerminated()) {
        exception = "command locally aborted\n";
      } else {
        exception = TRI_StringifyV8Exception(isolate, &tryCatch);
      }

      BaseClient.printErrLine(exception);
      BaseClient.log("%s", exception.c_str());

      // this will change the prompt for the next round
      promptError = true;
    }

    if (ClientConnection) {
      ClientConnection->setInterrupted(false);
    }

    BaseClient.stopPager();
    BaseClient.printLine("");

    BaseClient.log("%s\n", "");
    // make sure the last command result makes it into the log file
    BaseClient.flushLog();
  }

#ifdef __APPLE__
  if (VoiceMode) {
    system("say -v zarvox 'Good-Bye' &");
  }
#endif

  BaseClient.printLine("");

  BaseClient.printByeBye();

  return promptError ? TRI_ERROR_INTERNAL : TRI_ERROR_NO_ERROR;
}

////////////////////////////////////////////////////////////////////////////////
/// @brief runs the unit tests
////////////////////////////////////////////////////////////////////////////////

static bool RunUnitTests(v8::Isolate* isolate,
                         v8::Handle<v8::Context> context) {
  v8::TryCatch tryCatch;
  v8::HandleScope scope(isolate);

  bool ok;

  // set-up unit tests array
  v8::Handle<v8::Array> sysTestFiles = v8::Array::New(isolate);

  for (size_t i = 0; i < UnitTests.size(); ++i) {
    sysTestFiles->Set((uint32_t)i, TRI_V8_STD_STRING(UnitTests[i]));
  }

  TRI_AddGlobalVariableVocbase(
      isolate, context, TRI_V8_ASCII_STRING("SYS_UNIT_TESTS"), sysTestFiles);
  // do not use TRI_AddGlobalVariableVocBase because it creates read-only
  // variables!!
  context->Global()->Set(TRI_V8_ASCII_STRING("SYS_UNIT_TESTS_RESULT"),
                         v8::True(isolate));

  // run tests
  auto input = TRI_V8_ASCII_STRING(
      "require(\"@arangodb/testrunner\").runCommandLineTests();");
  auto name = TRI_V8_ASCII_STRING(TRI_V8_SHELL_COMMAND_NAME);
  TRI_ExecuteJavaScriptString(isolate, context, input, name, true);

  if (tryCatch.HasCaught()) {
    std::string exception(TRI_StringifyV8Exception(isolate, &tryCatch));
    BaseClient.printErrLine(exception);
    ok = false;
  } else {
    ok = TRI_ObjectToBoolean(
        context->Global()->Get(TRI_V8_ASCII_STRING("SYS_UNIT_TESTS_RESULT")));
  }

  return ok;
}

////////////////////////////////////////////////////////////////////////////////
/// @brief executes the Javascript files
////////////////////////////////////////////////////////////////////////////////

static bool RunScripts(v8::Isolate* isolate, v8::Handle<v8::Context> context,
                       std::vector<std::string> const& scripts, bool execute) {
  v8::TryCatch tryCatch;
  v8::HandleScope scope(isolate);

  bool ok = true;

  for (size_t i = 0; i < scripts.size(); ++i) {
    if (!FileUtils::exists(scripts[i])) {
      std::string msg =
          "error: Javascript file not found: '" + scripts[i] + "'";

      BaseClient.printErrLine(msg.c_str());
      BaseClient.log("%s", msg.c_str());

      ok = false;
      break;
    }

    if (execute) {
      v8::Handle<v8::String> name = TRI_V8_STD_STRING(scripts[i]);
      v8::Handle<v8::Value> args[] = {name};
      v8::Handle<v8::Value> filename = args[0];

      v8::Handle<v8::Object> current = isolate->GetCurrentContext()->Global();
      auto oldFilename = current->Get(TRI_V8_ASCII_STRING("__filename"));
      current->ForceSet(TRI_V8_ASCII_STRING("__filename"), filename);

      auto oldDirname = current->Get(TRI_V8_ASCII_STRING("__dirname"));
      auto dirname = TRI_Dirname(TRI_ObjectToString(filename).c_str());
      current->ForceSet(TRI_V8_ASCII_STRING("__dirname"),
                        TRI_V8_STRING(dirname));
      TRI_FreeString(TRI_CORE_MEM_ZONE, dirname);

      ok = TRI_ExecuteGlobalJavaScriptFile(isolate, scripts[i].c_str());

      // restore old values for __dirname and __filename
      if (oldFilename.IsEmpty() || oldFilename->IsUndefined()) {
        current->Delete(TRI_V8_ASCII_STRING("__filename"));
      } else {
        current->ForceSet(TRI_V8_ASCII_STRING("__filename"), oldFilename);
      }
      if (oldDirname.IsEmpty() || oldDirname->IsUndefined()) {
        current->Delete(TRI_V8_ASCII_STRING("__dirname"));
      } else {
        current->ForceSet(TRI_V8_ASCII_STRING("__dirname"), oldDirname);
      }
    } else {
      TRI_ParseJavaScriptFile(isolate, scripts[i].c_str());
    }

    if (tryCatch.HasCaught()) {
      std::string exception(TRI_StringifyV8Exception(isolate, &tryCatch));

      BaseClient.printErrLine(exception);
      BaseClient.log("%s\n", exception.c_str());

      ok = false;
      break;
    }
    if (!ok) {
      break;
    }
  }

  BaseClient.flushLog();

  return ok;
}

////////////////////////////////////////////////////////////////////////////////
/// @brief executes the Javascript string
////////////////////////////////////////////////////////////////////////////////

static bool RunString(v8::Isolate* isolate, v8::Handle<v8::Context> context,
                      std::string const& script) {
  v8::TryCatch tryCatch;
  v8::HandleScope scope(isolate);
  bool ok = true;

  v8::Handle<v8::Value> result =
      TRI_ExecuteJavaScriptString(isolate, context, TRI_V8_STD_STRING(script),
                                  TRI_V8_ASCII_STRING("(command-line)"), false);

  if (tryCatch.HasCaught()) {
    std::string exception(TRI_StringifyV8Exception(isolate, &tryCatch));

    BaseClient.printErrLine(exception);
    BaseClient.log("%s\n", exception.c_str());
    ok = false;
  } else {
    // check return value of script
    if (result->IsNumber()) {
      int64_t intResult = TRI_ObjectToInt64(result);

      if (intResult != 0) {
        ok = false;
      }
    }
  }

  BaseClient.flushLog();

  return ok;
}

////////////////////////////////////////////////////////////////////////////////
/// @brief runs the jslint tests
////////////////////////////////////////////////////////////////////////////////

static bool RunJsLint(v8::Isolate* isolate, v8::Handle<v8::Context> context) {
  v8::TryCatch tryCatch;
  v8::HandleScope scope(isolate);
  bool ok;

  // set-up jslint files array
  v8::Handle<v8::Array> sysTestFiles = v8::Array::New(isolate);

  for (size_t i = 0; i < JsLint.size(); ++i) {
    sysTestFiles->Set((uint32_t)i, TRI_V8_STD_STRING(JsLint[i]));
  }

  context->Global()->Set(TRI_V8_ASCII_STRING("SYS_UNIT_TESTS"), sysTestFiles);
  context->Global()->Set(TRI_V8_ASCII_STRING("SYS_UNIT_TESTS_RESULT"),
                         v8::True(isolate));

  // run tests
  auto input =
      TRI_V8_ASCII_STRING("require(\"jslint\").runCommandLineTests({ });");
  auto name = TRI_V8_ASCII_STRING(TRI_V8_SHELL_COMMAND_NAME);
  TRI_ExecuteJavaScriptString(isolate, context, input, name, true);

  if (tryCatch.HasCaught()) {
    BaseClient.printErrLine(TRI_StringifyV8Exception(isolate, &tryCatch));
    ok = false;
  } else {
    ok = TRI_ObjectToBoolean(
        context->Global()->Get(TRI_V8_ASCII_STRING("SYS_UNIT_TESTS_RESULT")));
  }

  return ok;
}

////////////////////////////////////////////////////////////////////////////////
/// @brief startup and exit functions
////////////////////////////////////////////////////////////////////////////////

void* arangoshResourcesAllocated = nullptr;
static void LocalEntryFunction();
static void LocalExitFunction(int, void*);

#ifdef _WIN32

// .............................................................................
// Call this function to do various initializations for windows only
//
// TODO can we move this to a general function for all binaries?
// .............................................................................

void LocalEntryFunction() {
  int maxOpenFiles = 1024;
  int res = 0;

  // ...........................................................................
  // Uncomment this to call this for extended debug information.
  // If you familiar with valgrind ... then this is not like that, however
  // you do get some similar functionality.
  // ...........................................................................
  // res = initializeWindows(TRI_WIN_INITIAL_SET_DEBUG_FLAG, 0);

  res = initializeWindows(TRI_WIN_INITIAL_SET_INVALID_HANLE_HANDLER, 0);

  if (res != 0) {
    _exit(1);
  }

  res = initializeWindows(TRI_WIN_INITIAL_SET_MAX_STD_IO,
                          (char const*)(&maxOpenFiles));

  if (res != 0) {
    _exit(1);
  }

  res = initializeWindows(TRI_WIN_INITIAL_WSASTARTUP_FUNCTION_CALL, 0);

  if (res != 0) {
    _exit(1);
  }

  TRI_Application_Exit_SetExit(LocalExitFunction);
}

static void LocalExitFunction(int exitCode, void* data) {
  int res = finalizeWindows(TRI_WIN_FINAL_WSASTARTUP_FUNCTION_CALL, 0);

  if (res != 0) {
    exit(1);
  }

  exit(exitCode);
}
#else

static void LocalEntryFunction() {}

static void LocalExitFunction(int exitCode, void* data) {}

#endif

static bool PrintHelo(bool useServer) {
  bool promptError = false;

  // .............................................................................
  // banner
  // .............................................................................

  // http://www.network-science.de/ascii/   Font: ogre

  if (!BaseClient.quiet()) {
#ifdef _WIN32

    // .............................................................................
    // Quick hack for windows
    // .............................................................................

    if (BaseClient.colors()) {
      int greenColour = FOREGROUND_GREEN | FOREGROUND_INTENSITY;
      int redColour = FOREGROUND_RED | FOREGROUND_INTENSITY;
      int defaultColour = 0;
      CONSOLE_SCREEN_BUFFER_INFO csbiInfo;

      if (GetConsoleScreenBufferInfo(GetStdHandle(STD_OUTPUT_HANDLE),
                                     &csbiInfo) != 0) {
        defaultColour = csbiInfo.wAttributes;
      }

      // not sure about the code page. let user set code page by command-line
      // argument if required
      if (CodePage > 0) {
        SetConsoleOutputCP((UINT)CodePage);
      } else {
        UINT cp = GetConsoleOutputCP();
        SetConsoleOutputCP(cp);
      }

      // TODO we should have a special "printf" which can handle the color
      // escape sequences!
      SetConsoleTextAttribute(GetStdHandle(STD_OUTPUT_HANDLE), greenColour);
      printf("                                  ");
      SetConsoleTextAttribute(GetStdHandle(STD_OUTPUT_HANDLE), redColour);
      printf("     _     ");
      SetConsoleTextAttribute(GetStdHandle(STD_OUTPUT_HANDLE), defaultColour);
      printf("\n");
      SetConsoleTextAttribute(GetStdHandle(STD_OUTPUT_HANDLE), greenColour);
      printf("  __ _ _ __ __ _ _ __   __ _  ___ ");
      SetConsoleTextAttribute(GetStdHandle(STD_OUTPUT_HANDLE), redColour);
      printf(" ___| |__  ");
      SetConsoleTextAttribute(GetStdHandle(STD_OUTPUT_HANDLE), defaultColour);
      printf("\n");
      SetConsoleTextAttribute(GetStdHandle(STD_OUTPUT_HANDLE), greenColour);
      printf(" / _` | '__/ _` | '_ \\ / _` |/ _ \\");
      SetConsoleTextAttribute(GetStdHandle(STD_OUTPUT_HANDLE), redColour);
      printf("/ __| '_ \\ ");
      SetConsoleTextAttribute(GetStdHandle(STD_OUTPUT_HANDLE), defaultColour);
      printf("\n");
      SetConsoleTextAttribute(GetStdHandle(STD_OUTPUT_HANDLE), greenColour);
      printf("| (_| | | | (_| | | | | (_| | (_) ");
      SetConsoleTextAttribute(GetStdHandle(STD_OUTPUT_HANDLE), redColour);
      printf("\\__ \\ | | |");
      SetConsoleTextAttribute(GetStdHandle(STD_OUTPUT_HANDLE), defaultColour);
      printf("\n");
      SetConsoleTextAttribute(GetStdHandle(STD_OUTPUT_HANDLE), greenColour);
      printf(" \\__,_|_|  \\__,_|_| |_|\\__, |\\___/");
      SetConsoleTextAttribute(GetStdHandle(STD_OUTPUT_HANDLE), redColour);
      printf("|___/_| |_|");
      SetConsoleTextAttribute(GetStdHandle(STD_OUTPUT_HANDLE), defaultColour);
      printf("\n");
      SetConsoleTextAttribute(GetStdHandle(STD_OUTPUT_HANDLE), greenColour);
      printf("                       |___/      ");
      SetConsoleTextAttribute(GetStdHandle(STD_OUTPUT_HANDLE), redColour);
      printf("           ");
      SetConsoleTextAttribute(GetStdHandle(STD_OUTPUT_HANDLE), defaultColour);
      printf("\n");
    }

#else

    char const* g = TRI_SHELL_COLOR_GREEN;
    char const* r = TRI_SHELL_COLOR_RED;
    char const* z = TRI_SHELL_COLOR_RESET;

    if (!BaseClient.colors()) {
      g = "";
      r = "";
      z = "";
    }

    BaseClient.printLine("");

    printf("%s                                  %s     _     %s\n", g, r, z);
    printf("%s  __ _ _ __ __ _ _ __   __ _  ___ %s ___| |__  %s\n", g, r, z);
    printf("%s / _` | '__/ _` | '_ \\ / _` |/ _ \\%s/ __| '_ \\ %s\n", g, r, z);
    printf("%s| (_| | | | (_| | | | | (_| | (_) %s\\__ \\ | | |%s\n", g, r, z);
    printf("%s \\__,_|_|  \\__,_|_| |_|\\__, |\\___/%s|___/_| |_|%s\n", g, r,
           z);
    printf("%s                       |___/      %s           %s\n", g, r, z);

#endif
    BaseClient.printLine("");

    ostringstream s;
    s << "arangosh (" << arangodb::rest::Version::getVerboseVersionString()
      << ")" << std::endl;
    s << "Copyright (c) ArangoDB GmbH";

    BaseClient.printLine(s.str(), true);
    BaseClient.printLine("", true);

    BaseClient.printWelcomeInfo();

    if (useServer) {
      if (ClientConnection && ClientConnection->isConnected() &&
          ClientConnection->getLastHttpReturnCode() == HttpResponse::OK) {
        ostringstream is;
        is << "Connected to ArangoDB '" << BaseClient.endpointString()
           << "' version: " << ClientConnection->getVersion() << " ["
           << ClientConnection->getMode() << "], database: '"
           << BaseClient.databaseName() << "', username: '"
           << BaseClient.username() << "'";

        BaseClient.printLine(is.str(), true);
      } else {
        ostringstream is;
        is << "Could not connect to endpoint '" << BaseClient.endpointString()
           << "', database: '" << BaseClient.databaseName() << "', username: '"
           << BaseClient.username() << "'";
        BaseClient.printErrLine(is.str());

        if (ClientConnection && ClientConnection->getErrorMessage() != "") {
          ostringstream is2;
          is2 << "Error message '" << ClientConnection->getErrorMessage()
              << "'";
          BaseClient.printErrLine(is2.str());
        }
        promptError = true;
      }

      BaseClient.printLine("", true);
    }
  }

  return promptError;
}

static void InitCallbacks(v8::Isolate* isolate, bool useServer,
                          eRunMode runMode) {
  auto context = isolate->GetCurrentContext();
  // set pretty print default: (used in print.js)
  TRI_AddGlobalVariableVocbase(
      isolate, context, TRI_V8_ASCII_STRING("PRETTY_PRINT"),
      v8::Boolean::New(isolate, BaseClient.prettyPrint()));

  // add colors for print.js
  TRI_AddGlobalVariableVocbase(isolate, context,
                               TRI_V8_ASCII_STRING("COLOR_OUTPUT"),
                               v8::Boolean::New(isolate, BaseClient.colors()));

  // add function SYS_OUTPUT to use pager
  TRI_AddGlobalVariableVocbase(
      isolate, context, TRI_V8_ASCII_STRING("SYS_OUTPUT"),
      v8::FunctionTemplate::New(isolate, JS_PagerOutput)->GetFunction());

  TRI_InitV8Buffer(isolate, context);

  TRI_InitV8Utils(isolate, context, StartupPath, StartupModules);
  TRI_InitV8Shell(isolate, context);

  // .............................................................................
  // define ArangoConnection class
  // .............................................................................

  if (useServer) {
    v8::Handle<v8::FunctionTemplate> connection_templ =
        v8::FunctionTemplate::New(isolate);
    connection_templ->SetClassName(TRI_V8_ASCII_STRING("ArangoConnection"));

    v8::Handle<v8::ObjectTemplate> connection_proto =
        connection_templ->PrototypeTemplate();

    connection_proto->Set(
        isolate, "DELETE",
        v8::FunctionTemplate::New(isolate, ClientConnection_httpDelete));
    connection_proto->Set(
        isolate, "DELETE_RAW",
        v8::FunctionTemplate::New(isolate, ClientConnection_httpDeleteRaw));
    connection_proto->Set(
        isolate, "GET",
        v8::FunctionTemplate::New(isolate, ClientConnection_httpGet));
    connection_proto->Set(
        isolate, "GET_RAW",
        v8::FunctionTemplate::New(isolate, ClientConnection_httpGetRaw));
    connection_proto->Set(
        isolate, "HEAD",
        v8::FunctionTemplate::New(isolate, ClientConnection_httpHead));
    connection_proto->Set(
        isolate, "HEAD_RAW",
        v8::FunctionTemplate::New(isolate, ClientConnection_httpHeadRaw));
    connection_proto->Set(
        isolate, "OPTIONS",
        v8::FunctionTemplate::New(isolate, ClientConnection_httpOptions));
    connection_proto->Set(
        isolate, "OPTIONS_RAW",
        v8::FunctionTemplate::New(isolate, ClientConnection_httpOptionsRaw));
    connection_proto->Set(
        isolate, "PATCH",
        v8::FunctionTemplate::New(isolate, ClientConnection_httpPatch));
    connection_proto->Set(
        isolate, "PATCH_RAW",
        v8::FunctionTemplate::New(isolate, ClientConnection_httpPatchRaw));
    connection_proto->Set(
        isolate, "POST",
        v8::FunctionTemplate::New(isolate, ClientConnection_httpPost));
    connection_proto->Set(
        isolate, "POST_RAW",
        v8::FunctionTemplate::New(isolate, ClientConnection_httpPostRaw));
    connection_proto->Set(
        isolate, "PUT",
        v8::FunctionTemplate::New(isolate, ClientConnection_httpPut));
    connection_proto->Set(
        isolate, "PUT_RAW",
        v8::FunctionTemplate::New(isolate, ClientConnection_httpPutRaw));
    connection_proto->Set(
        isolate, "SEND_FILE",
        v8::FunctionTemplate::New(isolate, ClientConnection_httpSendFile));
    connection_proto->Set(
        isolate, "getEndpoint",
        v8::FunctionTemplate::New(isolate, ClientConnection_getEndpoint));
    connection_proto->Set(isolate, "lastHttpReturnCode",
                          v8::FunctionTemplate::New(
                              isolate, ClientConnection_lastHttpReturnCode));
    connection_proto->Set(
        isolate, "lastErrorMessage",
        v8::FunctionTemplate::New(isolate, ClientConnection_lastErrorMessage));
    connection_proto->Set(
        isolate, "isConnected",
        v8::FunctionTemplate::New(isolate, ClientConnection_isConnected));
    connection_proto->Set(
        isolate, "reconnect",
        v8::FunctionTemplate::New(isolate, ClientConnection_reconnect));
    connection_proto->Set(
        isolate, "toString",
        v8::FunctionTemplate::New(isolate, ClientConnection_toString));
    connection_proto->Set(
        isolate, "getVersion",
        v8::FunctionTemplate::New(isolate, ClientConnection_getVersion));
    connection_proto->Set(
        isolate, "getMode",
        v8::FunctionTemplate::New(isolate, ClientConnection_getMode));
    connection_proto->Set(
        isolate, "getDatabaseName",
        v8::FunctionTemplate::New(isolate, ClientConnection_getDatabaseName));
    connection_proto->Set(
        isolate, "setDatabaseName",
        v8::FunctionTemplate::New(isolate, ClientConnection_setDatabaseName));
    connection_proto->SetCallAsFunctionHandler(
        ClientConnection_ConstructorCallback);

    v8::Handle<v8::ObjectTemplate> connection_inst =
        connection_templ->InstanceTemplate();
    connection_inst->SetInternalFieldCount(2);

    TRI_AddGlobalVariableVocbase(isolate, context,
                                 TRI_V8_ASCII_STRING("ArangoConnection"),
                                 connection_proto->NewInstance());
    ConnectionTempl.Reset(isolate, connection_inst);

    // add the client connection to the context:
    TRI_AddGlobalVariableVocbase(
        isolate, context, TRI_V8_ASCII_STRING("SYS_ARANGO"),
        WrapV8ClientConnection(isolate, ClientConnection));
  }

  TRI_AddGlobalVariableVocbase(
      isolate, context, TRI_V8_ASCII_STRING("SYS_START_PAGER"),
      v8::FunctionTemplate::New(isolate, JS_StartOutputPager)->GetFunction());
  TRI_AddGlobalVariableVocbase(
      isolate, context, TRI_V8_ASCII_STRING("SYS_STOP_PAGER"),
      v8::FunctionTemplate::New(isolate, JS_StopOutputPager)->GetFunction());
  TRI_AddGlobalVariableVocbase(
      isolate, context, TRI_V8_ASCII_STRING("SYS_IMPORT_CSV_FILE"),
      v8::FunctionTemplate::New(isolate, JS_ImportCsvFile)->GetFunction());
  TRI_AddGlobalVariableVocbase(
      isolate, context, TRI_V8_ASCII_STRING("SYS_IMPORT_JSON_FILE"),
      v8::FunctionTemplate::New(isolate, JS_ImportJsonFile)->GetFunction());
  TRI_AddGlobalVariableVocbase(
      isolate, context, TRI_V8_ASCII_STRING("NORMALIZE_STRING"),
      v8::FunctionTemplate::New(isolate, JS_NormalizeString)->GetFunction());
  TRI_AddGlobalVariableVocbase(
      isolate, context, TRI_V8_ASCII_STRING("COMPARE_STRING"),
      v8::FunctionTemplate::New(isolate, JS_CompareString)->GetFunction());

  TRI_AddGlobalVariableVocbase(isolate, context,
                               TRI_V8_ASCII_STRING("ARANGO_QUIET"),
                               v8::Boolean::New(isolate, BaseClient.quiet()));
  TRI_AddGlobalVariableVocbase(
      isolate, context, TRI_V8_ASCII_STRING("VALGRIND"),
      v8::Boolean::New(isolate, (RUNNING_ON_VALGRIND > 0)));

  TRI_AddGlobalVariableVocbase(
      isolate, context, TRI_V8_ASCII_STRING("IS_EXECUTE_SCRIPT"),
      v8::Boolean::New(isolate, runMode == eExecuteScript));
  TRI_AddGlobalVariableVocbase(
      isolate, context, TRI_V8_ASCII_STRING("IS_EXECUTE_STRING"),
      v8::Boolean::New(isolate, runMode == eExecuteString));
  TRI_AddGlobalVariableVocbase(
      isolate, context, TRI_V8_ASCII_STRING("IS_CHECK_SCRIPT"),
      v8::Boolean::New(isolate, runMode == eCheckScripts));
  TRI_AddGlobalVariableVocbase(
      isolate, context, TRI_V8_ASCII_STRING("IS_UNIT_TESTS"),
      v8::Boolean::New(isolate, runMode == eUnitTests));
  TRI_AddGlobalVariableVocbase(isolate, context,
                               TRI_V8_ASCII_STRING("IS_JS_LINT"),
                               v8::Boolean::New(isolate, runMode == eJsLint));
}

static int WarmupEnvironment(v8::Isolate* isolate,
                             std::vector<std::string>& positionals,
                             eRunMode runMode) {
  auto context = isolate->GetCurrentContext();
  // .............................................................................
  // read files
  // .............................................................................

  // load java script from js/bootstrap/*.h files
  if (StartupPath.empty()) {
    LOG_FATAL_AND_EXIT(
        "no 'javascript.startup-directory' has been supplied, giving up");
  }

<<<<<<< HEAD
  LOG(DEBUG) << "using JavaScript startup files at '" << StartupPath.c_str() << "'";
=======
  LOG(DEBUG)
  << "using JavaScript startup files at '" << StartupPath << "'";

>>>>>>> 44a519b8
  StartupLoader.setDirectory(StartupPath);

  // load all init files
  std::vector<std::string> files;

  files.push_back("common/bootstrap/scaffolding.js");
  files.push_back("common/bootstrap/modules/internal.js");  // deps: -
  files.push_back("common/bootstrap/errors.js");            // deps: internal
  files.push_back("client/bootstrap/modules/internal.js");  // deps: internal
  files.push_back("common/bootstrap/modules/vm.js");        // deps: internal
  files.push_back("common/bootstrap/modules/console.js");   // deps: internal
  files.push_back("common/bootstrap/modules/assert.js");    // deps: -
  files.push_back("common/bootstrap/modules/buffer.js");    // deps: internal
  files.push_back(
      "common/bootstrap/modules/fs.js");  // deps: internal, buffer (hidden)
  files.push_back("common/bootstrap/modules/path.js");     // deps: internal, fs
  files.push_back("common/bootstrap/modules/events.js");   // deps: -
  files.push_back("common/bootstrap/modules/process.js");  // deps: internal,
                                                           // fs, events,
                                                           // console
  files.push_back(
      "common/bootstrap/modules.js");  // must come last before patches

  if (runMode != eJsLint) {
    files.push_back("common/bootstrap/monkeypatches.js");
  }

  files.push_back("client/client.js");  // needs internal

  for (size_t i = 0; i < files.size(); ++i) {
    switch (StartupLoader.loadScript(isolate, context, files[i])) {
      case JSLoader::eSuccess:
<<<<<<< HEAD
        LOG(TRACE) << "loaded JavaScript file '" << files[i].c_str() << "'";
=======
        LOG(TRACE) << "loaded JavaScript file '" << files[i] << "'";
>>>>>>> 44a519b8
        break;
      case JSLoader::eFailLoad:
        LOG_FATAL_AND_EXIT("cannot load JavaScript file '%s'",
                           files[i].c_str());
        break;
      case JSLoader::eFailExecute:
        LOG_FATAL_AND_EXIT("error during execution of JavaScript file '%s'",
                           files[i].c_str());
        break;
    }
  }

  // .............................................................................
  // create arguments
  // .............................................................................

  v8::Handle<v8::Array> p = v8::Array::New(isolate, (int)positionals.size());

  for (uint32_t i = 0; i < positionals.size(); ++i) {
    p->Set(i, TRI_V8_STD_STRING(positionals[i]));
  }

  TRI_AddGlobalVariableVocbase(isolate, context,
                               TRI_V8_ASCII_STRING("ARGUMENTS"), p);
  return EXIT_SUCCESS;
}

static int Run(v8::Isolate* isolate, eRunMode runMode, bool promptError) {
  auto context = isolate->GetCurrentContext();
  bool ok = false;
  try {
    switch (runMode) {
      case eInteractive:
        ok = RunShell(isolate, context, promptError) == TRI_ERROR_NO_ERROR;
        if (isatty(STDIN_FILENO)) {
          ok = true;
        }
        break;
      case eExecuteScript:
        // we have scripts to execute
        ok = RunScripts(isolate, context, ExecuteScripts, true);
        break;
      case eExecuteString:
        // we have string to execute
        ok = RunString(isolate, context, ExecuteString);
        break;
      case eCheckScripts:
        // we have scripts to syntax check
        ok = RunScripts(isolate, context, CheckScripts, false);
        break;
      case eUnitTests:
        // we have unit tests
        ok = RunUnitTests(isolate, context);
        break;
      case eJsLint:
        // we don't have unittests, but we have files to jslint
        ok = RunJsLint(isolate, context);
        break;
    }
  } catch (std::exception const& ex) {
    cerr << "caught exception " << ex.what() << endl;
    ok = false;
  } catch (...) {
    cerr << "caught unknown exception" << endl;
    ok = false;
  }
  return (ok) ? EXIT_SUCCESS : EXIT_FAILURE;
}

class BufferAllocator : public v8::ArrayBuffer::Allocator {
 public:
  virtual void* Allocate(size_t length) {
    void* data = AllocateUninitialized(length);
    if (data != nullptr) {
      memset(data, 0, length);
    }
    return data;
  }
  virtual void* AllocateUninitialized(size_t length) { return malloc(length); }
  virtual void Free(void* data, size_t) {
    if (data != nullptr) {
      free(data);
    }
  }
};

////////////////////////////////////////////////////////////////////////////////
/// @brief main
////////////////////////////////////////////////////////////////////////////////

int main(int argc, char* args[]) {
  int ret = EXIT_SUCCESS;
  eRunMode runMode = eInteractive;
#if _WIN32
  extern bool cygwinShell;
  if (getenv("SHELL") != nullptr) {
    cygwinShell = true;
  }
  if (!TRI_InitWindowsEventLog()) {
    std::cerr << "failed to init event log" << std::endl;
    return EXIT_FAILURE;
  }
#endif
  LocalEntryFunction();

  TRIAGENS_C_INITIALIZE(argc, args);
  TRIAGENS_REST_INITIALIZE(argc, args);

  TRI_InitializeLogging(false);

  {
    std::ostringstream foxxManagerHelp;
    foxxManagerHelp
        << "Use  " << args[0]
        << " help  to get an overview of the actions specific to foxx-manager."
        << endl
        << endl;
    foxxManagerHelp << "There is also an online manual available at:" << endl
                    << "https://docs.arangodb.com/Foxx/Install/" << endl
                    << endl;

    BaseClient.setupSpecificHelp("foxx-manager", foxxManagerHelp.str());
  }

  BaseClient.setEndpointString(Endpoint::getDefaultEndpoint());

  // .............................................................................
  // parse the program options
  // .............................................................................

  std::vector<std::string> positionals =
      ParseProgramOptions(argc, args, &runMode);

  // .............................................................................
  // set-up client connection
  // .............................................................................

  // check if we want to connect to a server
  bool useServer = (BaseClient.endpointString() != "none");

  // if we are in jslint mode, we will not need the server at all
  if (!JsLint.empty()) {
    useServer = false;
  }

  if (useServer) {
    BaseClient.createEndpoint();

    if (BaseClient.endpointServer() == nullptr) {
      ostringstream s;
      s << "invalid value for --server.endpoint ('"
        << BaseClient.endpointString() << "')";

      BaseClient.printErrLine(s.str());

      TRI_EXIT_FUNCTION(EXIT_FAILURE, nullptr);
    }

    ClientConnection = CreateConnection();
  }

  // .............................................................................
  // set-up V8 objects
  // .............................................................................

  if (!Utf8Helper::DefaultUtf8Helper.setCollatorLanguage("en")) {
    std::string msg =
        "cannot initialize ICU; please make sure ICU*dat is available ; "
        "ICU_DATA='";
    if (getenv("ICU_DATA") != nullptr) {
      msg += getenv("ICU_DATA");
    }
    msg += "'";
    BaseClient.printErrLine(msg);
    return EXIT_FAILURE;
  }
  v8::V8::InitializeICU();

  // set V8 options
  if (!V8Options.empty()) {
    // explicit option --javascript.v8-options used
    v8::V8::SetFlagsFromString(V8Options.c_str(), (int)V8Options.size());
  } else {
    // no explicit option used, now pass all command-line arguments to v8
    v8::V8::SetFlagsFromCommandLine(&argc, args, true);
  }

#ifdef TRI_FORCE_ARMV6
  std::string const forceARMv6 = "--noenable-armv7";
  v8::V8::SetFlagsFromString(forceARMv6.c_str(), (int)forceARMv6.size());
#endif

  v8::Platform* platform = v8::platform::CreateDefaultPlatform();
  v8::V8::InitializePlatform(platform);
  v8::V8::Initialize();

  BufferAllocator bufferAllocator;
  v8::V8::SetArrayBufferAllocator(&bufferAllocator);

  v8::Isolate* isolate = v8::Isolate::New();
  isolate->Enter();
  {
    v8::Isolate::Scope isolate_scope(isolate);
    v8::HandleScope handle_scope(isolate);
    {
      // create the global template
      v8::Handle<v8::ObjectTemplate> global = v8::ObjectTemplate::New(isolate);

      // create the context
      v8::Persistent<v8::Context> context;
      context.Reset(isolate, v8::Context::New(isolate, 0, global));
      auto localContext = v8::Local<v8::Context>::New(isolate, context);

      if (localContext.IsEmpty()) {
        BaseClient.printErrLine("cannot initialize V8 engine");
        TRI_EXIT_FUNCTION(EXIT_FAILURE, nullptr);
      }

      localContext->Enter();

      v8::Handle<v8::Object> globalObj = localContext->Global();
      globalObj->Set(TRI_V8_ASCII_STRING("GLOBAL"), globalObj);
      globalObj->Set(TRI_V8_ASCII_STRING("global"), globalObj);
      globalObj->Set(TRI_V8_ASCII_STRING("root"), globalObj);

      InitCallbacks(isolate, useServer, runMode);

      // reset the prompt error flag (will determine prompt colors)
      bool promptError = PrintHelo(useServer);

      ret = WarmupEnvironment(isolate, positionals, runMode);

      if (ret == EXIT_SUCCESS) {
        BaseClient.openLog();

        try {
          ret = Run(isolate, runMode, promptError);
        } catch (std::bad_alloc const&) {
          LOG(ERROR) << "caught exception " << TRI_errno_string(TRI_ERROR_OUT_OF_MEMORY);
          ret = EXIT_FAILURE;
        } catch (...) {
          LOG(ERROR) << "caught unknown exception";
          ret = EXIT_FAILURE;
        }
      }

      isolate->LowMemoryNotification();

      // spend at least 3 seconds in GC
      LOG(DEBUG) << "entering final garbage collection";
      TRI_RunGarbageCollectionV8(isolate, 3000);
      LOG(DEBUG) << "final garbage collection completed";

      localContext->Exit();
      context.Reset();
    }
  }

  if (ClientConnection != nullptr) {
    DestroyConnection(ClientConnection);
    ClientConnection = nullptr;
  }

  TRI_v8_global_t* v8g = TRI_GetV8Globals(isolate);
  delete v8g;

  isolate->Exit();
  isolate->Dispose();

  BaseClient.closeLog();

  TRIAGENS_REST_SHUTDOWN;

  v8::V8::Dispose();
  v8::V8::ShutdownPlatform();
  delete platform;
  LocalExitFunction(ret, nullptr);

  return ret;
}<|MERGE_RESOLUTION|>--- conflicted
+++ resolved
@@ -2296,13 +2296,8 @@
         "no 'javascript.startup-directory' has been supplied, giving up");
   }
 
-<<<<<<< HEAD
-  LOG(DEBUG) << "using JavaScript startup files at '" << StartupPath.c_str() << "'";
-=======
-  LOG(DEBUG)
-  << "using JavaScript startup files at '" << StartupPath << "'";
-
->>>>>>> 44a519b8
+  LOG(DEBUG) << "using JavaScript startup files at '" << StartupPath << "'";
+
   StartupLoader.setDirectory(StartupPath);
 
   // load all init files
@@ -2335,11 +2330,7 @@
   for (size_t i = 0; i < files.size(); ++i) {
     switch (StartupLoader.loadScript(isolate, context, files[i])) {
       case JSLoader::eSuccess:
-<<<<<<< HEAD
-        LOG(TRACE) << "loaded JavaScript file '" << files[i].c_str() << "'";
-=======
         LOG(TRACE) << "loaded JavaScript file '" << files[i] << "'";
->>>>>>> 44a519b8
         break;
       case JSLoader::eFailLoad:
         LOG_FATAL_AND_EXIT("cannot load JavaScript file '%s'",

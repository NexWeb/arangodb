################################################################################
## INSTALL
################################################################################

if (NOT CMAKE_INSTALL_SYSCONFDIR_ARANGO
    OR NOT CMAKE_INSTALL_FULL_SYSCONFDIR_ARANGO
    OR NOT CMAKE_INSTALL_DATAROOTDIR_ARANGO
    OR NOT CMAKE_INSTALL_FULL_DATAROOTDIR_ARANGO)
  message(FATAL_ERROR, "CMAKE_INSTALL_DATAROOTDIR or CMAKE_INSTALL_SYSCONFDIR not set!")
endif()

# Global macros ----------------------------------------------------------------
# installs a config file -------------------------------------------------------
macro (install_config name)
  if (MSVC OR (DARWIN AND NOT HOMEBREW))
    set(PKGDATADIR "@ROOTDIR@/${CMAKE_INSTALL_DATAROOTDIR_ARANGO}")
    if (DARWIN)
      # var will be redirected to ~ for the macos bundle
      set(LOCALSTATEDIR "@HOME@${INC_CPACK_ARANGO_STATE_DIR}")
    else ()
      set(LOCALSTATEDIR "@ROOTDIR@${CMAKE_INSTALL_LOCALSTATEDIR}")
    endif ()
    set(SBINDIR "@ROOTDIR@/${CMAKE_INSTALL_SBINDIR}")  
    set(SYSCONFDIR "@ROOTDIR@/${CMAKE_INSTALL_SYSCONFDIR_ARANGO}")
  else ()
    set(PKGDATADIR "${CMAKE_INSTALL_DATAROOTDIR_ARANGO}")
    set(LOCALSTATEDIR "${CMAKE_INSTALL_FULL_LOCALSTATEDIR}")
  endif()
  
  if (ENABLE_UID_CFG)
      set(DEFINEUID "")
    else ()
    set(DEFINEUID "# ")
  endif ()
  
  if (MSVC)
    set(PROGRAM_SUFFIX ".exe")
    set(CRLFSTYLE "CRLF")
    set(COMMENT_LOGFILE "# ")
  else()
    set(CRLFSTYLE "UNIX")
    set(COMMENT_LOGFILE "")
    set(PROGRAM_SUFFIX "")
  endif ()

  configure_file(
    "${PROJECT_SOURCE_DIR}/etc/arangodb3/${name}.conf.in"
    "${PROJECT_BINARY_DIR}/${CMAKE_INSTALL_SYSCONFDIR_ARANGO}/${name}.conf"
    NEWLINE_STYLE ${CRLFSTYLE}
    @ONLY)

  install(
    FILES ${PROJECT_BINARY_DIR}/${CMAKE_INSTALL_SYSCONFDIR_ARANGO}/${name}.conf
    DESTINATION ${CMAKE_INSTALL_SYSCONFDIR_ARANGO})

  set(INSTALL_CONFIGFILES_LIST
    "${INSTALL_CONFIGFILES_LIST};${CMAKE_INSTALL_SYSCONFDIR_ARANGO}/${name}.conf"
    CACHE INTERNAL "INSTALL_CONFIGFILES_LIST")
endmacro ()

# installs a readme file converting EOL ----------------------------------------
macro (install_readme input output)
  set(where "${CMAKE_INSTALL_DOCDIR}")
  if (MSVC)
    # the windows installer contains the readme in the top level directory:
    set(where ".")
  endif ()

  set(PKG_VERSION "")
  if (${USE_VERSION_IN_LICENSEDIR})
    set(PKG_VERSION "-${ARANGODB_VERSION}")
  endif ()
  set(CRLFSTYLE "UNIX")
  if (MSVC)
    set(CRLFSTYLE "CRLF")
  endif ()

<<<<<<< HEAD
  install(
    CODE "configure_file(${PROJECT_SOURCE_DIR}/${input} \"${PROJECT_BINARY_DIR}/${output}\" NEWLINE_STYLE ${CRLFSTYLE})")
=======
>>>>>>> 05a46e47
  install(
    CODE "configure_file(${PROJECT_SOURCE_DIR}/${input} \"${PROJECT_BINARY_DIR}/${output}\" NEWLINE_STYLE ${CRLFSTYLE})"
    FILES "${PROJECT_BINARY_DIR}/${output}"
    DESTINATION "${where}"
    )
endmacro ()

# installs a link to an executable ---------------------------------------------
if (INSTALL_MACROS_NO_TARGET_INSTALL)
  macro (install_command_alias name where alias)
    if (MSVC)
      add_custom_command(
        OUTPUT ${name}
        POST_BUILD
        COMMAND ${CMAKE_COMMAND} -E copy $<TARGET_FILE:${name}>
	${CMAKE_RUNTIME_OUTPUT_DIRECTORY}/$<CONFIG>/${alias}${CMAKE_EXECUTABLE_SUFFIX})
      install(
        PROGRAMS ${CMAKE_RUNTIME_OUTPUT_DIRECTORY}/$<CONFIG>/${alias}${CMAKE_EXECUTABLE_SUFFIX}
        DESTINATION ${where})
    else ()
      add_custom_command(
        OUTPUT ${name}
        POST_BUILD
        COMMAND ${CMAKE_COMMAND} -E create_symlink ${name}
        ${CMAKE_RUNTIME_OUTPUT_DIRECTORY}/${alias}) 
      install(
        PROGRAMS ${CMAKE_RUNTIME_OUTPUT_DIRECTORY}/${alias}
        DESTINATION ${where})
    endif ()
  endmacro ()
else ()
  macro (install_command_alias name where alias)
    if (MSVC)
      add_custom_command(
        TARGET ${name}
        POST_BUILD
        COMMAND ${CMAKE_COMMAND} -E copy $<TARGET_FILE:${name}>
	${CMAKE_RUNTIME_OUTPUT_DIRECTORY}/$<CONFIG>/${alias}${CMAKE_EXECUTABLE_SUFFIX})
      install(
        PROGRAMS ${CMAKE_RUNTIME_OUTPUT_DIRECTORY}/$<CONFIG>/${alias}${CMAKE_EXECUTABLE_SUFFIX}
        DESTINATION ${where})
    else ()
      add_custom_command(
        TARGET ${name}
        POST_BUILD
        COMMAND ${CMAKE_COMMAND} -E create_symlink ${name}
        ${CMAKE_RUNTIME_OUTPUT_DIRECTORY}/${alias}) 
      install(
        PROGRAMS ${CMAKE_RUNTIME_OUTPUT_DIRECTORY}/${alias}
        DESTINATION ${where})
    endif ()
  endmacro ()
endif()

macro(to_native_path sourceVarName)
  if (MSVC)
    string(REGEX REPLACE "/" "\\\\\\\\" "myVar" "${${sourceVarName}}" )
  else()
    string(REGEX REPLACE "//*" "/" "myVar" "${${sourceVarName}}" )
  endif()
  set("INC_${sourceVarName}" ${myVar})
endmacro()<|MERGE_RESOLUTION|>--- conflicted
+++ resolved
@@ -75,11 +75,8 @@
     set(CRLFSTYLE "CRLF")
   endif ()
 
-<<<<<<< HEAD
   install(
     CODE "configure_file(${PROJECT_SOURCE_DIR}/${input} \"${PROJECT_BINARY_DIR}/${output}\" NEWLINE_STYLE ${CRLFSTYLE})")
-=======
->>>>>>> 05a46e47
   install(
     CODE "configure_file(${PROJECT_SOURCE_DIR}/${input} \"${PROJECT_BINARY_DIR}/${output}\" NEWLINE_STYLE ${CRLFSTYLE})"
     FILES "${PROJECT_BINARY_DIR}/${output}"

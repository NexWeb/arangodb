--- conflicted
+++ resolved
@@ -24,11 +24,7 @@
                     "notes": "Returns a list of all configured endpoints the server is listening on. For each endpoint, the list of allowed databases is returned too if set. <br><br> The result is a JSON hash which has the endpoints as keys, and the list of mapped database names as values for each endpoint. <br><br> If a list of mapped databases is empty, it means that all databases can be accessed via the endpoint. If a list of mapped databases contains more than one database name, this means that any of the databases might be accessed via the endpoint, and the first database in the list will be treated as the default database for the endpoint. The default database will be used when an incoming request does not specify a database name in the request explicitly. <br><br> <em>Note</em>: retrieving the list of all endpoints is allowed in the system database only. Calling this action in any other database will make the server return an error. <br><br>",
                     "summary": " Return list of all endpoints",
                     "httpMethod": "GET",
-<<<<<<< HEAD
-                    "examples": "<br><br><br><br><pre><code class=\"json\">shell> curl --data-binary @- --dump - http://localhost:8529/_api/endpoint\n\nHTTP/1.1 200 OK\ncontent-type: application/json; charset=utf-8\n\n[ \n  { \n    \"endpoint\" : \"tcp://127.0.0.1:38329\", \n    \"databases\" : [ ] \n  }, \n  { \n    \"endpoint\" : \"tcp://127.0.0.1:8532\", \n    \"databases\" : [ \n      \"mydb1\", \n      \"mydb2\" \n    ] \n  } \n]\n</code></pre><br><br><br>",
-=======
                     "examples": "<br><br><br><br><pre><code class=\"json\">shell> curl --data-binary @- --dump - http://localhost:8529/_api/endpoint\n\nHTTP/1.1 200 OK\ncontent-type: application/json; charset=utf-8\n\n[ \n  { \n    \"endpoint\" : \"tcp://127.0.0.1:31024\", \n    \"databases\" : [ ] \n  }, \n  { \n    \"endpoint\" : \"tcp://127.0.0.1:8532\", \n    \"databases\" : [ \n      \"mydb1\", \n      \"mydb2\" \n    ] \n  } \n]\n</code></pre><br><br><br>",
->>>>>>> d499a8fb
                     "nickname": "ReturnListOfAllEndpoints"
                 }
             ],

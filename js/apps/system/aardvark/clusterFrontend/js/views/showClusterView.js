/*jslint indent: 2, nomen: true, maxlen: 100, sloppy: true, vars: true, white: true, plusplus: true, newcap: true */
/*global window, $, Backbone, templateEngine, alert */

(function() {
  "use strict";

  window.ShowClusterView = Backbone.View.extend({

    el: "#content",

    template: templateEngine.createTemplate("showCluster.ejs"),

      events: {
        "change #selectDB"        : "updateCollections",
        "change #selectCol"       : "updateShards",
        "click .coordinator"      : "dashboard",
        "click .dbserver"         : "dashboard",
        "click #clusterShutdown"  : "clusterShutdown",
        "mouseover #lineGraph"    : "setShowAll",
        "mouseout #lineGraph"     : "resetShowAll"
      },

      updateServerTime: function() {
          this.serverTime = new Date().getTime();
      },

      setShowAll: function() {
          this.graphShowAll = true;
          this.renderLineChart();
      },

      resetShowAll: function() {
          this.graphShowAll = false;
          this.renderLineChart();
      },


      initialize: function() {
        this.interval = 10000;
        this.isUpdating = false;
        this.timer = null;
        this.totalTimeChart = {};
        this.knownServers = [];
        this.graph = undefined;
        this.graphShowAll = false;
        this.updateServerTime();


        this.dbservers = new window.ClusterServers([], {
          interval: this.interval
        });
        this.dbservers.fetch({
          async: false
        });
        this.dbservers.startUpdating();
        this.coordinators = new window.ClusterCoordinators([], {
          interval: this.interval
        });
        this.coordinators.fetch({
          async: false
        });
        this.coordinators.startUpdating();
        this.statisticsDescription = new window.StatisticsDescription();
        this.statisticsDescription.fetch({
          async: false
        });
        this.dbservers.bind("add", this.rerender.bind(this));
        this.dbservers.bind("change", this.rerender.bind(this));
        this.dbservers.bind("remove", this.rerender.bind(this));
        this.coordinators.bind("add", this.rerender.bind(this));
        this.coordinators.bind("change", this.rerender.bind(this));
        this.coordinators.bind("remove", this.rerender.bind(this));

        this.dbs = new window.ClusterDatabases([], {
          interval: this.interval
        });
        this.cols = new window.ClusterCollections();
        this.shards = new window.ClusterShards();
      this.startUpdating();
    },

    listByAddress: function() {
      var byAddress = this.dbservers.byAddress();
      byAddress = this.coordinators.byAddress(byAddress);
      return byAddress;
    },

    updateCollections: function() {
      var dbName = $("#selectDB").find(":selected").attr("id");
      var list = this.cols.getList(dbName);
      $("#selectCol").html("");
      _.each(_.pluck(this.cols.getList(dbName), "name"), function(c) {
        $("#selectCol").append("<option id=\"" + c + "\">" + c + "</option>");
      });
      this.updateShards();
    },

    updateShards: function() {
      var dbName = $("#selectDB").find(":selected").attr("id");
      var colName = $("#selectCol").find(":selected").attr("id");
      var list = this.shards.getList(dbName, colName);
      $(".shardCounter").html("0");
      _.each(list, function(s) {
        $("#" + s.server + "Shards").html(s.shards.length)
      });
    },

    rerender : function() {
        this.getServerStatistics();
        this.updateServerTime();
        var data = this.generatePieData();
        this.renderPieChart(data);
        this.transformForLineChart(data);
        this.renderLineChart();
    },

    render: function() {
      var byAddress = this.listByAddress();
      if (Object.keys(byAddress).length === 1) {
        this.type = "testPlan";
      } else {
        this.type = "other";
      }
      $(this.el).html(this.template.render({
        dbs: _.pluck(this.dbs.getList(), "name"),
        byAddress: byAddress,
        type: this.type
      }));
      this.getServerStatistics();
      var data = this.generatePieData();
      this.renderPieChart(data);
      this.transformForLineChart(data);
      this.renderLineChart();
      this.updateCollections();
    },

    generatePieData: function() {
        var pieData = [];
        var self = this;
        this.data.forEach(function(m) {
            pieData.push({key: m.get("name"), value :m.get("client").totalTime.sum / m.get("http").requestsTotal,
                time: self.serverTime});
        });
        return pieData;
    },

    transformForLineChart: function(data) {
        var c = 0;
        var self = this;
        data.forEach(function(entry) {
            c++;
            if (!self.totalTimeChart[entry.time]) {
                self.totalTimeChart[entry.time] = {};
            }
            if (!self.totalTimeChart[entry.time]["ClusterAverage"]) {
                self.totalTimeChart[entry.time]["ClusterAverage"] = 0;
            }
            self.totalTimeChart[entry.time][entry.key] = entry.value;
            self.totalTimeChart[entry.time]["ClusterAverage"] =
                self.totalTimeChart[entry.time]["ClusterAverage"] + entry.value;
        })
        self.totalTimeChart[self.serverTime]["ClusterAverage"] =
            self.totalTimeChart[self.serverTime]["ClusterAverage"] /c;
        self.knownServers.forEach(function (server) {
            Object.keys(self.totalTimeChart).sort().forEach(function(entry) {
                if (!self.totalTimeChart[entry][server]) {
                    self.totalTimeChart[entry][server] = null;
                }
            })
        })
    },

    getServerStatistics: function() {
        var self = this;
        var statCollect = new window.ClusterStatisticsCollection();
        this.dbservers.forEach(function (dbserver) {
            if (dbserver.get("status") !== "ok") {return;}
            if (self.knownServers.indexOf(dbserver.id) === -1) {self.knownServers.push(dbserver.id);}
            var stat = new window.Statistics({name: dbserver.id});
            stat.url = "http://" + dbserver.get("address") + "/_admin/statistics";
            statCollect.add(stat);
        });
        this.coordinators.forEach(function (coordinator) {
            if (coordinator.get("status") !== "ok") {return;}
            if (self.knownServers.indexOf(coordinator.id) === -1) {self.knownServers.push(coordinator.id);}
            var stat = new window.Statistics({name: coordinator.id});
            stat.url = "http://" + coordinator.get("address") + "/_admin/statistics";
            statCollect.add(stat);
        });
        statCollect.fetch();
        this.data = statCollect;
    },

    renderPieChart: function(dataset) {
        var w = 620;
        var h = 480;
        var radius = Math.min(w, h) / 2; //change 2 to 1.4. It's hilarious.
        var color = d3.scale.category20();

        var arc = d3.svg.arc() //each datapoint will create one later.
            .outerRadius(radius - 20)
            .innerRadius(0);

        var pie = d3.layout.pie()
            .sort(function (d) {
                return d.value;
            })
            .value(function (d) {
                return d.value;
            });
        d3.select("#clusterGraphs").select("svg").remove();
        var pieChartSvg = d3.select("#clusterGraphs").append("svg")
            .attr("width", w)
            .attr("height", h)
            .attr("class", "clusterChart")
            .append("g") //someone to transform. Groups data.
            .attr("transform", "translate(" + w / 2 + "," + h / 2 + ")");

        var arc2 = d3.svg.arc()
            .outerRadius(radius-4)
            .innerRadius(radius-4);

        var slices = pieChartSvg.selectAll(".arc")
            .data(pie(dataset))
            .enter().append("g")
            .attr("class", "slice");

        slices.append("path")
            .attr("d", arc)
            .style("fill", function (d, i) {
                return color(i);
            });
        slices.append("text")
            .attr("transform", function(d) { return "translate(" + arc.centroid(d) + ")"; })
            .attr("dy", ".35em")
            .style("text-anchor", "middle")
            .text(function(d) { return d.data.value.toFixed(2); });

        slices.append("text")
            .attr("transform", function(d) { return "translate(" + arc2.centroid(d) + ")"; })
            .attr("dy", ".35em")
            .style("text-anchor", "middle")
            .text(function(d) { return d.data.key; });
      },

      renderLineChart: function() {
          var self = this;

          var getData = function() {
              var data = [];
              self.max = Number.NEGATIVE_INFINITY;
              self.min = Number.POSITIVE_INFINITY;
              Object.keys(self.totalTimeChart).sort().forEach(function(time) {
                  var entry = [new Date(parseInt(time))];
                  Object.keys(self.totalTimeChart[time]).sort().forEach(function(server) {
                      if (self.min > self.totalTimeChart[time][server]) {
                          self.min = self.totalTimeChart[time][server];
                      }
                      if (self.max < self.totalTimeChart[time][server]) {
                          self.max = self.totalTimeChart[time][server];
                      }
                      entry.push(self.totalTimeChart[time][server]);
                  })
                  data.push(entry);
              });
              return data;
          };
          var getVisibility = function() {
              var setFalse = function(list, index, skip) {
                  for (var i = 0; i < index; i ++ ) {
                      if (i !== skip) {
                        list[i] = self.graphShowAll;
                      }
                  }
              }
              var latestTime = Object.keys(self.totalTimeChart).sort().reverse()[0];
              var visibility = [], max= 0, i = 0, skip = -1;
              Object.keys(self.totalTimeChart[latestTime]).sort().forEach(function(server) {
                  i++;
                  if (server === "ClusterAverage") {
                      skip = i-1;
                      visibility.push(true);
                  } else if (max < self.totalTimeChart[latestTime][server]) {
                      max = self.totalTimeChart[latestTime][server];
                      setFalse(visibility, i-1, skip);
                      visibility.push(true);
                  } else {
                      visibility.push(self.graphShowAll);
                  }
                });
              return visibility;
          };
          var createLabels = function() {
              var labels = ['datetime'];
              Object.keys(self.totalTimeChart[Object.keys(self.totalTimeChart)[0]]).sort().forEach(function(server) {
                  if (!self.graphShowAll) {
                    if (server === "ClusterAverage") {
                        labels.push(server + "(avg)");
                    }  else {
                        labels.push(server + "(max)");
                    }
                  } else {
                    labels.push(server);
                  }
              });
              return labels.slice();
          }



          if (this.graph !== undefined) {
              this.graph.updateOptions( {
                  'file': getData(),
                  'labels': createLabels(),
                  'visibility' : getVisibility(),
                  'valueRange': [self.min -0.1 * self.min, self.max + 0.1 * self.max],
              } );
              return;
          }

          var makeGraph = function(className) {

            self.graph = new Dygraph(
                  document.getElementById('lineGraph'),
                  getData(),
                  {   title: 'Average request time in milliseconds',
                      yLabelWidth: "15",
                      labelsDivStyles: { 'backgroundColor': 'transparent','textAlign': 'right' },
                      hideOverlayOnMouseOut: true,
                      labelsSeparateLines: true,
                      legend: "always",
                      labelsDivWidth: 150,
                      labelsShowZeroValues: false,
                      highlightSeriesBackgroundAlpha: 0.5,
                      drawPoints: true,
                      width: 480,
                      height: 320,
                      labels: createLabels(),
                      visibility:getVisibility() ,
                      valueRange: [self.min -0.1 * self.min, self.max + 0.1 * self.max],
                      stackedGraph: false,
                      axes: {
                          y: {
                              valueFormatter: function(y) {
                                  return y.toPrecision(2);

                              },
                              axisLabelFormatter: function(y) {
                                  return y.toPrecision(2);
                              }
                          },
                          x: {
                              valueFormatter: function(d) {
                                  if (d === -1) {return "";}
                                  var date = new Date(d);
                                  return Dygraph.zeropad(date.getHours()) + ":"
                                      + Dygraph.zeropad(date.getMinutes()) + ":"
                                      + Dygraph.zeropad(date.getSeconds());

                              }
                          }

                      },
                      highlightCircleSize: 2,
                      strokeWidth: 1,
                      strokeBorderWidth: null,
                      highlightSeriesOpts: {
                          strokeWidth: 3,
                          strokeBorderWidth: 1,
                          highlightCircleSize: 5
                      }
                  });
              var onclick = function(ev) {
                  if (self.graph.isSeriesLocked()) {
                      self.graph.clearSelection();
                  } else {
                      self.graph.setSelection(self.graph.getSelection(), self.graph.getHighlightSeries(), true);
                  }
              };
              self.graph.updateOptions({clickCallback: onclick}, true);
              self.graph.setSelection(false, 'ClusterAverage', true);
          };
          makeGraph("lineGraph");

      },

      stopUpdating: function () {
          window.clearTimeout(this.timer);
          this.isUpdating = false;
          this.dbservers.stopUpdating();
          this.coordinators.stopUpdating();
      },

      startUpdating: function () {
          if (this.isUpdating) {
              return;
          }
          this.isUpdating = true;
          var self = this;
          this.timer = window.setInterval(function() {
              self.rerender();
          }, this.interval);
      },

    clusterShutdown : function() {
<<<<<<< HEAD
      window.App.navigate("", {trigger: true});
    },
    dashboard: function(e) {
        var id = $(e.currentTarget).attr("id");
        window.App.navigate("dashboard/"+id, {trigger: true});
=======
      this.stopUpdating();
      $.ajax({
        cache: false,
        type: "GET",
        async: false, // sequential calls!
        url: "cluster/shutdown",
        success: function(data) {
        },
        error: function(data) {
        }
      });
      window.App.navigate("handleClusterDown", {trigger: true});
>>>>>>> 89c78436
    }
  });

}());<|MERGE_RESOLUTION|>--- conflicted
+++ resolved
@@ -313,7 +313,7 @@
                   'file': getData(),
                   'labels': createLabels(),
                   'visibility' : getVisibility(),
-                  'valueRange': [self.min -0.1 * self.min, self.max + 0.1 * self.max],
+                  'valueRange': [self.min -0.1 * self.min, self.max + 0.1 * self.max]
               } );
               return;
           }
@@ -403,26 +403,18 @@
       },
 
     clusterShutdown : function() {
-<<<<<<< HEAD
-      window.App.navigate("", {trigger: true});
+        this.stopUpdating();
+        $.ajax({
+            cache: false,
+            type: "GET",
+            async: false, // sequential calls!
+            url: "cluster/shutdown",
+        });
+        window.App.navigate("handleClusterDown", {trigger: true});
     },
     dashboard: function(e) {
         var id = $(e.currentTarget).attr("id");
         window.App.navigate("dashboard/"+id, {trigger: true});
-=======
-      this.stopUpdating();
-      $.ajax({
-        cache: false,
-        type: "GET",
-        async: false, // sequential calls!
-        url: "cluster/shutdown",
-        success: function(data) {
-        },
-        error: function(data) {
-        }
-      });
-      window.App.navigate("handleClusterDown", {trigger: true});
->>>>>>> 89c78436
     }
   });
 

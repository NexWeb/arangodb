/*jslint indent: 2, nomen: true, maxlen: 100, vars: true, white: true, plusplus: true*/
/*global Backbone, $, _, window, templateEngine, arangoHelper*/

(function() {
  "use strict";

  window.GraphManagementView = Backbone.View.extend({
    el: '#content',
    template: templateEngine.createTemplate("graphManagementView.ejs"),
    edgeDefintionTemplate: templateEngine.createTemplate("edgeDefinitionTable.ejs"),

    events: {
      "click #deleteGraph"                  : "deleteGraph",
      "click .icon_arangodb_settings2"      : "editGraph",
      "click .icon_arangodb_info"           : "info",
      "click #createGraph"                  : "addNewGraph",
      "keyup #graphManagementSearchInput"   : "search",
      "click #graphManagementSearchSubmit"  : "search"
    },

    addNewGraph: function(e) {
      e.preventDefault();
      this.createNewGraphModal();
    },

    deleteGraph: function(e) {
      var self = this;
      var name = $('#editGraphName').html();
      this.collection.get(name).destroy({
        success: function() {
          self.updateGraphManagementView();
          window.modalView.hide();
        },
        error: function(xhr, err) {
          var response = JSON.parse(err.responseText),
            msg = response.errorMessage;
          arangoHelper.arangoError(msg);
          window.modalView.hide();
        }
      });
    },

    render: function() {
      this.collection.fetch({
        async: false
      });
      $(this.el).html(this.template.render({
        graphs: this.collection,
        searchString : ''
      }));
      this.events["click .tableRow"] = this.showHideDefinition.bind(this);
      this.events["click .graphViewer-icon-button"] = this.addRemoveDefintion.bind(this);
      return this;
    },

    editGraph : function(e) {
      this.collection.fetch();
      this.graphToEdit = this.evaluateGraphName($(e.currentTarget).attr("id"), '_settings');
      var graph = this.collection.findWhere({_key: this.graphToEdit});
      this.createEditGraphModal(this.graphToEdit, graph.get("vertices"), graph.get("edges"));
    },

    info : function(e) {
      this.collection.fetch();
      var graph = this.collection.findWhere(
        {_key: this.evaluateGraphName($(e.currentTarget).attr("id"), '_info')}
      );
      this.createInfoGraphModal(
        graph.get('_key'),
        graph.get('vertices'),
        graph.get('edges')
      );
    },

    evaluateGraphName : function(str, substr) {
      var index = str.lastIndexOf(substr);
      return str.substring(0, index);
    },

    search: function() {
      var searchInput,
        searchString,
        strLength,
        reducedCollection;

      searchInput = $('#graphManagementSearchInput');
      searchString = $("#graphManagementSearchInput").val();
      reducedCollection = this.collection.filter(
        function(u) {
          return u.get("_key").indexOf(searchString) !== -1;
        }
      );
      $(this.el).html(this.template.render({
        graphs        : reducedCollection,
        searchString  : searchString
      }));

      //after rendering, get the "new" element
      searchInput = $('#graphManagementSearchInput');
      //set focus on end of text in input field
      strLength= searchInput.val().length;
      searchInput.focus();
      searchInput[0].setSelectionRange(strLength, strLength);
    },

    updateGraphManagementView: function() {
      var self = this;
      this.collection.fetch({
        success: function() {
          self.render();
        }
      });
    },

    createNewGraph: function() {
      var _key = $("#createNewGraphName").val(),
        vertices = $("#newGraphVertices").val(),
        edges = $("#newGraphEdges").val(),
        self = this;
      if (!_key) {
        arangoHelper.arangoNotification(
          "A name for the graph has to be provided."
        );
        return;
      }
      if (!vertices) {
        arangoHelper.arangoNotification(
          "A vertex collection has to be provided."
        );
        return;
      }
      if (!edges) {
        arangoHelper.arangoNotification(
          "An edge collection has to be provided."
        );
        return;
      }
      this.collection.create({
        _key: _key,
        vertices: vertices,
        edges: edges
      }, {
        success: function() {
          self.updateGraphManagementView();
          window.modalView.hide();
        },
        error: function(obj, err) {
          var response = JSON.parse(err.responseText),
            msg = response.errorMessage;
          // Gritter does not display <>
          msg = msg.replace("<", "");
          msg = msg.replace(">", "");
          arangoHelper.arangoError(msg);
        }
      });
    },

    createNewGraph2: function() {
      var name = $("#createNewGraphName").val(),
        vertexCollections = _.pluck($('#newVertexCollections').select2("data"), "text"),
        edgeDefinitions = [],
        self = this,
        hasNext = true,
        collection,
        from,
        to;

      collection = $('#newEdgeDefinitions1').val();
      if (collection !== "") {
        from = _.pluck($('#s2id_fromCollections1').select2("data"), "text");
        to = _.pluck($('#s2id_toCollections1').select2("data"), "text");
        edgeDefinitions.push(
          {
            collection: collection,
            from: from,
            to: to
          }
        );
      }

<<<<<<< HEAD
=======

>>>>>>> d7520ce5
      if (!name) {
        arangoHelper.arangoNotification(
          "A name for the graph has to be provided."
        );
        return;
      }
      this.collection.create({
        name: name,
        edgeDefinitions: edgeDefinitions,
        orphanCollections: vertexCollections
      }, {
        success: function() {
          self.updateGraphManagementView();
          window.modalView.hide();
        },
        error: function(obj, err) {
          var response = JSON.parse(err.responseText),
            msg = response.errorMessage;
          // Gritter does not display <>
          msg = msg.replace("<", "");
          msg = msg.replace(">", "");
          arangoHelper.arangoError(msg);
        }
      });
    },

    createNewGraphModal: function() {
      var buttons = [],
        tableContent = [];

      tableContent.push(
        window.modalView.createTextEntry(
          "createNewGraphName",
          "Name",
          "",
          "The name to identify the graph. Has to be unique.",
          "graphName",
          true
        )
      );
      tableContent.push(
        window.modalView.createTextEntry(
          "newGraphVertices",
          "Vertices",
          "",
          "The path name of the document collection that should be used as vertices. "
            + "If this does not exist it will be created.",
          "Vertex Collection",
          true
        )
      );
      tableContent.push(
        window.modalView.createTextEntry(
          "newGraphEdges",
          "Edges",
          "",
          "The path name of the edge collection that should be used as edges. "
            + "If this does not exist it will be created.",
          "Edge Collection",
          true
        )
      );
      buttons.push(
        window.modalView.createSuccessButton("Create", this.createNewGraph.bind(this))
      );

      window.modalView.show("modalTable.ejs", "Add new Graph", buttons, tableContent);
    },

    createEditGraphModal: function(name, vertices, edges) {
      var buttons = [],
        tableContent = [];

      tableContent.push(
        window.modalView.createReadOnlyEntry(
          "editGraphName",
          "Name",
          name,
          false
        )
      );
      tableContent.push(
        window.modalView.createReadOnlyEntry(
          "editVertices",
          "Vertices",
          vertices,
          false
        )
      );
      tableContent.push(
        window.modalView.createReadOnlyEntry(
          "editEdges",
          "Edges",
          edges,
          false
        )
      );

      buttons.push(
        window.modalView.createDeleteButton("Delete", this.deleteGraph.bind(this))
      );

      window.modalView.show("modalTable.ejs", "Edit Graph", buttons, tableContent);

    },

    createInfoGraphModal: function(name, vertices, edges) {
      var buttons = [],
        tableContent = [];

      tableContent.push(
        window.modalView.createReadOnlyEntry(
          "infoGraphName",
          "Name",
          name,
          false
        )
      );
      tableContent.push(
        window.modalView.createReadOnlyEntry(
          "infoVertices",
          "Vertices",
          vertices,
          false
        )
      );
      tableContent.push(
        window.modalView.createReadOnlyEntry(
          "infoEdges",
          "Edges",
          edges,
          false
        )
      );

      window.modalView.show("modalTable.ejs", "Graph Properties", buttons, tableContent);

    },

    showHideDefinition : function(e) {
      var id = $(e.currentTarget).attr("id"), number;
      if (id.indexOf("row_newEdgeDefinitions") !== -1 ) {
        number = id.split("row_newEdgeDefinitions")[1];
        $('#row_fromCollections' + number).toggle();
        $('#row_toCollections' + number).toggle();
      }
    },

    addRemoveDefintion : function(e) {
      var id = $(e.currentTarget).attr("id");
      if (id.indexOf("addAfter_newEdgeDefinitions") !== -1 ) {
        //do something
        $('#row_newVertexCollections').before(
          this.edgeDefintionTemplate.render({
            number: 100
          })
        );
        window.modalView.delegateEvents(this.events);
        return;
      }
      if (id.indexOf("remove_newEdgeDefinitions") !== -1 ) {
        //do something
          $('#row_fromCollections' + id.charAt(id.length-1)).toggle();
        $('#row_toCollections' + id.charAt(id.length-1)).toggle();
      }
    },

    createNewGraphModal2: function() {
      var buttons = [],
        tableContent = [];

      tableContent.push(
        window.modalView.createTextEntry(
          "createNewGraphName",
          "Name",
          "",
          "The name to identify the graph. Has to be unique.",
          "graphName",
          true
        )
      );

      tableContent.push(
        window.modalView.createSelect2Entry(
          "newEdgeDefinitions1",
          "Edge definitions",
          "",
          "Some info for edge definitions",
          "Edge definitions",
          true,
          true,
          true
        )
      );

      tableContent.push(
        window.modalView.createSelect2Entry(
          "fromCollections1",
          "fromCollections",
          "",
          "The collection that contain the start vertices of the relation.",
          "",
          true
        )
      );
      tableContent.push(
        window.modalView.createSelect2Entry(
          "toCollections1",
          "toCollections",
          "",
          "The collection that contain the end vertices of the relation.",
          "",
          true
        )
      );


      tableContent.push(
        window.modalView.createSelect2Entry(
          "newVertexCollections",
          "Vertex collections",
          "",
          "Some info for vertex collections",
          "Vertex Collections",
          false
        )
      );
      buttons.push(
        window.modalView.createSuccessButton("Create", this.createNewGraph2.bind(this))
      );


      window.modalView.show(
        "modalGraphTable.ejs", "Add new Graph", buttons, tableContent, null, this.events
      );
      $('#row_fromCollections1').hide();
      $('#row_toCollections1').hide();
    },

    createEditGraphModal2: function(name, vertices, edges) {
      var buttons = [],
        tableContent = [];

      tableContent.push(
        window.modalView.createReadOnlyEntry(
          "editGraphName",
          "Name",
          name,
          false
        )
      );
      tableContent.push(
        window.modalView.createReadOnlyEntry(
          "editVertices",
          "Vertices",
          vertices,
          false
        )
      );
      tableContent.push(
        window.modalView.createReadOnlyEntry(
          "editEdges",
          "Edges",
          edges,
          false
        )
      );

      buttons.push(
        window.modalView.createDeleteButton("Delete", this.deleteGraph.bind(this))
      );

      window.modalView.show("modalGraphTable.ejs", "Edit Graph", buttons, tableContent);

    }

  });
}());<|MERGE_RESOLUTION|>--- conflicted
+++ resolved
@@ -178,10 +178,6 @@
         );
       }
 
-<<<<<<< HEAD
-=======
-
->>>>>>> d7520ce5
       if (!name) {
         arangoHelper.arangoNotification(
           "A name for the graph has to be provided."

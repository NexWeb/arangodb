body,
input,
textarea,
.page-title span,
.pingback a.url {
  font-family: 'Open Sans', sans-serif !important;
  font-weight: 400; }

@font-face {
  font-family: 'Open Sans';
  font-style: normal;
  font-weight: 300;
  src: local("Open Sans Light"), local("OpenSans-Light"), url("../fonts/opensans/OpenSansLight.woff") format("woff"); }
@font-face {
  font-family: 'Open Sans';
  font-style: normal;
  font-weight: 400;
  src: local("Open Sans"), local("OpenSans"), url("../fonts/opensans/OpenSans.woff") format("woff"); }
@font-face {
  font-family: 'Open Sans';
  font-style: normal;
  font-weight: 700;
  src: local("Open Sans Bold"), local("OpenSans-Bold"), url("../fonts/opensans/OpenSansBold.woff") format("woff"); }
@font-face {
  font-family: 'Open Sans';
  font-style: italic;
  font-weight: 300;
  src: local("Open Sans Light Italic"), local("OpenSansLight-Italic"), url("../fonts/opensans/OpenSansLightItalic.woff") format("woff"); }
@font-face {
  font-family: 'Open Sans';
  font-style: italic;
  font-weight: 400;
  src: local("Open Sans Italic"), local("OpenSans-Italic"), url("../fonts/opensans/OpenSansItalic.woff") format("woff"); }
@font-face {
  font-family: 'Open Sans';
  font-style: italic;
  font-weight: 700;
  src: local("Open Sans Bold Italic"), local("OpenSans-BoldItalic"), url("../fonts/opensans/OpenSansBoldItalic.woff") format("woff"); }
ul.link-dropdown-menu, ul.user-dropdown-menu, ul.gv-dropdown-menu, div.navlogo, ul.navlist li, div.footer-left, a.headerButton, a.button-gui, div.tile, div.bigtile, div.tile a span.add-Icon, div.bigtile a span.add-Icon, div.centralContent, .contentDiv li, div.dropdownInner ul, .fixedDropdown .notificationItemContent, .fixedDropdown .notificationItem i, .innerDropdownInnerUL, .dashboardModal {
  float: left; }

<<<<<<< HEAD
div.navmenu, div.footer-right, li.tile div.iconSet span, li.bigtile div.iconSet span, .fixedDropdown button, .query-button {
=======
div.navmenu, div.footer-right, div.tile div.iconSet span, div.bigtile div.iconSet span, .fixedDropdown button, .arango-tab li, .show-save-state {
>>>>>>> 6c6f27d4
  float: right; }

div.tileList:after, div.resizecontainer:after, #distributionChartDiv:after, .lineChartDiv:after, .arango-tab:after {
  clear: both;
  content: '.';
  display: block;
  font-size: 0;
  height: 0;
  visibility: hidden; }

.addButton, .deleteButton, a.headerButton, a.button-gui, div.toolbox > div.gv_action_button, .clusterDownBtn button, div.tile a span.icon, div.bigtile a span.icon, div.tile a svg, div.bigtile a svg, div.tile div.iconSet span, div.bigtile div.iconSet span, div.bigtile, .contentDiv .icon, div.headerDropdown.headerDropdown input[type=checkbox].css-checkbox + label.css-label, .search-submit-icon, .fixedDropdown .notificationItem i, .fullNotification:hover, .contentTables tr.contentRowInactive a, .arango-tab a, .arango-tab li {
  cursor: pointer; }

nav.navbar, footer.footer {
  background-color: #333232;
  color: white;
  left: 0;
  position: fixed;
  right: 0;
  width: 100%;
  z-index: 1000; }

.button-danger {
  background-color: #da4f49; }
  .button-danger:hover {
    background-color: #be342e; }

.deleteButton, .contentTables td span {
  color: #da4f49; }
  .deleteButton:hover, .contentTables td span:hover {
    color: #be342e; }

.button-success {
  background-color: #8aa051; }
  .button-success:hover {
    background-color: #788f3d; }

.addButton, .contentTables td.dbThSecond span {
  color: #8aa051; }
  .addButton:hover, .contentTables td.dbThSecond span:hover {
    color: #788f3d; }

.button-warning {
  background-color: #faa732; }
  .button-warning:hover {
    background-color: #f89406; }

.button-neutral, .button-close {
  background-color: #8f8d8c; }
  .button-neutral:hover, .button-close:hover {
    background-color: #736b68; }

.button-primary {
  background-color: #564e4a; }
  .button-primary:hover {
    background-color: #3a322e; }

.button-header, a.headerButton, a.button-gui {
  background-color: #dddddd;
  border: 1px solid #222222;
  color: #555555; }
  .button-header:hover, a.headerButton:hover, a.button-gui:hover {
    background-color: white;
    color: black; }

.button-notification {
  background-color: #faa020; }
  .button-notification:hover {
    background-color: #f87c0f; }

.button-inactive {
  background-color: lightgray; }
  .button-inactive:hover {
    background-color: gray; }

ul.link-dropdown-menu, ul.user-dropdown-menu, ul.gv-dropdown-menu {
  -moz-border-radius: 3px;
  -webkit-border-radius: 3px;
  border-radius: 3px;
  background-color: white;
  border-color: rgba(0, 0, 0, 0.2);
  border-style: solid;
  border-width: 1px;
  display: none;
  list-style: none;
  margin: 5px 0 0;
  padding: 5px 0;
  position: absolute;
  right: 0;
  top: 80%;
  z-index: 1000; }
  ul.link-dropdown-menu li, ul.user-dropdown-menu li, ul.gv-dropdown-menu li {
    line-height: 20px;
    white-space: nowrap;
    width: 100%; }
  ul.link-dropdown-menu li.dropdown-header, ul.user-dropdown-menu li.dropdown-header, ul.gv-dropdown-menu li.dropdown-header {
    color: #999999;
    font-size: 15px;
    font-weight: 600;
    font-variant: small-caps;
    padding: 0 20px; }
  ul.link-dropdown-menu li.divider, ul.user-dropdown-menu li.divider, ul.gv-dropdown-menu li.divider {
    background-color: #e5e5e5;
    height: 1px;
    margin: 10px 1px; }
  ul.link-dropdown-menu a, ul.user-dropdown-menu a, ul.gv-dropdown-menu a {
    color: #333232;
    padding: 0 20px; }
  ul.link-dropdown-menu:before, ul.user-dropdown-menu:before, ul.gv-dropdown-menu:before {
    position: absolute;
    border-width: 7px;
    border-style: solid;
    border-color: transparent;
    border-top: none;
    border-bottom-color: rgba(0, 0, 0, 0.2);
    display: inline-block;
    content: '';
    position: absolute;
    right: 7px;
    top: -7px; }
  ul.link-dropdown-menu:after, ul.user-dropdown-menu:after, ul.gv-dropdown-menu:after {
    position: absolute;
    border-width: 7px;
    border-style: solid;
    border-color: transparent;
    border-top: none;
    border-bottom-color: white;
    display: inline-block;
    content: '';
    right: 8px;
    top: -6px; }

nav.navbar {
  height: 38px;
  margin-bottom: 3px;
  top: 0; }

div.navlogo {
  margin-left: 5px;
  margin-right: 1px;
  padding-top: 3px; }

ul.navlist {
  list-style: none; }
  ul.navlist li {
    margin-left: 1px; }
    ul.navlist li.navbar-spacer {
      -webkit-box-shadow: 1px 0 0 #c8c8c8;
      -moz-box-shadow: 1px 0 0 #c8c8c8;
      box-shadow: 1px 0 0 #c8c8c8;
      background-color: #a0a0a0;
      height: 21px;
      margin-top: 9px;
      width: 1px; }
      ul.navlist li.navbar-spacer.big {
        margin-left: 15px;
        margin-right: 15px; }
      ul.navlist li.navbar-spacer.med {
        margin-left: 5px;
        margin-right: 5px; }
      ul.navlist li.navbar-spacer:hover {
        background-color: #a0a0a0; }
  ul.navlist > li.active,
  ul.navlist li.dropdown-item:hover,
  ul.navlist > li:hover {
    background-color: #8aa051; }
  ul.navlist li.dropdown-item {
    margin-left: 0; }
    ul.navlist li.dropdown-item a {
      display: block; }

a.tab {
  color: white;
  display: block;
  padding-top: 9px;
  padding-left: 10px;
  padding-bottom: 10px;
  padding-right: 10px; }
  a.tab.userImg {
    padding-bottom: 5px; }

ul.gv-dropdown-menu {
  -moz-border-radius: 0;
  -webkit-border-radius: 0;
  border-radius: 0;
  background-color: rgba(0, 0, 0, 0.7);
  border: solid 1px #686766;
  margin-right: -20px;
  margin-top: 6px; }
  ul.gv-dropdown-menu:after {
    border-bottom-color: #333232; }
  ul.gv-dropdown-menu li:hover {
    background-color: #8aa051;
    background-image: none; }
  ul.gv-dropdown-menu li a {
    padding: 0; }
    ul.gv-dropdown-menu li a label {
      color: white;
      padding-left: 5px; }
    ul.gv-dropdown-menu li a:focus {
      background-color: #8aa051 !important;
      background-image: none; }

#arangoCollectionSelect {
  display: none;
  float: right;
  margin-bottom: 0;
  margin-right: 15px;
  padding-bottom: 0; }

.caret {
  border-left: 5px solid transparent;
  border-top: 5px solid white;
  border-right: 5px solid transparent;
  content: '';
  display: inline-block;
  height: 0;
  vertical-align: top;
  width: 0; }

footer.footer {
  bottom: 0;
  height: 40px; }
  footer.footer p {
    margin-bottom: 0;
    padding-bottom: 10px;
    padding-top: 10px; }

.button-neutral, .button-primary, .button-notification, .button-success, .button-danger, .button-warning, .button-inactive, .button-close, .button-header {
  -moz-border-radius: 4px;
  -webkit-border-radius: 4px;
  border-radius: 4px;
  -webkit-box-shadow: 0;
  -moz-box-shadow: 0;
  box-shadow: 0;
  font-size: 14px;
  font-weight: 300 !important; }

.button-neutral, .button-primary, .button-notification, .button-success, .button-danger, .button-warning, .button-inactive, .button-close {
  border: 0;
  color: white;
  margin-left: 10px;
  padding: 5px 16px; }

.button-header {
  margin-top: 5px; }

.addButton {
  font-size: 22px;
  margin-right: 7px;
  margin-top: 2px;
  position: relative; }

.deleteButton {
  font-size: 22px;
  padding-right: 3px;
  position: relative;
  top: 3px; }

button.large-distance {
  margin-left: 12px; }

button.short-distance {
  margin-left: 6px; }

ul.headerButtonList {
  display: inline-block;
  margin-bottom: 0;
  margin-left: 0;
  padding-left: 0 !important; }
  ul.headerButtonList li {
    display: inline;
    margin-right: 2px; }

button.shutdown {
  margin-top: 6px;
  padding: 3px 14px; }

a.headerButton, a.button-gui {
  -moz-border-radius: 3px;
  -webkit-border-radius: 3px;
  border-radius: 3px;
  -webkit-box-shadow: none;
  -moz-box-shadow: none;
  box-shadow: none;
  margin-left: 5px;
  margin-right: 3px;
  padding-left: 9px;
  padding-right: 9px; }

a.headerButton {
  height: 17px;
  margin-top: 2px;
  padding-top: 4px;
  padding-bottom: 2px;
  position: relative;
  width: 9px; }
  a.headerButton .icon_arangodb_filter {
    top: 3px !important; }
  a.headerButton .icon_arangodb_import {
    top: 1px !important; }
  a.headerButton .icon_arangodb_checklist {
    right: 5px;
    top: 3px !important; }
  a.headerButton .icon_arangodb_arrowleft,
  a.headerButton .icon_arangodb_arrowright {
    font-weight: bold; }
  a.headerButton.activated {
    background-color: #788f3d;
    color: white; }
    a.headerButton.activated:hover {
      background-color: white;
      color: #788f3d; }

div.toolbox > div.gv_action_button {
  background-color: #333232;
  color: white;
  height: 50px;
  margin-bottom: 2px;
  margin-top: 2px;
  position: relative;
  text-align: center;
  width: 50px; }
  div.toolbox > div.gv_action_button.active {
    background-color: #8aa051; }
  div.toolbox > div.gv_action_button:first-child {
    margin-top: 0; }
  div.toolbox > div.gv_action_button:last-child {
    margin-bottom: 0; }

h6.gv_icon_icon, h6.gv_button_title {
  left: 0;
  margin: 0;
  position: absolute;
  right: 0; }

h6.gv_icon_icon {
  font-size: 22px;
  top: 6px; }
h6.gv_button_title {
  bottom: 1px; }

button.graphViewer-icon-button {
  background-color: transparent;
  border: 0;
  height: 20px;
  margin-left: 5px;
  margin-top: -2px;
  padding: 0;
  width: 20px; }

button.graphViewer-icon-button > img {
  height: 20px;
  padding-bottom: 10px;
  width: 20px; }

button.gv_dropdown_entry {
  height: 30px;
  margin: 4px 4px 4px 30px;
  width: 160px; }

button.gv_context_button {
  width: 65px; }

.btn-icon {
  background-color: #383434;
  padding: 4px; }

button.gv-icon-small {
  background-size: 16px 16px;
  height: 16px;
  width: 16px; }

button.gv-icon-small.delete {
  background-image: url("../img/icon_delete.png"); }

button.gv-icon-small.add {
  background-image: url("../img/plus_icon.png"); }

button.gv-icon-btn {
  -moz-border-radius: 0 !important;
  -webkit-border-radius: 0 !important;
  border-radius: 0 !important;
  background-size: 36px 36px;
  height: 36px;
  width: 36px; }

button.gv-icon-btn.active {
  background-color: #8aa051; }

button.btn-zoom:hover {
  background: inherit; }

button.btn-zoom {
  background: none;
  height: 16px;
  margin: 0;
  padding: 0;
  position: absolute;
  width: 16px; }

button.btn-zoom-top {
  left: 13px;
  top: 0; }

button.btn-zoom-left {
  left: 0;
  top: 12px; }

button.btn-zoom-bottom {
  left: 13px;
  top: 24px; }

button.btn-zoom-right {
  right: 0;
  top: 12px; }

button.gv-zoom-btn {
  background-size: 14px 14px;
  height: 14px;
  vertical-align: baseline;
  width: 14px; }
  button.gv-zoom-btn.pan-right {
    background-image: url("../img/gv_arrow_right.png"); }
  button.gv-zoom-btn.pan-left {
    background-image: url("../img/gv_arrow_left.png"); }
  button.gv-zoom-btn.pan-top {
    background-image: url("../img/gv_arrow_top.png"); }
  button.gv-zoom-btn.pan-bottom {
    background-image: url("../img/gv_arrow_bottom.png"); }

a.paginationButton,
ul.arangoPagination a {
  -moz-border-radius: 2px;
  -webkit-border-radius: 2px;
  border-radius: 2px; }

.badge,
.label,
.btn {
  text-shadow: none !important; }

.thumbnail,
.navbar-inner {
  -moz-border-radius: 0;
  -webkit-border-radius: 0;
  border-radius: 0;
  -webkit-box-shadow: 0;
  -moz-box-shadow: 0;
  box-shadow: 0; }

.modal-body th.actionCell > button {
  margin-top: -12px; }

button {
  font-family: 'Open Sans', sans-serif !important; }

.btn-old-padding {
  padding-bottom: 4px !important;
  padding-top: 4px !important; }

.btn-group.open .btn-inverse.dropdown-toggle {
  background-color: #736b68; }

button.btn-overview,
button.btn-server {
  margin: 5px; }

button.btn-server {
  width: 120px; }

a.button-gui {
  height: auto;
  margin-bottom: 0;
  margin-top: 0;
  padding-top: 1px;
  padding-bottom: 1px;
  position: absolute;
  right: 2px;
  text-decoration: none !important;
  top: 2px;
  width: auto; }

.clusterDownBtn {
  padding-bottom: 10px;
  padding-top: 10px;
  text-align: center; }
  .clusterDownBtn button {
    -moz-border-radius: 3px;
    -webkit-border-radius: 3px;
    border-radius: 3px;
    background-color: #f1f1f1;
    border: 1px solid rgba(0, 0, 0, 0.1875);
    color: #333333;
    font-size: 20px;
    font-weight: 300;
    margin: 0;
    padding: 12px 18px;
    text-align: center;
    text-decoration: none !important;
    width: 250px; }
    .clusterDownBtn button:hover {
      background-color: #e8e8e8;
      color: #4a6c30;
      -webkit-transition-delay: 0;
      -webkit-transition-duration: .2s;
      -webkit-transition-property: all;
      -webkit-transition-timing-function: ease-in; }
  .clusterDownBtn button.green {
    background-color: #617e2b;
    color: white; }
    .clusterDownBtn button.green:hover {
      background-color: #8ba142; }

div.tileList {
  margin-left: -6px;
  margin-right: -6px; }

div.tile, div.bigtile {
  -webkit-box-shadow: none;
  -moz-box-shadow: none;
  box-shadow: none;
  background-color: rgba(0, 0, 0, 0.05);
  font-size: 14px;
  list-style: none;
  margin-bottom: 13px;
  margin-left: 6px;
  margin-right: 6px;
  position: relative;
  text-align: center; }
  div.tile img.icon, div.bigtile img.icon {
    height: 50px;
    width: 50px; }
  div.tile a span.add-Icon, div.bigtile a span.add-Icon {
    font-size: 22px;
    margin-left: 22px;
    margin-right: 10px;
    margin-top: -5px;
    position: relative;
    right: 4px;
    top: 2px; }
  div.tile a span.icon, div.bigtile a span.icon {
    font-size: 50px; }
  div.tile a svg.icon, div.bigtile a svg.icon {
    height: 50px;
    width: 50px; }
  div.tile svg.tile-icon-svg, div.bigtile svg.tile-icon-svg {
    fill: #686766;
    height: 50px;
    margin-left: 90px;
    margin-top: 10px;
    width: 50px; }
  div.tile span.tile-icon, div.bigtile span.tile-icon {
    color: #686766;
    font-size: 50px;
    line-height: 1.2; }
  div.tile h5, div.bigtile h5 {
    background: #686766;
    color: white;
    font-size: 12px;
    margin: 0;
    overflow: hidden !important;
    padding: 4px 8px;
    text-overflow: ellipsis !important;
    white-space: nowrap !important; }
  div.tile div.iconSet, div.bigtile div.iconSet {
    position: absolute;
    right: 5px;
    top: 5px; }
    div.tile div.iconSet span, div.bigtile div.iconSet span {
      font-size: 18px;
      opacity: .5;
      padding-left: 7px; }
      div.tile div.iconSet span:hover, div.bigtile div.iconSet span:hover {
        opacity: 1.0; }
      div.tile div.iconSet span.disabled, div.bigtile div.iconSet span.disabled {
        cursor: default;
        opacity: .2; }
  div.tile .badge-success, div.bigtile .badge-success {
    font-weight: 300; }
  div.tile .unloaded div, div.bigtile .unloaded div {
    border-bottom: 16px solid #ff8f35; }
  div.tile .deleted div, div.bigtile .deleted div {
    border-bottom: 16px solid #770000; }
  div.tile div.tileBadge, div.bigtile div.tileBadge {
    bottom: 29px;
    font-size: 11px;
    font-weight: 300;
    position: absolute;
    right: 0; }
    div.tile div.tileBadge button, div.bigtile div.tileBadge button {
      margin-left: 0;
      margin-right: 5px; }
    div.tile div.tileBadge span, div.bigtile div.tileBadge span {
      display: inline-block;
      line-height: 13px; }
      div.tile div.tileBadge span div.corneredBadge, div.bigtile div.tileBadge span div.corneredBadge {
        border-left: 17px solid transparent;
        border-bottom-style: solid;
        border-bottom-width: 17px;
        height: 0;
        padding-left: 4px;
        padding-right: 9px; }
        div.tile div.tileBadge span div.corneredBadge.loaded, div.bigtile div.tileBadge span div.corneredBadge.loaded {
          border-bottom-color: #8aa051; }
        div.tile div.tileBadge span div.corneredBadge.unloaded, div.bigtile div.tileBadge span div.corneredBadge.unloaded {
          border-bottom-color: #ff8f35; }

div.tile {
  height: 100px;
  width: 230px; }
div.bigtile {
  height: 309px;
  width: 460px; }
  div.bigtile div.shardContainer {
    font-size: 30px; }
    div.bigtile div.shardContainer span {
      padding: 2px; }

.collectionName {
  bottom: 0;
  font-weight: 300;
  left: 0;
  position: absolute;
  right: 0;
  text-align: left; }

div.resizecontainer {
  margin: 0 auto; }

@media (max-width: 798px) {
  #arangoCollectionUl {
    display: none; }

  #collectionsDropdown ul {
    width: auto !important; }

  #arangoCollectionSelect {
    display: inline-block; } }
@media (min-width: 799px) and (max-width: 1041px) {
  #arangoCollectionUl a {
    font-size: 12px;
    padding: 10px 5px; } }
@media (min-width: 1042px) and (max-width: 1284px) {
  #arangoCollectionUl a {
    font-size: 14px; } }
@media (min-width: 6px) and (max-width: 247px) {
  div.resizecontainer {
    width: 0px; }

  div.modalChartDetail {
    left: 50%;
    margin-left: 0px;
    width: 0px; } }
@media (min-width: 248px) and (max-width: 489px) {
  div.resizecontainer {
    width: 242px; }

  div.modalChartDetail {
    left: 50%;
    margin-left: -121px;
    width: 242px; } }
@media (min-width: 490px) and (max-width: 731px) {
  div.resizecontainer {
    width: 484px; }

  div.modalChartDetail {
    left: 50%;
    margin-left: -242px;
    width: 484px; } }
@media (min-width: 732px) and (max-width: 973px) {
  div.resizecontainer {
    width: 726px; }

  div.modalChartDetail {
    left: 50%;
    margin-left: -363px;
    width: 726px; } }
@media (min-width: 974px) and (max-width: 1215px) {
  div.resizecontainer {
    width: 968px; }

  div.modalChartDetail {
    left: 50%;
    margin-left: -484px;
    width: 968px; } }
@media (min-width: 1216px) and (max-width: 1457px) {
  div.resizecontainer {
    width: 1210px; }

  div.modalChartDetail {
    left: 50%;
    margin-left: -605px;
    width: 1210px; } }
@media (min-width: 1458px) and (max-width: 1699px) {
  div.resizecontainer {
    width: 1452px; }

  div.modalChartDetail {
    left: 50%;
    margin-left: -726px;
    width: 1452px; } }
@media (min-width: 1700px) and (max-width: 1941px) {
  div.resizecontainer {
    width: 1694px; }

  div.modalChartDetail {
    left: 50%;
    margin-left: -847px;
    width: 1694px; } }
@media (min-width: 1942px) and (max-width: 2183px) {
  div.resizecontainer {
    width: 1936px; }

  div.modalChartDetail {
    left: 50%;
    margin-left: -968px;
    width: 1936px; } }
@media (min-width: 2184px) and (max-width: 2425px) {
  div.resizecontainer {
    width: 2178px; }

  div.modalChartDetail {
    left: 50%;
    margin-left: -1089px;
    width: 2178px; } }
@media (min-width: 2426px) and (max-width: 2667px) {
  div.resizecontainer {
    width: 2420px; }

  div.modalChartDetail {
    left: 50%;
    margin-left: -1210px;
    width: 2420px; } }
@media (min-width: 2668px) and (max-width: 2909px) {
  div.resizecontainer {
    width: 2662px; }

  div.modalChartDetail {
    left: 50%;
    margin-left: -1331px;
    width: 2662px; } }
div.centralRow {
  margin-top: 65px;
  margin-bottom: 65px; }

div.centralContent {
  background-color: rgba(0, 0, 0, 0.0675);
  height: 100%;
  margin-left: -5px;
  margin-right: -5px;
  min-height: 80px;
  padding: 5px;
  width: 100%; }

.contentDiv {
  list-style: none;
  padding: 13px 0 0; }
  .contentDiv li {
    background-color: rgba(0, 0, 0, 0.05); }
  .contentDiv a.add {
    display: block;
    font-weight: 400;
    padding: 40px 0;
    text-align: left; }
  .contentDiv .icon {
    padding-left: 5px;
    padding-right: 5px;
    padding-top: 10px; }
  .contentDiv:after {
    clear: both; }
  .contentDiv:after, .contentDiv:before {
    content: '';
    display: table;
    line-height: 0; }

.clusterInfoIcon {
  float: left;
  padding-left: 5px;
  padding-top: 2px; }

.waitModal {
  text-align: center; }
  .waitModal.icon {
    font-size: 100px;
    height: 120px; }
  .waitModal.message {
    font-size: 20px; }

div.headerDropdown {
  background-color: white;
  display: none;
  padding: 10px;
  position: relative;
  width: auto; }
  div.headerDropdown.headerDropdown input[type=checkbox].css-checkbox {
    display: none; }
    div.headerDropdown.headerDropdown input[type=checkbox].css-checkbox + label.css-label {
      background-position: 0 0;
      background-repeat: no-repeat;
      display: inline-block;
      font-size: 15px;
      height: 15px;
      margin-top: 0;
      padding-left: 20px;
      vertical-align: middle; }
    div.headerDropdown.headerDropdown input[type=checkbox].css-checkbox:checked + label.css-label {
      background-position: 0 -15px; }

div.dropdownInner {
  -webkit-box-shadow: 0;
  -moz-box-shadow: 0;
  box-shadow: 0;
  min-height: 125px;
  position: relative;
  width: auto; }
  div.dropdownInner > .nav-header {
    color: black;
    font-size: 13px;
    font-weight: 400; }
  div.dropdownInner > label {
    color: black;
    font-weight: 300; }
  div.dropdownInner ul {
    border-left: 1px solid black;
    display: inline;
    margin-top: 10px;
    min-height: 105px;
    width: 238px; }
    div.dropdownInner ul:first-of-type {
      border: 0; }
    div.dropdownInner ul label {
      color: black;
      padding-left: 35px; }

div.queryline {
  color: black;
  height: 35px; }
  div.queryline select,
  div.queryline input {
    margin-bottom: 5px; }
  div.queryline.querylineAdd span {
    color: white;
    padding-left: 10px;
    position: relative;
    top: -21px; }
  div.queryline .removeFilterItem i {
    margin-left: 5px !important;
    margin-top: 0 !important; }
  div.queryline div.searchByAttribute {
    position: relative; }
    div.queryline div.searchByAttribute > ul.gv-dropdown-menu {
      -moz-border-radius: 0;
      -webkit-border-radius: 0;
      border-radius: 0;
      background-color: #333232;
      color: white;
      display: none;
      left: 0;
      position: absolute;
      top: 20px;
      width: 247px; }

div.dropdownImport {
  background-color: white;
  display: none;
  padding-top: 10px;
  padding-left: 10px;
  padding-right: 10px;
  padding-bottom: 5px;
  position: relative; }
  div.dropdownImport input {
    line-height: 0;
    margin-bottom: -15px;
    margin-top: 5px; }

select.filterSelect {
  margin-left: 10px;
  margin-right: 10px;
  width: 100px; }

#filterHeader button {
  float: right;
  margin-left: 10px !important;
  margin-top: 1px; }

input.search-input {
  border: 0;
  height: 18px;
  line-height: 18px;
  margin-top: 5px;
  width: 214px; }
  input.search-input:focus {
    -webkit-box-shadow: 0 0 10px #8aa051;
    -moz-box-shadow: 0 0 10px #8aa051;
    box-shadow: 0 0 10px #8aa051;
    border-color: #8aa051;
    outline: none; }

.search-submit-icon {
  height: 14px;
  margin-left: -18px;
  margin-top: 11px;
  opacity: .2;
  position: absolute;
  width: 14px; }
  .search-submit-icon:hover {
    opacity: .8; }

div.headerBar {
  background-color: #686766;
  color: white;
  font-size: 16px;
  height: 36px;
  margin-bottom: 5px;
  padding-left: 5px;
  padding-right: 5px;
  position: relative; }

div.headerBar a.arangoHeader,
.modal-header .arangoHeader {
  color: white;
  font-size: 16px;
  left: 5px;
  position: relative;
  top: 7px; }

div.headerBar > div.headerButtonBar {
  margin: 4px 0;
  margin-bottom: 0 !important; }

div.headerBar > div.breadcrumb {
  padding-left: 5px !important; }

div.breadcrumb a.disabledBread {
  color: white; }

.arangoHeader {
  font-weight: 400; }

.navlogo .stat_cpu {
  height: 26px;
  margin-top: 1px;
  width: 26px; }
  .navlogo .stat_cpu path {
    fill: #aaaa00; }
.navlogo .stat_ram {
  height: 26px;
  width: 26px; }
  .navlogo .stat_ram path {
    fill: #007700; }
.navlogo .stat_req {
  height: 22px;
  width: 22px; }
  .navlogo .stat_req path {
    fill: #aaaa00; }

.fixedDropdown {
  -moz-border-radius: 0 !important;
  -webkit-border-radius: 0 !important;
  border-radius: 0 !important;
  margin: 37px 0 0 0 !important;
  width: 210px; }
  .fixedDropdown:after {
    visibility: hidden; }
  .fixedDropdown .dropdown-item {
    border-bottom: 1px solid rgba(0, 0, 0, 0.2); }
  .fixedDropdown .dropdown-header {
    border-bottom: 1px solid rgba(0, 0, 0, 0.2);
    padding: 0 !important; }
  .fixedDropdown a {
    padding-left: 5px !important; }
  .fixedDropdown .notificationItemContent {
    margin-left: 15px;
    max-width: 155px;
    white-space: normal;
    width: 155px;
    word-wrap: break-word; }
  .fixedDropdown button {
    margin-right: 5px; }
  .fixedDropdown .notificationItem {
    color: black; }
    .fixedDropdown .notificationItem i {
      color: rgba(0, 0, 0, 0.2);
      font-size: 20px;
      position: relative;
      right: 4px;
      top: -9px; }
      .fixedDropdown .notificationItem i:hover {
        color: black; }

.innerDropdownInnerUL {
  border-bottom: 1px solid rgba(0, 0, 0, 0.2);
  height: 220px !important;
  min-height: 220px;
  overflow-x: hidden;
  overflow-y: scroll;
  width: 100%; }
  .innerDropdownInnerUL .dropdown-item:hover {
    background-color: #e1e1e1 !important; }
  .innerDropdownInnerUL li {
    width: auto !important; }

#stat_hd {
  -moz-border-radius: 3px;
  -webkit-border-radius: 3px;
  border-radius: 3px;
  background-color: #333232;
  border: 2px solid #8aa051;
  height: 24px;
  margin-top: 2px;
  text-align: center;
  width: 24px; }
  #stat_hd #stat_hd_counter {
    color: white;
    line-height: 24px;
    margin-left: 0; }

.notificationItemContent {
  font-weight: 300; }

.fullNotification {
  background-color: #cc0000 !important;
  border: 2px solid #cc0000 !important; }

.contentButtons {
  clear: both;
  margin-bottom: 10px;
  width: 100%; }
  .contentButtons #createDatabase,
  .contentButtons #createUser {
    margin-left: 0; }

.contentTables {
  margin-bottom: 10px;
  width: 100%; }
  .contentTables thead {
    text-align: left; }
    .contentTables thead tr {
      background-color: white;
      border-bottom: 1px solid #c2c2c2; }
  .contentTables tbody tr:nth-child(odd) {
    background-color: #d9d9d9; }
  .contentTables tbody tr:nth-child(even) {
    background-color: white; }
  .contentTables tr.contentRowActive {
    background-color: #bdcc92 !important;
    font-weight: 400; }
    .contentTables tr.contentRowActive a {
      color: black !important; }
    .contentTables tr.contentRowActive span {
      display: none; }
  .contentTables tr.contentRowInactive a {
    color: black !important; }
  .contentTables .dbThFirst {
    width: 90%; }
  .contentTables .dbThSecond {
    width: 10%; }
  .contentTables td {
    padding: 12px 18px; }
    .contentTables td span {
      float: right;
      font-size: 22px; }
  .contentTables .collectionThSec {
    margin-right: 0;
    width: 80%; }
  .contentTables .collectionTh {
    margin-right: 0;
    width: 5%; }

.createModalDialog table {
  width: 100%; }

.user-menu-img {
  background-color: lightgray;
  -moz-border-radius: 3px;
  -webkit-border-radius: 3px;
  border-radius: 3px;
  border: 2px solid #8aa051;
  margin-top: -4px; }

.tooltip-inner {
  max-width: 300px !important;
  white-space: normal !important;
  word-wrap: break-word !important; }

.index-tooltip {
  color: #736b68; }
  .index-tooltip:hover {
    color: black; }
  .index-tooltip span.arangoicon {
    font-size: 18px !important; }

.dbselection {
  float: left;
  margin-right: 3px;
  max-width: 160px;
  overflow: hidden;
  text-overflow: ellipsis;
  white-space: nowrap; }

.dashboardModal {
  -moz-border-radius: 8px !important;
  -webkit-border-radius: 8px !important;
  border-radius: 8px !important;
  height: 80%;
  margin-left: -45%;
  min-width: 780px;
  overflow: auto;
  padding: 10px;
  top: 10%;
  width: 90% !important; }

#dashboardHttpGroup {
  border: 1px solid black;
  height: 100%;
  width: 100%; }

#dashboardDetailedChart {
  border: 1px solid black;
  height: 300px;
  width: 100%; }
  #dashboardDetailedChart .dygraph-axis-label-y {
    text-align: left; }

.innerDashboardChart {
  bottom: 5px;
  left: 5px;
  position: absolute;
  right: 5px;
  top: 5px; }
  .innerDashboardChart .dygraph-axis-label-y {
    text-align: left; }

.dashboardDetailChart .dygraph-axis-label-y {
  text-align: left; }

.dashboardChart {
  background-color: white;
  border: 1px solid rgba(0, 0, 0, 0.2);
  float: left;
  height: 210px;
  margin: 1.05%;
  position: relative;
  width: 31%; }

.dygraph-label.dygraph-title {
  color: black;
  font-family: 'Open Sans', sans-serif;
  font-size: 15px;
  font-weight: 400;
  text-align: left; }

.dygraph-axis-label.dygraph-axis-label-x, .dygraph-axis-label.dygraph-axit-label-y {
  color: #666666;
  font-family: 'Open Sans', sans-serif;
  font-size: 12px;
  font-weight: 400; }

.dygraph-legend {
  background-color: #fafafa !important;
  color: #666666 !important;
  font-family: 'Open Sans', sans-serif !important;
  font-size: 12px !important;
  font-weight: 400 !important;
  text-align: right !important; }

#dashboardDetailedLineChart {
  padding-top: 10px; }

.dashboardDistribution {
  float: left;
  width: 270px; }
  .dashboardDistribution svg {
    height: 220px;
    width: 250px; }

.modalChartDetail {
  height: 70%;
  margin-left: 0;
  width: 70%; }

.waitModal {
  -webkit-box-shadow: none;
  -moz-box-shadow: none;
  box-shadow: none;
  background: transparent;
  border: 0;
  color: white; }

.waitModalBackdrop {
  opacity: .7 !important; }

.addCollection table tr {
  border-bottom: 0 !important;
  height: 53px; }
.addCollection .icon_arangodb_info {
  margin-left: 20px !important;
  position: relative;
  top: 2px !important; }
.addCollection .accordion {
  margin-top: 10px; }
.addCollection .collectionThSec {
  width: 320px !important; }
.addCollection .collectionTh {
  width: 96px; }
.addCollection .modalInput {
  width: 320px; }
.addCollection .modalSelect {
  width: 334px; }
.addCollection .accordion-toggle {
  width: 457px !important; }

.modalTooltips span {
  color: #736b68;
  font-size: 20px; }
  .modalTooltips span:hover {
    color: black; }

.change-collection .tab-content {
  min-height: 230px; }

.show-collection .tab-content {
  min-height: 200px; }

div img.searchSubmitIcon {
  height: 14px;
  margin-left: -18px;
  margin-top: 11px;
  opacity: .2;
  position: absolute;
  width: 14px; }

.searchField {
  margin-left: 15px; }

.shortcuts {
  font-size: 11px;
  font-weight: 200; }

.shortcuts b {
  border-left: 1px solid rgba(0, 0, 0, 0.34);
  margin-left: 5px;
  padding-left: 5px; }

.shortcuts b:first-child,
.shortcuts .clearShortcut {
  border-left: 0;
  margin-left: 0;
  padding-left: 0; }

<<<<<<< HEAD
.query-toolbar, .aql-editor {
  background-color: #f0f0f0;
  border-bottom: 0;
  border-style: solid;
  border-width: 1px;
  font-size: 20px;
  height: 27px;
  margin-left: 0;
  margin-right: 0; }

.editor-toolbar {
  border-color: #a0a0a0;
  margin-top: 5px; }
  .editor-toolbar span {
    float: right;
    margin-left: 5px;
    margin-right: 5px;
    position: relative;
    top: 2px; }
  .editor-toolbar i {
    margin-right: 5px;
    margin-top: 3px; }
    .editor-toolbar i:hover {
      cursor: pointer; }
  .editor-toolbar .arango-icon-disk {
    margin-top: 1px; }

.aql-editor {
  border-color: #a0a0a0;
  border-left: 0 !important;
  border-top: 0 !important;
  height: 200px;
  margin-bottom: 5px;
  min-height: 100px;
  min-width: 99.8%;
  width: auto; }
  .aql-editor .ace_error,
  .aql-editor .ace_info {
    background: none; }
=======
.arango-tab {
  border-bottom: 1px solid #dddddd;
  list-style: none;
  margin-bottom: -1px;
  margin-left: 0;
  margin-right: 15px;
  padding-bottom: 0; }
  .arango-tab a {
    -moz-border-radius: 0;
    -webkit-border-radius: 0;
    border-radius: 0;
    background-color: #f1f0ee;
    border: 1px solid transparent;
    border-bottom-color: #888888;
    color: black;
    display: block;
    font-size: 13px;
    line-height: 20px;
    margin-right: 2px;
    min-width: 50px;
    padding: 2px 15px;
    text-align: center; }
  .arango-tab li {
    background-color: transparent;
    border: 0;
    margin-bottom: -1px;
    margin-left: 2px;
    position: relative;
    z-index: 900; }
    .arango-tab li.active a {
      background: white;
      border-bottom-color: white;
      border-left-color: #888888;
      border-right-color: #888888;
      border-top-color: #888888;
      height: 21px;
      margin-top: -1px; }

.jsoneditor {
  background-color: white !important;
  border: 1px solid rgba(0, 0, 0, 0.2) !important; }
  .jsoneditor .menu {
    background-color: #686766 !important;
    border-bottom: 1px solid rgba(0, 0, 0, 0.2) !important; }
  .jsoneditor .search .frame {
    border: 0 !important;
    margin: 3px !important; }
  .jsoneditor .search .results {
    color: white !important;
    margin-top: 3px !important; }

.show-save-state {
  color: #008000;
  display: none;
  font-weight: 300;
  margin-top: 10px; }

.document-editor {
  width: 100%;
  height: 500px;
  margin-bottom: 5px; }
>>>>>>> 6c6f27d4

.disabledPag,
.disabledPag a {
  cursor: default !important;
  opacity: .5 !important; }

<<<<<<< HEAD
.queryTH2 {
  width: 75% !important; }

.query-output {
  background-color: white;
  border: 1px solid silver;
  border-top-width: 0;
  height: 200px;
  margin-bottom: 10px;
  margin-left: 0;
  margin-right: 0;
  min-height: 100px;
  overflow-y: hidden;
  width: auto; }
  .query-output .ace_cursor-layer,
  .query-output .ace_replace_form {
    display: none; }
  .query-output .ace_error,
  .query-output .ace_info {
    background: none; }

.ace_print-margin {
  visibility: hidden !important; }

.styled-select {
  float: right;
  height: 30px;
  overflow: hidden;
  width: 220px; }
  .styled-select select {
    background: white;
    border: 0;
    border-radius: 0;
    font-size: 14px;
    font-weight: 300;
    height: 30px;
    line-height: 1;
    padding: 5px;
    padding-left: 5px !important;
    padding-top: 3px !important; }

.querySizeDiv {
  height: 30px !important;
  margin-right: 10px;
  width: 130px !important; }

.querySizeDiv select {
  height: 30px !important; }

.wide-button-div {
  height: 20px;
  margin-bottom: 15px;
  padding-top: 5px;
  width: 100%; }

.shortcut-div {
  float: left;
  margin-top: -5px;
  padding-left: 45px;
  width: auto; }

.query-dropdown-left {
  margin-top: 10px;
  width: 100%; }

.query-dropdown-right {
  width: 100%; }
  .query-dropdown-right textarea {
    padding: 5px 0 0;
    resize: vertical;
    width: 100%; }
    .query-dropdown-right textarea:focus {
      border-color: #8aa051;
      box-shadow: 0 0 3px #8aa051;
      outline: none; }

.query-modal-select {
  padding-left: 0;
  width: 100%; }

.output-toolbar {
  border-color: silver;
  position: relative;
  width: auto; }
  .output-toolbar span {
    float: right;
    margin-left: 5px;
    margin-right: 5px;
    position: relative;
    top: 2px; }

.query-select {
  border: 0 !important;
  border-radius: 0 !important;
  line-height: 20px !important;
  margin-bottom: 0;
  z-index: 9999 !important; }
  .query-select option {
    z-index: 9999 !important; }

.editor-label {
  width: 100%; }
  .editor-label h6 {
    font-family: 'Open Sans', sans-serif;
    font-size: 16px;
    font-weight: 400;
    margin-bottom: 5px; }

.query-dropdown {
  background-color: #d9d9d9;
  margin-left: 0;
  margin-right: 0;
  padding-left: 5px;
  padding-right: 5px; }

.tooltip-margin {
  margin-top: 1px; }

.query-dropdown-in {
  background-color: white;
  padding: 10px; }
  .query-dropdown-in a {
    color: #686766;
    font-size: 16px;
    font-weight: bolder;
    margin-bottom: 5px;
    width: 100%; }
  .query-dropdown-in #save-edit-query {
    margin-left: 7px !important; }
  .query-dropdown-in #delete-edit-query {
    margin-left: 0 !important; }

.query-size {
  border-radius: 0 !important;
  line-height: 20px !important;
  width: 130px !important;
  z-index: 9999 !important; }

.query-div {
  display: none; }
  .query-div > * {
    border: 0 !important; }
  .query-div .icon_arangodb {
    cursor: pointer;
    margin-bottom: 5px; }

.display-none {
  display: none; }
=======
table.dataTable thead th {
  font-weight: 400 !important;
  padding: 10px 14px; }
>>>>>>> 6c6f27d4
<|MERGE_RESOLUTION|>--- conflicted
+++ resolved
@@ -39,11 +39,7 @@
 ul.link-dropdown-menu, ul.user-dropdown-menu, ul.gv-dropdown-menu, div.navlogo, ul.navlist li, div.footer-left, a.headerButton, a.button-gui, div.tile, div.bigtile, div.tile a span.add-Icon, div.bigtile a span.add-Icon, div.centralContent, .contentDiv li, div.dropdownInner ul, .fixedDropdown .notificationItemContent, .fixedDropdown .notificationItem i, .innerDropdownInnerUL, .dashboardModal {
   float: left; }
 
-<<<<<<< HEAD
-div.navmenu, div.footer-right, li.tile div.iconSet span, li.bigtile div.iconSet span, .fixedDropdown button, .query-button {
-=======
-div.navmenu, div.footer-right, div.tile div.iconSet span, div.bigtile div.iconSet span, .fixedDropdown button, .arango-tab li, .show-save-state {
->>>>>>> 6c6f27d4
+div.navmenu, div.footer-right, div.tile div.iconSet span, div.bigtile div.iconSet span, .fixedDropdown button, .query-button, .arango-tab li, .show-save-state {
   float: right; }
 
 div.tileList:after, div.resizecontainer:after, #distributionChartDiv:after, .lineChartDiv:after, .arango-tab:after {
@@ -1295,7 +1291,6 @@
   margin-left: 0;
   padding-left: 0; }
 
-<<<<<<< HEAD
 .query-toolbar, .aql-editor {
   background-color: #f0f0f0;
   border-bottom: 0;
@@ -1335,7 +1330,159 @@
   .aql-editor .ace_error,
   .aql-editor .ace_info {
     background: none; }
-=======
+
+.queryTH {
+  width: 20% !important; }
+
+.queryTH2 {
+  width: 75% !important; }
+
+.query-output {
+  background-color: white;
+  border: 1px solid silver;
+  border-top-width: 0;
+  height: 200px;
+  margin-bottom: 10px;
+  margin-left: 0;
+  margin-right: 0;
+  min-height: 100px;
+  overflow-y: hidden;
+  width: auto; }
+  .query-output .ace_cursor-layer,
+  .query-output .ace_replace_form {
+    display: none; }
+  .query-output .ace_error,
+  .query-output .ace_info {
+    background: none; }
+
+.ace_print-margin {
+  visibility: hidden !important; }
+
+.styled-select {
+  float: right;
+  height: 30px;
+  overflow: hidden;
+  width: 220px; }
+  .styled-select select {
+    background: white;
+    border: 0;
+    border-radius: 0;
+    font-size: 14px;
+    font-weight: 300;
+    height: 30px;
+    line-height: 1;
+    padding: 5px;
+    padding-left: 5px !important;
+    padding-top: 3px !important; }
+
+.querySizeDiv {
+  height: 30px !important;
+  margin-right: 10px;
+  width: 130px !important; }
+
+.querySizeDiv select {
+  height: 30px !important; }
+
+.wide-button-div {
+  height: 20px;
+  margin-bottom: 15px;
+  padding-top: 5px;
+  width: 100%; }
+
+.shortcut-div {
+  float: left;
+  margin-top: -5px;
+  padding-left: 45px;
+  width: auto; }
+
+.query-dropdown-left {
+  margin-top: 10px;
+  width: 100%; }
+
+.query-dropdown-right {
+  width: 100%; }
+  .query-dropdown-right textarea {
+    padding: 5px 0 0;
+    resize: vertical;
+    width: 100%; }
+    .query-dropdown-right textarea:focus {
+      border-color: #8aa051;
+      box-shadow: 0 0 3px #8aa051;
+      outline: none; }
+
+.query-modal-select {
+  padding-left: 0;
+  width: 100%; }
+
+.output-toolbar {
+  border-color: silver;
+  position: relative;
+  width: auto; }
+  .output-toolbar span {
+    float: right;
+    margin-left: 5px;
+    margin-right: 5px;
+    position: relative;
+    top: 2px; }
+
+.query-select {
+  border: 0 !important;
+  border-radius: 0 !important;
+  line-height: 20px !important;
+  margin-bottom: 0;
+  z-index: 9999 !important; }
+  .query-select option {
+    z-index: 9999 !important; }
+
+.editor-label {
+  width: 100%; }
+  .editor-label h6 {
+    font-family: 'Open Sans', sans-serif;
+    font-size: 16px;
+    font-weight: 400;
+    margin-bottom: 5px; }
+
+.query-dropdown {
+  background-color: #d9d9d9;
+  margin-left: 0;
+  margin-right: 0;
+  padding-left: 5px;
+  padding-right: 5px; }
+
+.tooltip-margin {
+  margin-top: 1px; }
+
+.query-dropdown-in {
+  background-color: white;
+  padding: 10px; }
+  .query-dropdown-in a {
+    color: #686766;
+    font-size: 16px;
+    font-weight: bolder;
+    margin-bottom: 5px;
+    width: 100%; }
+  .query-dropdown-in #save-edit-query {
+    margin-left: 7px !important; }
+  .query-dropdown-in #delete-edit-query {
+    margin-left: 0 !important; }
+
+.query-size {
+  border-radius: 0 !important;
+  line-height: 20px !important;
+  width: 130px !important;
+  z-index: 9999 !important; }
+
+.query-div {
+  display: none; }
+  .query-div > * {
+    border: 0 !important; }
+  .query-div .icon_arangodb {
+    cursor: pointer;
+    margin-bottom: 5px; }
+
+.display-none {
+  display: none; }
+
 .arango-tab {
   border-bottom: 1px solid #dddddd;
   list-style: none;
@@ -1397,164 +1544,12 @@
   width: 100%;
   height: 500px;
   margin-bottom: 5px; }
->>>>>>> 6c6f27d4
 
 .disabledPag,
 .disabledPag a {
   cursor: default !important;
   opacity: .5 !important; }
 
-<<<<<<< HEAD
-.queryTH2 {
-  width: 75% !important; }
-
-.query-output {
-  background-color: white;
-  border: 1px solid silver;
-  border-top-width: 0;
-  height: 200px;
-  margin-bottom: 10px;
-  margin-left: 0;
-  margin-right: 0;
-  min-height: 100px;
-  overflow-y: hidden;
-  width: auto; }
-  .query-output .ace_cursor-layer,
-  .query-output .ace_replace_form {
-    display: none; }
-  .query-output .ace_error,
-  .query-output .ace_info {
-    background: none; }
-
-.ace_print-margin {
-  visibility: hidden !important; }
-
-.styled-select {
-  float: right;
-  height: 30px;
-  overflow: hidden;
-  width: 220px; }
-  .styled-select select {
-    background: white;
-    border: 0;
-    border-radius: 0;
-    font-size: 14px;
-    font-weight: 300;
-    height: 30px;
-    line-height: 1;
-    padding: 5px;
-    padding-left: 5px !important;
-    padding-top: 3px !important; }
-
-.querySizeDiv {
-  height: 30px !important;
-  margin-right: 10px;
-  width: 130px !important; }
-
-.querySizeDiv select {
-  height: 30px !important; }
-
-.wide-button-div {
-  height: 20px;
-  margin-bottom: 15px;
-  padding-top: 5px;
-  width: 100%; }
-
-.shortcut-div {
-  float: left;
-  margin-top: -5px;
-  padding-left: 45px;
-  width: auto; }
-
-.query-dropdown-left {
-  margin-top: 10px;
-  width: 100%; }
-
-.query-dropdown-right {
-  width: 100%; }
-  .query-dropdown-right textarea {
-    padding: 5px 0 0;
-    resize: vertical;
-    width: 100%; }
-    .query-dropdown-right textarea:focus {
-      border-color: #8aa051;
-      box-shadow: 0 0 3px #8aa051;
-      outline: none; }
-
-.query-modal-select {
-  padding-left: 0;
-  width: 100%; }
-
-.output-toolbar {
-  border-color: silver;
-  position: relative;
-  width: auto; }
-  .output-toolbar span {
-    float: right;
-    margin-left: 5px;
-    margin-right: 5px;
-    position: relative;
-    top: 2px; }
-
-.query-select {
-  border: 0 !important;
-  border-radius: 0 !important;
-  line-height: 20px !important;
-  margin-bottom: 0;
-  z-index: 9999 !important; }
-  .query-select option {
-    z-index: 9999 !important; }
-
-.editor-label {
-  width: 100%; }
-  .editor-label h6 {
-    font-family: 'Open Sans', sans-serif;
-    font-size: 16px;
-    font-weight: 400;
-    margin-bottom: 5px; }
-
-.query-dropdown {
-  background-color: #d9d9d9;
-  margin-left: 0;
-  margin-right: 0;
-  padding-left: 5px;
-  padding-right: 5px; }
-
-.tooltip-margin {
-  margin-top: 1px; }
-
-.query-dropdown-in {
-  background-color: white;
-  padding: 10px; }
-  .query-dropdown-in a {
-    color: #686766;
-    font-size: 16px;
-    font-weight: bolder;
-    margin-bottom: 5px;
-    width: 100%; }
-  .query-dropdown-in #save-edit-query {
-    margin-left: 7px !important; }
-  .query-dropdown-in #delete-edit-query {
-    margin-left: 0 !important; }
-
-.query-size {
-  border-radius: 0 !important;
-  line-height: 20px !important;
-  width: 130px !important;
-  z-index: 9999 !important; }
-
-.query-div {
-  display: none; }
-  .query-div > * {
-    border: 0 !important; }
-  .query-div .icon_arangodb {
-    cursor: pointer;
-    margin-bottom: 5px; }
-
-.display-none {
-  display: none; }
-=======
 table.dataTable thead th {
   font-weight: 400 !important;
-  padding: 10px 14px; }
->>>>>>> 6c6f27d4
+  padding: 10px 14px; }
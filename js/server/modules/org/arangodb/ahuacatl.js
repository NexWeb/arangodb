/*jslint indent: 2, nomen: true, maxlen: 100, sloppy: true, vars: true, white: true, plusplus: true, continue: true */
/*global require, exports, COMPARE_STRING, MATCHES */

////////////////////////////////////////////////////////////////////////////////
/// @brief Ahuacatl, internal query functions 
///
/// @file
///
/// DISCLAIMER
///
/// Copyright 2010-2012 triagens GmbH, Cologne, Germany
///
/// Licensed under the Apache License, Version 2.0 (the "License");
/// you may not use this file except in compliance with the License.
/// You may obtain a copy of the License at
///
///     http://www.apache.org/licenses/LICENSE-2.0
///
/// Unless required by applicable law or agreed to in writing, software
/// distributed under the License is distributed on an "AS IS" BASIS,
/// WITHOUT WARRANTIES OR CONDITIONS OF ANY KIND, either express or implied.
/// See the License for the specific language governing permissions and
/// limitations under the License.
///
/// Copyright holder is triAGENS GmbH, Cologne, Germany
///
/// @author Jan Steemann
/// @author Copyright 2012, triAGENS GmbH, Cologne, Germany
////////////////////////////////////////////////////////////////////////////////

var INTERNAL = require("internal");
var TRAVERSAL = require("org/arangodb/graph/traversal");
var ArangoError = require("org/arangodb").ArangoError;
var ShapedJson = INTERNAL.ShapedJson;

// -----------------------------------------------------------------------------
// --SECTION--                                                 private variables
// -----------------------------------------------------------------------------

////////////////////////////////////////////////////////////////////////////////
/// @brief cache for compiled regexes
////////////////////////////////////////////////////////////////////////////////

var RegexCache = { };

////////////////////////////////////////////////////////////////////////////////
/// @brief user functions cache
////////////////////////////////////////////////////////////////////////////////

var UserFunctions = { };

////////////////////////////////////////////////////////////////////////////////
/// @brief type weight used for sorting and comparing
////////////////////////////////////////////////////////////////////////////////

var TYPEWEIGHT_NULL      = 0;
var TYPEWEIGHT_BOOL      = 1;
var TYPEWEIGHT_NUMBER    = 2;
var TYPEWEIGHT_STRING    = 4;
var TYPEWEIGHT_LIST      = 8;
var TYPEWEIGHT_DOCUMENT  = 16;

// -----------------------------------------------------------------------------
// --SECTION--                                                  helper functions
// -----------------------------------------------------------------------------

////////////////////////////////////////////////////////////////////////////////
/// @brief throw a runtime exception
////////////////////////////////////////////////////////////////////////////////

function THROW (error, data) {
  "use strict";

  var err = new ArangoError();

  err.errorNum = error.code;
  if (data) {
    err.errorMessage = error.message.replace(/%s/, data);
  }
  else {
    err.errorMessage = error.message;
  }

  throw err;
}

////////////////////////////////////////////////////////////////////////////////
/// @brief return a database-specific function prefix
////////////////////////////////////////////////////////////////////////////////

function DB_PREFIX () {
  return INTERNAL.db._name();
}

////////////////////////////////////////////////////////////////////////////////
/// @brief reset the regex cache
////////////////////////////////////////////////////////////////////////////////

function resetRegexCache () {
  "use strict";

  RegexCache = { 'i' : { }, '' : { } };
}

////////////////////////////////////////////////////////////////////////////////
/// @brief reset the user functions and reload them from the database
////////////////////////////////////////////////////////////////////////////////

function reloadUserFunctions () {
  "use strict";

  var c;

  c = INTERNAL.db._collection("_aqlfunctions");

  if (c === null) {
    return;
  }

  var foundError = false;
  var prefix = DB_PREFIX();

  UserFunctions[prefix] = { };

  c.toArray().forEach(function (f) {
    var code = "(function() { var callback = " + f.code + "; return callback; })();";
    var key = f._key.replace(/:{1,}/g, '::');

    try {
      var res = INTERNAL.executeScript(code, undefined, "(user function " + key + ")"); 

      UserFunctions[prefix][key.toUpperCase()] = {
        name: key,
        func: res,
        isDeterministic: f.isDeterministic || false
      }; 
  
    }
    catch (err) {
      foundError = true;
    }
  });
      
  if (foundError) {
    THROW(INTERNAL.errors.ERROR_QUERY_FUNCTION_INVALID_CODE);
  }
}

////////////////////////////////////////////////////////////////////////////////
/// @brief reset the query engine
////////////////////////////////////////////////////////////////////////////////

function resetEngine () {
  "use strict";

  resetRegexCache();
  reloadUserFunctions();
}


////////////////////////////////////////////////////////////////////////////////
/// @brief normalise a function name
////////////////////////////////////////////////////////////////////////////////

function NORMALIZE_FNAME (functionName) {
  "use strict";

  var p = functionName.indexOf('::');

  if (p === -1) {
    return functionName;
  }

  return functionName.substr(p + 2);
}

////////////////////////////////////////////////////////////////////////////////
/// @brief filter using a list of examples
////////////////////////////////////////////////////////////////////////////////

function FILTER (list, examples) {
  "use strict";

  var result = [ ], i;

  if (examples === undefined || examples === null) {
    return list;
  }

  for (i = 0; i < list.length; ++i) {
    var element = list[i];

    if (MATCHES(element, examples, false)) {
      result.push(element);
    }
  }

  return result;
}

////////////////////////////////////////////////////////////////////////////////
/// @brief find a fulltext index for a certain attribute & collection
////////////////////////////////////////////////////////////////////////////////

function INDEX_FULLTEXT (collection, attribute) {
  "use strict";

  var indexes = collection.getIndexes(), i;

  for (i = 0; i < indexes.length; ++i) {
    var index = indexes[i];
    if (index.type === "fulltext" && index.fields && index.fields[0] === attribute) {
      return index.id;
    }
  }

  return null;
}

////////////////////////////////////////////////////////////////////////////////
/// @brief find an index of a certain type for a collection
////////////////////////////////////////////////////////////////////////////////

function INDEX (collection, indexTypes) {
  "use strict";

  var indexes = collection.getIndexes(), i, j;

  for (i = 0; i < indexes.length; ++i) {
    var index = indexes[i];

    for (j = 0; j < indexTypes.length; ++j) {
      if (index.type === indexTypes[j]) {
        return index.id;
      }
    }
  }

  return null;
}
 
////////////////////////////////////////////////////////////////////////////////
/// @brief get access to a collection
////////////////////////////////////////////////////////////////////////////////

function COLLECTION (name) {
  "use strict";

  if (typeof name !== 'string') {
    THROW(INTERNAL.errors.ERROR_QUERY_FUNCTION_ARGUMENT_TYPE_MISMATCH, "INTERNAL");
  }

  if (name.substring(0, 1) === '_') {
    // system collections need to be accessed slightly differently as they
    // are not returned by the propertyGetter of db
    return INTERNAL.db._collection(name);
  }

  return INTERNAL.db[name];
}

////////////////////////////////////////////////////////////////////////////////
/// @brief clone an object
////////////////////////////////////////////////////////////////////////////////

function CLONE (obj) {
  "use strict";

  if (obj === null || typeof(obj) !== "object") {
    return obj;
  }
 
  var copy, a; 
  if (Array.isArray(obj)) {
    copy = [ ];
    obj.forEach(function (i) {
      copy.push(CLONE(i));
    });
  }
  else if (obj instanceof Object) {
    copy = { };
    for (a in obj) {
      if (obj.hasOwnProperty(a)) {
        copy[a] = CLONE(obj[a]);
      }
    }
  }

  return copy;
}

////////////////////////////////////////////////////////////////////////////////
/// @brief box a value into the AQL datatype system
////////////////////////////////////////////////////////////////////////////////

function FIX_VALUE (value) {
  "use strict";
  
  if (value instanceof ShapedJson) {
    return value;
  }

  var type = typeof(value), i;

  if (value === undefined || 
      value === null || 
      (type === 'number' && (isNaN(value) || ! isFinite(value)))) {
    return null;
  }
  
  if (type === 'boolean' || type === 'string' || type === 'number') {
    return value;
  }

  if (Array.isArray(value)) {
    for (i = 0; i < value.length; ++i) {
      value[i] = FIX_VALUE(value[i]);
    }

    return value;
  }

  if (type === 'object') {
    var result = { };
    for (i in value) {
      if (value.hasOwnProperty(i)) {
        if (typeof value[i] === 'function') {
          continue;
        }
        result[i] = FIX_VALUE(value[i]);
      }
    }

    return result;
  }

  return null;
}

////////////////////////////////////////////////////////////////////////////////
/// @brief get the sort type of an operand
////////////////////////////////////////////////////////////////////////////////

function TYPEWEIGHT (value) {
  "use strict";

  if (value === undefined || value === null) {
    return TYPEWEIGHT_NULL;
  }

  if (Array.isArray(value)) {
    return TYPEWEIGHT_LIST;
  }

  switch (typeof(value)) {
    case 'boolean':
      return TYPEWEIGHT_BOOL;
    case 'number':
      if (isNaN(value) || ! isFinite(value)) {
        // not a number => undefined
        return TYPEWEIGHT_NULL; 
      }
      return TYPEWEIGHT_NUMBER;
    case 'string':
      return TYPEWEIGHT_STRING;
    case 'object':
      return TYPEWEIGHT_DOCUMENT;
  }

  return TYPEWEIGHT_NULL;
}

////////////////////////////////////////////////////////////////////////////////
/// @brief validate function call argument
////////////////////////////////////////////////////////////////////////////////

function ARG_CHECK (actualValue, expectedType, functionName) {
  "use strict";

  if (TYPEWEIGHT(actualValue) !== expectedType) {
    THROW(INTERNAL.errors.ERROR_QUERY_FUNCTION_ARGUMENT_TYPE_MISMATCH, 
          NORMALIZE_FNAME(functionName));
  }
}

////////////////////////////////////////////////////////////////////////////////
/// @brief compile a regex from a string pattern
////////////////////////////////////////////////////////////////////////////////

function COMPILE_REGEX (regex, modifiers) {
  "use strict";

  var i, n = regex.length;
  var escaped = false;
  var pattern = '';
  var specialChar = /^([.*+?\^=!:${}()|\[\]\/\\])$/;
  
  ARG_CHECK(regex, TYPEWEIGHT_STRING, "LIKE");

  for (i = 0; i < n; ++i) {
    var c = regex.charAt(i);

    if (c === '\\') {
      if (escaped) {
        // literal \
        pattern += '\\\\';
      }
      escaped = ! escaped;
    }
    else {
      if (c === '%') {
        if (escaped) {
          // literal %
          pattern += '%';
        }
        else {
          // wildcard
          pattern += '.*';
        }
      }
      else if (c === '_') {
        if (escaped) {
          // literal _
          pattern += '_';
        }
        else {
          // wildcard character
          pattern += '.';
        }
      }
      else if (c.match(specialChar)) {
        // character with special meaning in a regex
        pattern += '\\' + c;
      }
      else {
        // literal character
        pattern += c;
      }

      escaped = false;
    }
  }
 
  return new RegExp('^' + pattern + '$', modifiers);
}

////////////////////////////////////////////////////////////////////////////////
/// @brief call a function
////////////////////////////////////////////////////////////////////////////////

function FCALL (name, parameters) {
  "use strict";

  return name.apply(null, parameters);
}

////////////////////////////////////////////////////////////////////////////////
/// @brief call a user function
////////////////////////////////////////////////////////////////////////////////

function FCALL_USER (name, parameters) {
  "use strict";

  var prefix = DB_PREFIX();
  if (! UserFunctions.hasOwnProperty(prefix)) {
    reloadUserFunctions();

    if (! UserFunctions.hasOwnProperty(prefix)) {
      THROW(INTERNAL.errors.ERROR_QUERY_FUNCTION_NOT_FOUND, NORMALIZE_FNAME(name));
    }
  }

  if (UserFunctions[prefix].hasOwnProperty(name)) {
    var result = UserFunctions[prefix][name].func.apply(null, parameters);

    return FIX_VALUE(result);
  }

  THROW(INTERNAL.errors.ERROR_QUERY_FUNCTION_NOT_FOUND, NORMALIZE_FNAME(name));
}

////////////////////////////////////////////////////////////////////////////////
/// @brief return the numeric value or undefined if it is out of range
////////////////////////////////////////////////////////////////////////////////

function NUMERIC_VALUE (value) {
  "use strict";

  if (isNaN(value) || ! isFinite(value)) {
    return null;
  }

  return value;
}

////////////////////////////////////////////////////////////////////////////////
/// @brief fix a value for a comparison
////////////////////////////////////////////////////////////////////////////////

function FIX (value) {
  "use strict";

  if (value === undefined) {
    return null;
  }

  return value;
}

////////////////////////////////////////////////////////////////////////////////
/// @brief get the values of an object in the order that they are defined
////////////////////////////////////////////////////////////////////////////////

function VALUES (value) {
  "use strict";

  var values = [ ], a;
  
  for (a in value) {
    if (value.hasOwnProperty(a)) {
      values.push(value[a]);
    }
  }

  return values;
}

////////////////////////////////////////////////////////////////////////////////
/// @brief extract key names from an argument list
////////////////////////////////////////////////////////////////////////////////

function EXTRACT_KEYS (args, startArgument, functionName) {
  "use strict";

  var keys = { }, i, j, key, key2;

  for (i = startArgument; i < args.length; ++i) {
    key = args[i];
    if (typeof key === 'string') {
      keys[key] = true;
    }
    else if (Array.isArray(key)) {
      for (j = 0; j < key.length; ++j) {
        key2 = key[j];
        if (typeof key2 === 'string') {
          keys[key2] = true;
        }
        else {
          THROW(INTERNAL.errors.ERROR_QUERY_FUNCTION_ARGUMENT_TYPE_MISMATCH, 
                NORMALIZE_FNAME(functionName));
        }
      }
    }
  }

  return keys;
}

////////////////////////////////////////////////////////////////////////////////
/// @brief get the keys of an array or object in a comparable way
////////////////////////////////////////////////////////////////////////////////

function KEYS (value, doSort) {
  "use strict";

  var keys;
  
  if (Array.isArray(value)) {
    var n = value.length, i;
    keys = [ ];

    for (i = 0; i < n; ++i) {
      keys.push(i);
    }
  }
  else {
    keys = Object.keys(value);

    if (doSort) {
      // object keys need to be sorted by names
      keys.sort();
    }
  }

  return keys;
}

////////////////////////////////////////////////////////////////////////////////
/// @brief get the keys of an array or object in a comparable way
////////////////////////////////////////////////////////////////////////////////

function KEYLIST (lhs, rhs) {
  "use strict";

  if (Array.isArray(lhs)) {
    // lhs & rhs are lists
    return KEYS(lhs.length > rhs.length ? lhs : rhs);
  }
  
  // lhs & rhs are arrays
  var a, keys = KEYS(lhs);
  for (a in rhs) {
    if (rhs.hasOwnProperty(a) && ! lhs.hasOwnProperty(a)) {
      keys.push(a);
    }
  }

  // object keys need to be sorted by names
  keys.sort();

  return keys;
}

////////////////////////////////////////////////////////////////////////////////
/// @brief get an indexed value from an array or document (e.g. users[3])
////////////////////////////////////////////////////////////////////////////////

function GET_INDEX (value, index) {
  "use strict";

  if (TYPEWEIGHT(value) === TYPEWEIGHT_NULL) {
    return null;
  }
  
  var result = null;
  if (TYPEWEIGHT(value) === TYPEWEIGHT_DOCUMENT) {
    result = value[index];
  }
  else if (TYPEWEIGHT(value) === TYPEWEIGHT_LIST) {
    if (index < 0) {
      // negative indexes fetch the element from the end, e.g. -1 => value[value.length - 1];
      index = value.length + index;
    }

    if (index >= 0) {
      result = value[index];
    }
  }
  else {
    THROW(INTERNAL.errors.ERROR_QUERY_LIST_EXPECTED);
  }

  if (TYPEWEIGHT(result) === TYPEWEIGHT_NULL) {
    return null;
  }

  return result;
}

////////////////////////////////////////////////////////////////////////////////
/// @brief normalize a value for comparison, sorting etc.
////////////////////////////////////////////////////////////////////////////////

function NORMALIZE (value) {
  "use strict";

  if (value === null || value === undefined) {
    return null;
  }

  if (typeof(value) !== "object") {
    return value;
  }

  var result;

  if (Array.isArray(value)) {
    result = [ ];
    value.forEach(function (v) {
      result.push(NORMALIZE(v));
    });
  } 
  else {
    result = { };
    KEYS(value, true).forEach(function (a) {
      result[a] = NORMALIZE(value[a]);
    });
  }

  return result;
}

////////////////////////////////////////////////////////////////////////////////
/// @brief get an attribute from a document (e.g. users.name)
////////////////////////////////////////////////////////////////////////////////

function DOCUMENT_MEMBER (value, attributeName) {
  "use strict";

  if (TYPEWEIGHT(value) === TYPEWEIGHT_NULL) {
    return null;
  }

  if (TYPEWEIGHT(value) !== TYPEWEIGHT_DOCUMENT) {
    return null;
  }

  var result = value[attributeName];

  if (TYPEWEIGHT(result) === TYPEWEIGHT_NULL) {
    return null;
  }

  return result;
}

////////////////////////////////////////////////////////////////////////////////
/// @brief assert that a value is a list, fail otherwise
////////////////////////////////////////////////////////////////////////////////

function LIST (value) {
  "use strict";

  if (TYPEWEIGHT(value) !== TYPEWEIGHT_LIST) {
    THROW(INTERNAL.errors.ERROR_QUERY_LIST_EXPECTED);
  }

  return value;
}

////////////////////////////////////////////////////////////////////////////////
/// @brief get a document by its unique id or their unique ids
////////////////////////////////////////////////////////////////////////////////

function DOCUMENT_HANDLE (id) {
  "use strict";

  if (TYPEWEIGHT(id) === TYPEWEIGHT_LIST) {
    var result = [ ], i;
    for (i = 0; i < id.length; ++i) {
      try {
        result.push(INTERNAL.db._document(id[i]));
      }
      catch (e1) {
      }
    }
    return result;
  }

  try {
    return INTERNAL.db._document(id);
  }
  catch (e2) {
    return null;
  }
}

////////////////////////////////////////////////////////////////////////////////
/// @brief get a document by its unique id or their unique ids
////////////////////////////////////////////////////////////////////////////////

function DOCUMENT (collection, id) {
  "use strict";

  // we're polymorphic
  if (id === undefined) {
    // called with a single parameter
    var weight = TYPEWEIGHT(collection);

    if (weight === TYPEWEIGHT_STRING || weight === TYPEWEIGHT_LIST) {
      return DOCUMENT_HANDLE(collection);
    }
  }

  if (TYPEWEIGHT(id) === TYPEWEIGHT_LIST) {
    var c = COLLECTION(collection);

    var result = [ ], i;
    for (i = 0; i < id.length; ++i) {
      try {
        result.push(c.document(id[i]));
      }
      catch (e1) {
      }
    }
    return result;
  }

  try {
    return COLLECTION(collection).document(id);
  }
  catch (e2) {
    return null;
  }
}

////////////////////////////////////////////////////////////////////////////////
/// @brief get all documents from the specified collection
////////////////////////////////////////////////////////////////////////////////

function GET_DOCUMENTS (collection, offset, limit) {
  "use strict";

  if (offset === undefined) {
    offset = 0;
  }
  if (limit === undefined) {
    limit = null;
  }
  return COLLECTION(collection).ALL(offset, limit).documents;
}

////////////////////////////////////////////////////////////////////////////////
/// @brief get all documents from the specified collection, incrementally
/// this is the init function for incremental access
////////////////////////////////////////////////////////////////////////////////

function GET_DOCUMENTS_INCREMENTAL_INIT (collection, offset, limit) {
  "use strict";

  if (offset === undefined) {
    offset = 0;
  }
  if (limit === undefined) {
    limit = null;
  }

  var batchSize = 2000;
  var c = COLLECTION(collection);
  var state = c.OFFSET(0, batchSize, offset, null);
  state.collection = c;
  state.batchSize  = batchSize;
  state.offset     = 0;
  state.limit      = limit;
  state.length     = state.total - offset;

  if (state.limit !== null && state.limit < state.length) {
    state.length = state.limit; 
  }
  
  state.remain = state.length - state.documents.length;
  if (state.remain < 0) {
    state.remain = 0;
  }
 
  return state;
}

////////////////////////////////////////////////////////////////////////////////
/// @brief get all documents from the specified collection, incrementally
/// this is the continuation function for incremental access
////////////////////////////////////////////////////////////////////////////////

function GET_DOCUMENTS_INCREMENTAL_CONT (oldState) {
  "use strict";

  var state = oldState.collection.OFFSET(oldState.skip, oldState.batchSize, 0, null);
  state.collection = oldState.collection;
  state.batchSize = oldState.batchSize;
  state.offset = oldState.offset + oldState.batchSize;
  state.limit = oldState.limit;
  state.length = oldState.length;
  state.remain = oldState.remain;
  
  if (state.documents.length > state.remain) {
    state.documents = state.documents.slice(0, state.remain);
  }

  state.remain -= state.documents.length;
  return state;
}

////////////////////////////////////////////////////////////////////////////////
/// @brief get documents from the specified collection using the primary index
/// (single index value)
////////////////////////////////////////////////////////////////////////////////

function GET_DOCUMENTS_PRIMARY (collection, idx, id) {
  "use strict";

  try {
    return [ COLLECTION(collection).document(id) ];
  }
  catch (e) {
    return [ ];
  }
}

////////////////////////////////////////////////////////////////////////////////
/// @brief get documents from the specified collection using the primary index
/// (multiple index values)
////////////////////////////////////////////////////////////////////////////////

function GET_DOCUMENTS_PRIMARY_LIST (collection, idx, values) {
  "use strict";

  var result = [ ], c;

  c = COLLECTION(collection);

  values.forEach (function (id) {
    try {
      result.push(c.document(id));
    }
    catch (e) {
    }
  });

  return result;
}

////////////////////////////////////////////////////////////////////////////////
/// @brief get documents from the specified collection using a hash index
/// (single index value)
////////////////////////////////////////////////////////////////////////////////

function GET_DOCUMENTS_HASH (collection, idx, example) {
  "use strict";

  return COLLECTION(collection).BY_EXAMPLE_HASH(idx, example).documents;
}

////////////////////////////////////////////////////////////////////////////////
/// @brief get documents from the specified collection using a hash index
/// (multiple index values)
////////////////////////////////////////////////////////////////////////////////

function GET_DOCUMENTS_HASH_LIST (collection, idx, attribute, values) {
  "use strict";

  var result = [ ], c;
  
  c = COLLECTION(collection);

  values.forEach(function (value) {
    var example = { };

    example[attribute] = value;

    c.BY_EXAMPLE_HASH(idx, example).documents.forEach(function (doc) {
      result.push(doc);
    });
  });

  return result;
}

////////////////////////////////////////////////////////////////////////////////
/// @brief get documents from the specified collection using the edge index
/// (single index value)
////////////////////////////////////////////////////////////////////////////////

function GET_DOCUMENTS_EDGE (collection, att, id) {
  "use strict";

  var result;

  try {
    if (att === '_from') {
      result = COLLECTION(collection).outEdges(id);
    }
    else {
      result = COLLECTION(collection).inEdges(id);
    }
  }
  catch (e) {
    result = [ ];
  }

  return result;
}

////////////////////////////////////////////////////////////////////////////////
/// @brief get documents from the specified collection using the edge index
/// (multiple index values)
////////////////////////////////////////////////////////////////////////////////

function GET_DOCUMENTS_EDGE_LIST (collection, att, values) {
  "use strict";

  var docs = { }, result = [ ], c, a;

  c = COLLECTION(collection);

  values.forEach(function (value) {
    try {
      var parts;
      if (att === '_from') {
        parts = c.outEdges(value);
      }
      else {
        parts = c.inEdges(value);
      }

      parts.forEach(function (e) {
        docs[e._id] = e;
      });
    }
    catch (e) {
    }
  });

  for (a in docs) {
    if (docs.hasOwnProperty(a)) {
      result.push(docs[a]);
    }
  }

  return result;
}

////////////////////////////////////////////////////////////////////////////////
/// @brief get documents from the specified collection using a bitarray
////////////////////////////////////////////////////////////////////////////////

function GET_DOCUMENTS_BITARRAY (collection, idx, example) {
  "use strict";

  return COLLECTION(collection).BY_CONDITION_BITARRAY(idx, example).documents;
}

////////////////////////////////////////////////////////////////////////////////
/// @brief get documents from the specified collection using a bitarray
/// (multiple index values) TODO: replace by 'IN index operator'
////////////////////////////////////////////////////////////////////////////////

function GET_DOCUMENTS_BITARRAY_LIST (collection, idx, attribute, values) {
  "use strict";

  var result = [ ], c;

  c = COLLECTION(collection);

  values.forEach(function (value) {
    var example = { }, documents;

    example[attribute] = value;

    documents = c.BY_EXAMPLE_BITARRAY(idx, example).documents;
    documents.forEach(function (doc) {
      result.push(doc);
    });
  });

  return result;
}

////////////////////////////////////////////////////////////////////////////////
/// @brief get documents from the specified collection using a skiplist
////////////////////////////////////////////////////////////////////////////////

function GET_DOCUMENTS_SKIPLIST (collection, idx, example) {
  "use strict";

  return COLLECTION(collection).BY_CONDITION_SKIPLIST(idx, example).documents;
}

////////////////////////////////////////////////////////////////////////////////
/// @brief get documents from the specified collection using a skiplist
/// (multiple index values)
////////////////////////////////////////////////////////////////////////////////

function GET_DOCUMENTS_SKIPLIST_LIST (collection, idx, attribute, values) {
  "use strict";

  var result = [ ], c = COLLECTION(collection);

  values.forEach(function (value) {
    var example = { }, documents;

    example[attribute] = value;
    documents = c.BY_EXAMPLE_SKIPLIST(idx, example).documents;
    documents.forEach(function (doc) {
      result.push(doc);
    });
  });

  return result;
}

////////////////////////////////////////////////////////////////////////////////
/// @brief get names of all collections
////////////////////////////////////////////////////////////////////////////////

function COLLECTIONS () {
  "use strict";

  var result = [ ];
  
  INTERNAL.db._collections().forEach(function (c) {
    result.push({ 
      _id : c._id, 
      name : c.name() 
    });
  });

  return result;
}

// -----------------------------------------------------------------------------
// --SECTION--                                                logical operations
// -----------------------------------------------------------------------------

////////////////////////////////////////////////////////////////////////////////
/// @brief execute ternary operator
///
/// the condition operand must be a boolean value, returns either the truepart
/// or the falsepart 
////////////////////////////////////////////////////////////////////////////////

function TERNARY_OPERATOR (condition, truePart, falsePart) {
  "use strict";

  if (TYPEWEIGHT(condition) !== TYPEWEIGHT_BOOL) {
    THROW(INTERNAL.errors.ERROR_QUERY_INVALID_LOGICAL_VALUE);
  }

  if (condition) {
    return truePart;
  }
  return falsePart;
}

////////////////////////////////////////////////////////////////////////////////
/// @brief execute ternary operator
///
/// the condition operand must be a boolean value, returns either the truepart
/// or the falsepart 
////////////////////////////////////////////////////////////////////////////////

function TERNARY_OPERATOR_FN (condition, truePart, falsePart) {
  "use strict";

  if (TYPEWEIGHT(condition) !== TYPEWEIGHT_BOOL) {
    THROW(INTERNAL.errors.ERROR_QUERY_INVALID_LOGICAL_VALUE);
  }

  if (condition) {
    return truePart();
  }
  return falsePart();
}

////////////////////////////////////////////////////////////////////////////////
/// @brief perform logical and
///
/// both operands must be boolean values, returns a boolean, uses short-circuit
/// evaluation
////////////////////////////////////////////////////////////////////////////////

function LOGICAL_AND (lhs, rhs) {
  "use strict";

  if (TYPEWEIGHT(lhs) !== TYPEWEIGHT_BOOL ||
      TYPEWEIGHT(rhs) !== TYPEWEIGHT_BOOL) {
    THROW(INTERNAL.errors.ERROR_QUERY_INVALID_LOGICAL_VALUE);
  }

  if (! lhs) {
    return false;
  }

  return rhs;
}

////////////////////////////////////////////////////////////////////////////////
/// @brief perform logical or
///
/// both operands must be boolean values, returns a boolean, uses short-circuit
/// evaluation
////////////////////////////////////////////////////////////////////////////////

function LOGICAL_OR (lhs, rhs) {
  "use strict";

  if (TYPEWEIGHT(lhs) !== TYPEWEIGHT_BOOL ||
      TYPEWEIGHT(rhs) !== TYPEWEIGHT_BOOL) {
    THROW(INTERNAL.errors.ERROR_QUERY_INVALID_LOGICAL_VALUE);
  }
  
  if (lhs) {
    return true;
  }

  return rhs;
}

////////////////////////////////////////////////////////////////////////////////
/// @brief perform logical and
///
/// both operands must be boolean values, returns a boolean, uses short-circuit
/// evaluation
////////////////////////////////////////////////////////////////////////////////

function LOGICAL_AND_FN (lhs, rhs) {
  "use strict";

  var l = lhs();
  if (TYPEWEIGHT(l) !== TYPEWEIGHT_BOOL) {
    THROW(INTERNAL.errors.ERROR_QUERY_INVALID_LOGICAL_VALUE);
  }

  if (! l) {
    return false;
  }

  var r = rhs();
  if (TYPEWEIGHT(r) !== TYPEWEIGHT_BOOL) {
    THROW(INTERNAL.errors.ERROR_QUERY_INVALID_LOGICAL_VALUE);
  }

  return r;
}

////////////////////////////////////////////////////////////////////////////////
/// @brief perform logical or
///
/// both operands must be boolean values, returns a boolean, uses short-circuit
/// evaluation
////////////////////////////////////////////////////////////////////////////////

function LOGICAL_OR_FN (lhs, rhs) {
  "use strict";

  var l = lhs();
  if (TYPEWEIGHT(l) !== TYPEWEIGHT_BOOL) {
    THROW(INTERNAL.errors.ERROR_QUERY_INVALID_LOGICAL_VALUE);
  }

  if (l) {
    return true;
  }

  var r = rhs();
  if (TYPEWEIGHT(r) !== TYPEWEIGHT_BOOL) {
    THROW(INTERNAL.errors.ERROR_QUERY_INVALID_LOGICAL_VALUE);
  }
  
  return r;
}

////////////////////////////////////////////////////////////////////////////////
/// @brief perform logical negation
///
/// the operand must be a boolean values, returns a boolean
////////////////////////////////////////////////////////////////////////////////

function LOGICAL_NOT (lhs) {
  "use strict";

  if (TYPEWEIGHT(lhs) !== TYPEWEIGHT_BOOL) {
    THROW(INTERNAL.errors.ERROR_QUERY_INVALID_LOGICAL_VALUE);
  }

  return ! lhs;
}

// -----------------------------------------------------------------------------
// --SECTION--                                             comparison operations
// -----------------------------------------------------------------------------

////////////////////////////////////////////////////////////////////////////////
/// @brief perform equality check 
///
/// returns true if the operands are equal, false otherwise
////////////////////////////////////////////////////////////////////////////////

function RELATIONAL_EQUAL (lhs, rhs) {
  "use strict";

  var leftWeight = TYPEWEIGHT(lhs);
  var rightWeight = TYPEWEIGHT(rhs);

  if (leftWeight !== rightWeight) {
    return false;
  }

  // lhs and rhs have the same type

  if (leftWeight >= TYPEWEIGHT_LIST) {
    // arrays and objects
    var keys = KEYLIST(lhs, rhs), i, n = keys.length; 
    for (i = 0; i < n; ++i) {
      var key = keys[i];
      if (RELATIONAL_EQUAL(lhs[key], rhs[key]) === false) {
        return false;
      }
    }
    return true;
  }

  // primitive type
  if (TYPEWEIGHT(lhs) === TYPEWEIGHT_NULL) {
    lhs = null;
  }
  if (TYPEWEIGHT(rhs) === TYPEWEIGHT_NULL) {
    rhs = null;
  }

  if (leftWeight === TYPEWEIGHT_STRING) {
    return COMPARE_STRING(lhs, rhs) === 0;
  }

  return (lhs === rhs);
}

////////////////////////////////////////////////////////////////////////////////
/// @brief perform inequality check 
///
/// returns true if the operands are unequal, false otherwise
////////////////////////////////////////////////////////////////////////////////

function RELATIONAL_UNEQUAL (lhs, rhs) {
  "use strict";

  var leftWeight = TYPEWEIGHT(lhs);
  var rightWeight = TYPEWEIGHT(rhs);
  
  if (leftWeight !== rightWeight) {
    return true;
  }

  // lhs and rhs have the same type

  if (leftWeight >= TYPEWEIGHT_LIST) {
    // arrays and objects
    var keys = KEYLIST(lhs, rhs), i, n = keys.length;
    for (i = 0; i < n; ++i) {
      var key = keys[i];
      if (RELATIONAL_UNEQUAL(lhs[key], rhs[key]) === true) {
        return true;
      }
    }

    return false;
  }

  // primitive type
  if (TYPEWEIGHT(lhs) === TYPEWEIGHT_NULL) {
    lhs = null;
  }
  if (TYPEWEIGHT(rhs) === TYPEWEIGHT_NULL) {
    rhs = null;
  }

  if (leftWeight === TYPEWEIGHT_STRING) {
    return COMPARE_STRING(lhs, rhs) !== 0;
  }

  return (lhs !== rhs);
}

////////////////////////////////////////////////////////////////////////////////
/// @brief perform greater than check (inner function)
////////////////////////////////////////////////////////////////////////////////

function RELATIONAL_GREATER_REC (lhs, rhs) {
  "use strict";

  var leftWeight = TYPEWEIGHT(lhs);
  var rightWeight = TYPEWEIGHT(rhs);
  
  if (leftWeight > rightWeight) {
    return true;
  }
  if (leftWeight < rightWeight) {
    return false;
  }

  // lhs and rhs have the same type

  if (leftWeight >= TYPEWEIGHT_LIST) {
    // arrays and objects
    var keys = KEYLIST(lhs, rhs), i, n = keys.length;
    for (i = 0; i < n; ++i) {
      var key = keys[i], result = RELATIONAL_GREATER_REC(lhs[key], rhs[key]);
      if (result !== null) {
        return result;
      }
    }
    
    return null;
  }

  // primitive type
  if (TYPEWEIGHT(lhs) === TYPEWEIGHT_NULL) {
    lhs = null;
  }
  if (TYPEWEIGHT(rhs) === TYPEWEIGHT_NULL) {
    rhs = null;
  }

  if (leftWeight === TYPEWEIGHT_STRING) {
    return COMPARE_STRING(lhs, rhs) > 0;
  }

  if (lhs === rhs) {
    return null;
  }

  return (lhs > rhs);
}

////////////////////////////////////////////////////////////////////////////////
/// @brief perform greater than check 
///
/// returns true if the left operand is greater than the right operand
////////////////////////////////////////////////////////////////////////////////

function RELATIONAL_GREATER (lhs, rhs) {
  "use strict";

  var result = RELATIONAL_GREATER_REC(lhs, rhs);

  if (result === null) {
    result = false;
  }

  return result;
}

////////////////////////////////////////////////////////////////////////////////
/// @brief perform greater equal check (inner function)
////////////////////////////////////////////////////////////////////////////////

function RELATIONAL_GREATEREQUAL_REC (lhs, rhs) {
  "use strict";

  var leftWeight = TYPEWEIGHT(lhs);
  var rightWeight = TYPEWEIGHT(rhs);
  
  if (leftWeight > rightWeight) {
    return true;
  }
  if (leftWeight < rightWeight) {
    return false;
  }

  // lhs and rhs have the same type

  if (leftWeight >= TYPEWEIGHT_LIST) {
    // arrays and objects
    var keys = KEYLIST(lhs, rhs), i, n = keys.length;
    for (i = 0; i < n; ++i) {
      var key = keys[i], result = RELATIONAL_GREATEREQUAL_REC(lhs[key], rhs[key]);
      if (result !== null) {
        return result;
      }
    }
    
    return null;
  }

  // primitive type
  if (TYPEWEIGHT(lhs) === TYPEWEIGHT_NULL) {
    lhs = null;
  }
  if (TYPEWEIGHT(rhs) === TYPEWEIGHT_NULL) {
    rhs = null;
  }

  if (leftWeight === TYPEWEIGHT_STRING) {
    return COMPARE_STRING(lhs, rhs) >= 0;
  }

  if (lhs === rhs) {
    return null;
  }

  return (lhs >= rhs);
}

////////////////////////////////////////////////////////////////////////////////
/// @brief perform greater equal check 
///
/// returns true if the left operand is greater or equal to the right operand
////////////////////////////////////////////////////////////////////////////////

function RELATIONAL_GREATEREQUAL (lhs, rhs) {
  "use strict";

  var result = RELATIONAL_GREATEREQUAL_REC(lhs, rhs);

  if (result === null) {
    result = true;
  }

  return result;
}

////////////////////////////////////////////////////////////////////////////////
/// @brief perform less than check (inner function)
////////////////////////////////////////////////////////////////////////////////

function RELATIONAL_LESS_REC (lhs, rhs) {
  "use strict";
  
  var leftWeight = TYPEWEIGHT(lhs);
  var rightWeight = TYPEWEIGHT(rhs);
  
  if (leftWeight < rightWeight) {
    return true;
  }
  if (leftWeight > rightWeight) {
    return false;
  }

  // lhs and rhs have the same type

  if (leftWeight >= TYPEWEIGHT_LIST) {
    // arrays and objects
    var keys = KEYLIST(lhs, rhs), i, n = keys.length;
    for (i = 0; i < n; ++i) {
      var key = keys[i], result = RELATIONAL_LESS_REC(lhs[key], rhs[key]);
      if (result !== null) {
        return result;
      }
    }
    
    return null;
  }

  // primitive type
  if (TYPEWEIGHT(lhs) === TYPEWEIGHT_NULL) {
    lhs = null;
  }
  if (TYPEWEIGHT(rhs) === TYPEWEIGHT_NULL) {
    rhs = null;
  }

  if (leftWeight === TYPEWEIGHT_STRING) {
    return COMPARE_STRING(lhs, rhs) < 0;
  }

  if (lhs === rhs) {
    return null;
  }

  return (lhs < rhs);
}

////////////////////////////////////////////////////////////////////////////////
/// @brief perform less than check 
///
/// returns true if the left operand is less than the right operand
////////////////////////////////////////////////////////////////////////////////

function RELATIONAL_LESS (lhs, rhs) {
  "use strict";

  var result = RELATIONAL_LESS_REC(lhs, rhs);

  if (result === null) {
    result = false;
  }

  return result;
}

////////////////////////////////////////////////////////////////////////////////
/// @brief perform less equal check (inner function)
////////////////////////////////////////////////////////////////////////////////

function RELATIONAL_LESSEQUAL_REC (lhs, rhs) {
  "use strict";

  var leftWeight = TYPEWEIGHT(lhs);
  var rightWeight = TYPEWEIGHT(rhs);
  
  if (leftWeight < rightWeight) {
    return true;
  }
  if (leftWeight > rightWeight) {
    return false;
  }

  // lhs and rhs have the same type

  if (leftWeight >= TYPEWEIGHT_LIST) {
    // arrays and objects
    var keys = KEYLIST(lhs, rhs), i, n = keys.length;
    for (i = 0; i < n; ++i) {
      var key = keys[i], result = RELATIONAL_LESSEQUAL_REC(lhs[key], rhs[key]);
      if (result !== null) {
        return result;
      }
    }

    return null;
  }
  
  // primitive type
  if (TYPEWEIGHT(lhs) === TYPEWEIGHT_NULL) {
    lhs = null;
  }
  if (TYPEWEIGHT(rhs) === TYPEWEIGHT_NULL) {
    rhs = null;
  }
  
  if (leftWeight === TYPEWEIGHT_STRING) {
    return COMPARE_STRING(lhs, rhs) <= 0;
  }
  
  if (lhs === rhs) {
    return null;
  }

  return (lhs <= rhs);
}

////////////////////////////////////////////////////////////////////////////////
/// @brief perform less equal check 
///
/// returns true if the left operand is less or equal to the right operand
////////////////////////////////////////////////////////////////////////////////

function RELATIONAL_LESSEQUAL (lhs, rhs) {
  "use strict";

  var result = RELATIONAL_LESSEQUAL_REC(lhs, rhs);

  if (result === null) {
    result = true;
  }

  return result;
}

////////////////////////////////////////////////////////////////////////////////
/// @brief perform comparison
///
/// returns -1 if the left operand is less than the right operand, 1 if it is
/// greater, 0 if both operands are equal
////////////////////////////////////////////////////////////////////////////////

function RELATIONAL_CMP (lhs, rhs) {
  "use strict";

  var leftWeight = TYPEWEIGHT(lhs);
  var rightWeight = TYPEWEIGHT(rhs);
  
  if (leftWeight < rightWeight) {
    return -1;
  }
  if (leftWeight > rightWeight) {
    return 1;
  }

  // lhs and rhs have the same type

  if (leftWeight >= TYPEWEIGHT_LIST) {
    // arrays and objects
    var keys = KEYLIST(lhs, rhs), i, n = keys.length;
    for (i = 0; i < n; ++i) {
      var key = keys[i], result = RELATIONAL_CMP(lhs[key], rhs[key]);
      if (result !== 0) {
        return result;
      }
    }
    
    return 0;
  }

  // primitive type
  if (TYPEWEIGHT(lhs) === TYPEWEIGHT_NULL) {
    lhs = null;
  }
  if (TYPEWEIGHT(rhs) === TYPEWEIGHT_NULL) {
    rhs = null;
  }

  if (leftWeight === TYPEWEIGHT_STRING) {
    return COMPARE_STRING(lhs, rhs);
  }

  if (lhs < rhs) {
    return -1;
  }
   
  if (lhs > rhs) {
    return 1;
  }

  return 0;
}

////////////////////////////////////////////////////////////////////////////////
/// @brief perform in list check 
///
/// returns true if the left operand is contained in the right operand
////////////////////////////////////////////////////////////////////////////////

function RELATIONAL_IN (lhs, rhs) {
  "use strict";

  var rightWeight = TYPEWEIGHT(rhs);
  
  if (rightWeight !== TYPEWEIGHT_LIST) {
    THROW(INTERNAL.errors.ERROR_QUERY_LIST_EXPECTED);
  }

  var numRight = rhs.length, i;
  for (i = 0; i < numRight; ++i) {
    if (RELATIONAL_EQUAL(lhs, rhs[i])) {
      return true;
    }
  }

  return false;
}

// -----------------------------------------------------------------------------
// --SECTION--                                             arithmetic operations
// -----------------------------------------------------------------------------

////////////////////////////////////////////////////////////////////////////////
/// @brief perform unary plus operation
///
/// the operand must be numeric or this function will fail
////////////////////////////////////////////////////////////////////////////////

function UNARY_PLUS (value) {
  "use strict";

  if (TYPEWEIGHT(value) !== TYPEWEIGHT_NUMBER) {
    THROW(INTERNAL.errors.ERROR_QUERY_INVALID_ARITHMETIC_VALUE);
  }

  var result = NUMERIC_VALUE(value);
  if (TYPEWEIGHT(result) !== TYPEWEIGHT_NUMBER) {
    THROW(INTERNAL.errors.ERROR_QUERY_NUMBER_OUT_OF_RANGE);
  }

  return result;
}

////////////////////////////////////////////////////////////////////////////////
/// @brief perform unary minus operation
///
/// the operand must be numeric or this function will fail
////////////////////////////////////////////////////////////////////////////////

function UNARY_MINUS (value) {
  "use strict";

  if (TYPEWEIGHT(value) !== TYPEWEIGHT_NUMBER) {
    THROW(INTERNAL.errors.ERROR_QUERY_INVALID_ARITHMETIC_VALUE);
  }

  var result = NUMERIC_VALUE(-value);
  if (TYPEWEIGHT(result) !== TYPEWEIGHT_NUMBER) {
    THROW(INTERNAL.errors.ERROR_QUERY_NUMBER_OUT_OF_RANGE);
  }

  return result;
}

////////////////////////////////////////////////////////////////////////////////
/// @brief perform artithmetic plus
///
/// both operands must be numeric or this function will fail
////////////////////////////////////////////////////////////////////////////////

function ARITHMETIC_PLUS (lhs, rhs) { 
  "use strict";

  if (TYPEWEIGHT(lhs) !== TYPEWEIGHT_NUMBER ||
      TYPEWEIGHT(rhs) !== TYPEWEIGHT_NUMBER) {
    THROW(INTERNAL.errors.ERROR_QUERY_INVALID_ARITHMETIC_VALUE);
  }

  var result = NUMERIC_VALUE(lhs + rhs);
  if (TYPEWEIGHT(result) !== TYPEWEIGHT_NUMBER) {
    THROW(INTERNAL.errors.ERROR_QUERY_NUMBER_OUT_OF_RANGE);
  }

  return result;
}

////////////////////////////////////////////////////////////////////////////////
/// @brief perform artithmetic minus
///
/// both operands must be numeric or this function will fail
////////////////////////////////////////////////////////////////////////////////

function ARITHMETIC_MINUS (lhs, rhs) {
  "use strict";

  if (TYPEWEIGHT(lhs) !== TYPEWEIGHT_NUMBER ||
      TYPEWEIGHT(rhs) !== TYPEWEIGHT_NUMBER) {
    THROW(INTERNAL.errors.ERROR_QUERY_INVALID_ARITHMETIC_VALUE);
  }

  var result = NUMERIC_VALUE(lhs - rhs);
  if (TYPEWEIGHT(result) !== TYPEWEIGHT_NUMBER) {
    THROW(INTERNAL.errors.ERROR_QUERY_NUMBER_OUT_OF_RANGE);
  }

  return result;
}

////////////////////////////////////////////////////////////////////////////////
/// @brief perform artithmetic multiplication
///
/// both operands must be numeric or this function will fail
////////////////////////////////////////////////////////////////////////////////

function ARITHMETIC_TIMES (lhs, rhs) {
  "use strict";

  if (TYPEWEIGHT(lhs) !== TYPEWEIGHT_NUMBER ||
      TYPEWEIGHT(rhs) !== TYPEWEIGHT_NUMBER) {
    THROW(INTERNAL.errors.ERROR_QUERY_INVALID_ARITHMETIC_VALUE);
  }

  var result = NUMERIC_VALUE(lhs * rhs);
  if (TYPEWEIGHT(result) !== TYPEWEIGHT_NUMBER) {
    THROW(INTERNAL.errors.ERROR_QUERY_NUMBER_OUT_OF_RANGE);
  }

  return result;
}

////////////////////////////////////////////////////////////////////////////////
/// @brief perform artithmetic division
///
/// both operands must be numeric or this function will fail
////////////////////////////////////////////////////////////////////////////////

function ARITHMETIC_DIVIDE (lhs, rhs) {
  "use strict";

  if (TYPEWEIGHT(lhs) !== TYPEWEIGHT_NUMBER ||
      TYPEWEIGHT(rhs) !== TYPEWEIGHT_NUMBER) {
    THROW(INTERNAL.errors.ERROR_QUERY_INVALID_ARITHMETIC_VALUE);
  }
  
  if (rhs === 0) {
    THROW(INTERNAL.errors.ERROR_QUERY_DIVISION_BY_ZERO);
  }

  var result = NUMERIC_VALUE(lhs / rhs);
  if (TYPEWEIGHT(result) !== TYPEWEIGHT_NUMBER) {
    THROW(INTERNAL.errors.ERROR_QUERY_NUMBER_OUT_OF_RANGE);
  }

  return result;
}

////////////////////////////////////////////////////////////////////////////////
/// @brief perform artithmetic modulus
///
/// both operands must be numeric or this function will fail
////////////////////////////////////////////////////////////////////////////////

function ARITHMETIC_MODULUS (lhs, rhs) {
  "use strict";

  if (TYPEWEIGHT(lhs) !== TYPEWEIGHT_NUMBER ||
      TYPEWEIGHT(rhs) !== TYPEWEIGHT_NUMBER) {
    THROW(INTERNAL.errors.ERROR_QUERY_INVALID_ARITHMETIC_VALUE);
  }

  if (rhs === 0) {
    THROW(INTERNAL.errors.ERROR_QUERY_DIVISION_BY_ZERO);
  }

  var result = NUMERIC_VALUE(lhs % rhs);
  if (TYPEWEIGHT(result) !== TYPEWEIGHT_NUMBER) {
    THROW(INTERNAL.errors.ERROR_QUERY_NUMBER_OUT_OF_RANGE);
  }

  return result;
}

// -----------------------------------------------------------------------------
// --SECTION--                                                  string functions
// -----------------------------------------------------------------------------

////////////////////////////////////////////////////////////////////////////////
/// @brief perform string concatenation
///
/// all operands must be strings or this function will fail
////////////////////////////////////////////////////////////////////////////////

function STRING_CONCAT () {
  "use strict";

  var result = '', i;

  for (i in arguments) {
    if (arguments.hasOwnProperty(i)) {
      var element = arguments[i];

      if (TYPEWEIGHT(element) !== TYPEWEIGHT_NULL) {
        ARG_CHECK(element, TYPEWEIGHT_STRING, "CONCAT");
        result += element;
      }
    }
  }

  return result; 
}

////////////////////////////////////////////////////////////////////////////////
/// @brief perform string concatenation using a separator character
///
/// all operands must be strings or this function will fail
////////////////////////////////////////////////////////////////////////////////

function STRING_CONCAT_SEPARATOR () {
  "use strict";

  var separator, found = false, result = '', i;

  for (i in arguments) {
    if (arguments.hasOwnProperty(i)) {
      var element = arguments[i];

      if (i > 0 && TYPEWEIGHT(element) === TYPEWEIGHT_NULL) {
        continue;
      }

      ARG_CHECK(element, TYPEWEIGHT_STRING, "CONCAT_SEPARATOR");

      if (i === 0 || i === "0") {
        separator = element;
        continue;
      }
      else if (found) {
        result += separator;
      }

      found = true;
      result += element;
    }
  }

  return result; 
}

////////////////////////////////////////////////////////////////////////////////
/// @brief return the length of a string in characters (not bytes)
///
/// the input operand must be a string or this function will fail
////////////////////////////////////////////////////////////////////////////////

function CHAR_LENGTH (value) {
  "use strict";

  ARG_CHECK(value, TYPEWEIGHT_STRING, "CHAR_LENGTH");

  return value.length;
}

////////////////////////////////////////////////////////////////////////////////
/// @brief convert a string to lower case
///
/// the input operand must be a string or this function will fail
////////////////////////////////////////////////////////////////////////////////

function STRING_LOWER (value) {
  "use strict";

  ARG_CHECK(value, TYPEWEIGHT_STRING, "LOWER");

  return value.toLowerCase();
}

////////////////////////////////////////////////////////////////////////////////
/// @brief convert a string to upper case
///
/// the input operand must be a string or this function will fail
////////////////////////////////////////////////////////////////////////////////

function STRING_UPPER (value) {
  "use strict";

  ARG_CHECK(value, TYPEWEIGHT_STRING, "UPPER");

  return value.toUpperCase();
}

////////////////////////////////////////////////////////////////////////////////
/// @brief return a substring of the string
///
/// the input operand must be a string or this function will fail
////////////////////////////////////////////////////////////////////////////////

function STRING_SUBSTRING (value, offset, count) {
  "use strict";

  ARG_CHECK(value, TYPEWEIGHT_STRING, "SUBSTRING");
  ARG_CHECK(offset, TYPEWEIGHT_NUMBER, "SUBSTRING");

  if (count !== undefined) {
    ARG_CHECK(count, TYPEWEIGHT_NUMBER, "SUBSTRING");
  }

  return value.substr(offset, count);
}

////////////////////////////////////////////////////////////////////////////////
/// @brief searches a substring in a string
///
/// the two input operands must be strings or this function will fail
////////////////////////////////////////////////////////////////////////////////

function STRING_CONTAINS (value, search, returnIndex) {
  "use strict";

  ARG_CHECK(value, TYPEWEIGHT_STRING, "CONTAINS");
  ARG_CHECK(search, TYPEWEIGHT_STRING, "CONTAINS");

  if (returnIndex !== undefined) {
    ARG_CHECK(returnIndex, TYPEWEIGHT_BOOL, "CONTAINS");
  }
    

  var result;
  if (search.length === 0) {
    result = -1;
  }
  else {
    result = value.indexOf(search);
  }

  if (returnIndex) {
    return result;
  }

  return (result !== -1);
}

////////////////////////////////////////////////////////////////////////////////
/// @brief searches a substring in a string, using a regex
///
/// the two input operands must be strings or this function will fail
////////////////////////////////////////////////////////////////////////////////

function STRING_LIKE (value, regex, caseInsensitive) {
  "use strict";

  ARG_CHECK(value, TYPEWEIGHT_STRING, "LIKE");

  var modifiers = '';
  if (caseInsensitive) {
    modifiers += 'i';
  }

  if (RegexCache[modifiers][regex] === undefined) {
    RegexCache[modifiers][regex] = COMPILE_REGEX(regex, modifiers);
  }
  
  try {
    return RegexCache[modifiers][regex].test(value);
  }
  catch (err) {
    THROW(INTERNAL.errors.ERROR_QUERY_INVALID_REGEX, "LIKE");
  }
}

////////////////////////////////////////////////////////////////////////////////
/// @brief returns the leftmost parts of a string
////////////////////////////////////////////////////////////////////////////////

function STRING_LEFT (value, length) {
  "use strict";

  ARG_CHECK(value, TYPEWEIGHT_STRING, "LEFT");
  ARG_CHECK(length, TYPEWEIGHT_NUMBER, "LEFT");

  if (length < 0) {
    THROW(INTERNAL.errors.ERROR_QUERY_FUNCTION_ARGUMENT_TYPE_MISMATCH, "LEFT");
    ARG_CHECK(length, TYPEWEIGHT_NUMBER, "LEFT");
  }
  length = parseInt(length, 10);
  if (length === 0) {
    return "";
  }

  return value.substr(0, length);
}

////////////////////////////////////////////////////////////////////////////////
/// @brief returns the rightmost parts of a string
////////////////////////////////////////////////////////////////////////////////

function STRING_RIGHT (value, length) {
  "use strict";

  ARG_CHECK(value, TYPEWEIGHT_STRING, "RIGHT");
  ARG_CHECK(length, TYPEWEIGHT_NUMBER, "RIGHT");
  
  if (length < 0) {
    THROW(INTERNAL.errors.ERROR_QUERY_FUNCTION_ARGUMENT_TYPE_MISMATCH, "RIGHT");
    ARG_CHECK(length, TYPEWEIGHT_NUMBER, "RIGHT");
  }
  length = parseInt(length, 10);
  if (length === 0) {
    return "";
  }

  var len = value.length;
  if (length > len) {
    length = len;
  }
  return value.substr(value.length - length, length);
}

////////////////////////////////////////////////////////////////////////////////
/// @brief returns the rightmost parts of a string
////////////////////////////////////////////////////////////////////////////////

function STRING_TRIM (value, type) {
  "use strict";

  ARG_CHECK(value, TYPEWEIGHT_STRING, "TRIM");

  if (type !== undefined) {
    ARG_CHECK(type, TYPEWEIGHT_NUMBER, "TRIM");
    type = parseInt(type, 10);
    if (type < 0 || type > 2) {
      THROW(INTERNAL.errors.ERROR_QUERY_FUNCTION_ARGUMENT_TYPE_MISMATCH, "TRIM");
    }
  }
  else {
    type = 0;
  }

  var result;
  if (type === 0) {
    // TRIM(, 0)
    result = value.replace(/(^\s+)|\s+$/g, '');
  }
  else if (type === 1) {
    // TRIM(, 1)
    result = value.replace(/^\s+/g, '');
  }
  else if (type === 2) {
    // TRIM(, 2)
    result = value.replace(/\s+$/g, '');
  }

  return result;
}

// -----------------------------------------------------------------------------
// --SECTION--                                                typecast functions
// -----------------------------------------------------------------------------

////////////////////////////////////////////////////////////////////////////////
/// @brief cast to a bool
///
/// the operand can have any type, always returns a bool
////////////////////////////////////////////////////////////////////////////////

function CAST_BOOL (value) {
  "use strict";

  switch (TYPEWEIGHT(value)) {
    case TYPEWEIGHT_NULL:
      return false;
    case TYPEWEIGHT_BOOL:
      return value;
    case TYPEWEIGHT_NUMBER:
      return (value !== 0);
    case TYPEWEIGHT_STRING: 
      return (value !== '');
    case TYPEWEIGHT_LIST:
      return (value.length > 0);
    case TYPEWEIGHT_DOCUMENT:
      return (KEYS(value, false).length > 0);
  }
}

////////////////////////////////////////////////////////////////////////////////
/// @brief cast to a number
///
/// the operand can have any type, always returns a number
////////////////////////////////////////////////////////////////////////////////

function CAST_NUMBER (value) {
  "use strict";

  switch (TYPEWEIGHT(value)) {
    case TYPEWEIGHT_NULL:
    case TYPEWEIGHT_LIST:
    case TYPEWEIGHT_DOCUMENT:
      return 0.0;
    case TYPEWEIGHT_BOOL:
      return (value ? 1 : 0);
    case TYPEWEIGHT_NUMBER:
      return value;
    case TYPEWEIGHT_STRING:
      var result = parseFloat(value);
      return ((TYPEWEIGHT(result) === TYPEWEIGHT_NUMBER) ? result : 0);
  }
}

////////////////////////////////////////////////////////////////////////////////
/// @brief cast to a string
///
/// the operand can have any type, always returns a string
////////////////////////////////////////////////////////////////////////////////

function CAST_STRING (value) {
  "use strict";

  switch (TYPEWEIGHT(value)) {
    case TYPEWEIGHT_STRING:
      return value;
    case TYPEWEIGHT_NULL:
      return 'null';
    case TYPEWEIGHT_BOOL:
      return (value ? 'true' : 'false');
    case TYPEWEIGHT_NUMBER:
    case TYPEWEIGHT_LIST:
    case TYPEWEIGHT_DOCUMENT:
      return value.toString();
  }
}

////////////////////////////////////////////////////////////////////////////////
/// @brief cast to a list
///
/// the operand can have any type, always returns a list
////////////////////////////////////////////////////////////////////////////////

function CAST_LIST (value) {
  "use strict";

  switch (TYPEWEIGHT(value)) {
    case TYPEWEIGHT_LIST:
      return value;
    case TYPEWEIGHT_NULL:
      return [ ];
    case TYPEWEIGHT_BOOL:
    case TYPEWEIGHT_NUMBER:
    case TYPEWEIGHT_STRING:
      return [ value ];
    case TYPEWEIGHT_DOCUMENT:
      return VALUES(value);
  }
}

// -----------------------------------------------------------------------------
// --SECTION--                                               typecheck functions
// -----------------------------------------------------------------------------

////////////////////////////////////////////////////////////////////////////////
/// @brief test if value is of type null
///
/// returns a bool
////////////////////////////////////////////////////////////////////////////////

function IS_NULL (value) {
  "use strict";

  return (TYPEWEIGHT(value) === TYPEWEIGHT_NULL);
}

////////////////////////////////////////////////////////////////////////////////
/// @brief test if value is of type bool
///
/// returns a bool
////////////////////////////////////////////////////////////////////////////////

function IS_BOOL (value) {
  "use strict";

  return (TYPEWEIGHT(value) === TYPEWEIGHT_BOOL);
}

////////////////////////////////////////////////////////////////////////////////
/// @brief test if value is of type number
///
/// returns a bool
////////////////////////////////////////////////////////////////////////////////

function IS_NUMBER (value) {
  "use strict";

  return (TYPEWEIGHT(value) === TYPEWEIGHT_NUMBER);
}

////////////////////////////////////////////////////////////////////////////////
/// @brief test if value is of type string
///
/// returns a bool
////////////////////////////////////////////////////////////////////////////////

function IS_STRING (value) {
  "use strict";

  return (TYPEWEIGHT(value) === TYPEWEIGHT_STRING);
}

////////////////////////////////////////////////////////////////////////////////
/// @brief test if value is of type list
///
/// returns a bool
////////////////////////////////////////////////////////////////////////////////

function IS_LIST (value) {
  "use strict";

  return (TYPEWEIGHT(value) === TYPEWEIGHT_LIST);
}

////////////////////////////////////////////////////////////////////////////////
/// @brief test if value is of type document
///
/// returns a bool
////////////////////////////////////////////////////////////////////////////////

function IS_DOCUMENT (value) {
  "use strict";

  return (TYPEWEIGHT(value) === TYPEWEIGHT_DOCUMENT);
}

// -----------------------------------------------------------------------------
// --SECTION--                                                 numeric functions
// -----------------------------------------------------------------------------

////////////////////////////////////////////////////////////////////////////////
/// @brief integer closest to value, not greater than value
////////////////////////////////////////////////////////////////////////////////

function NUMBER_FLOOR (value) {
  "use strict";

  if (! IS_NUMBER(value)) {
    THROW(INTERNAL.errors.ERROR_QUERY_FUNCTION_ARGUMENT_TYPE_MISMATCH, "FLOOR");
  }
  
  return NUMERIC_VALUE(Math.floor(value));
}

////////////////////////////////////////////////////////////////////////////////
/// @brief integer closest to value and not less than value
////////////////////////////////////////////////////////////////////////////////

function NUMBER_CEIL (value) {
  "use strict";

  if (! IS_NUMBER(value)) {
    THROW(INTERNAL.errors.ERROR_QUERY_FUNCTION_ARGUMENT_TYPE_MISMATCH, "CEIL");
  }
  
  return NUMERIC_VALUE(Math.ceil(value));
}

////////////////////////////////////////////////////////////////////////////////
/// @brief integer closest to value 
////////////////////////////////////////////////////////////////////////////////

function NUMBER_ROUND (value) {
  "use strict";

  if (! IS_NUMBER(value)) {
    THROW(INTERNAL.errors.ERROR_QUERY_FUNCTION_ARGUMENT_TYPE_MISMATCH, "ROUND");
  }
  
  return NUMERIC_VALUE(Math.round(value));
}

////////////////////////////////////////////////////////////////////////////////
/// @brief absolute value
////////////////////////////////////////////////////////////////////////////////

function NUMBER_ABS (value) {
  "use strict";

  if (! IS_NUMBER(value)) {
    THROW(INTERNAL.errors.ERROR_QUERY_FUNCTION_ARGUMENT_TYPE_MISMATCH, "ABS");
  }
  
  return NUMERIC_VALUE(Math.abs(value));
}

////////////////////////////////////////////////////////////////////////////////
/// @brief a random value between 0 and 1
////////////////////////////////////////////////////////////////////////////////

function NUMBER_RAND () {
  "use strict";

  return Math.random();
}

////////////////////////////////////////////////////////////////////////////////
/// @brief square root
////////////////////////////////////////////////////////////////////////////////

function NUMBER_SQRT (value) {
  "use strict";

  if (! IS_NUMBER(value)) {
    THROW(INTERNAL.errors.ERROR_QUERY_FUNCTION_ARGUMENT_TYPE_MISMATCH, "SQRT");
  }
  
  return NUMERIC_VALUE(Math.sqrt(value));
}

// -----------------------------------------------------------------------------
// --SECTION--                                        high level query functions
// -----------------------------------------------------------------------------

////////////////////////////////////////////////////////////////////////////////
/// @brief sort the results
////////////////////////////////////////////////////////////////////////////////

function SORT (value, sortFunction) {
  "use strict";

  LIST(value);
 
  var n = value.length;
  if (n > 0) {
    value.sort(sortFunction);
  }

  return value;
}

////////////////////////////////////////////////////////////////////////////////
/// @brief group the results
////////////////////////////////////////////////////////////////////////////////

function GROUP (value, sortFunction, groupFunction, into) {
  "use strict";

  LIST(value);

  var n = value.length;
  if (n === 0) {
    return [ ];
  }

  var augmented = [ ], i;
  for (i = 0; i < n; ++i) {
    augmented.push([ i, value[i] ]);
  }

  SORT(augmented, sortFunction);

  var result = [ ], currentGroup, oldGroup;
  
  for (i = 0; i < n; ++i) {
    var row = augmented[i][1];
    var groupValue = groupFunction(row);

    if (RELATIONAL_UNEQUAL(oldGroup, groupValue)) {
      oldGroup = CLONE(groupValue);

      if (currentGroup) {
        result.push(CLONE(currentGroup));
      }
      
      currentGroup = groupValue;
      if (into) {
        currentGroup[into] = [ ];
      }
    }

    if (into) {
      currentGroup[into].push(CLONE(row));
    }
  }

  if (currentGroup) {
    result.push(CLONE(currentGroup));
  }

  return result;
}

////////////////////////////////////////////////////////////////////////////////
/// @brief limit the number of results
////////////////////////////////////////////////////////////////////////////////

function LIMIT (value, offset, count) {
  "use strict";

  LIST(value);

  // check value type for offset and count parameters
  if (TYPEWEIGHT(offset) !== TYPEWEIGHT_NUMBER ||
      TYPEWEIGHT(count) !== TYPEWEIGHT_NUMBER) {
    THROW(INTERNAL.errors.ERROR_QUERY_NUMBER_OUT_OF_RANGE);
  }

  if (count < 0) {
    THROW(INTERNAL.errors.ERROR_QUERY_NUMBER_OUT_OF_RANGE);
  }

  return value.slice(offset, offset + count);
}

// -----------------------------------------------------------------------------
// --SECTION--                                         list processing functions
// -----------------------------------------------------------------------------

////////////////////////////////////////////////////////////////////////////////
/// @brief get the length of a list, document or string
////////////////////////////////////////////////////////////////////////////////

function LENGTH (value) {
  "use strict";

  var result, typeWeight = TYPEWEIGHT(value);
  
  if (typeWeight === TYPEWEIGHT_LIST || typeWeight === TYPEWEIGHT_STRING) {
    result = value.length;
  }
  else if (typeWeight === TYPEWEIGHT_DOCUMENT) {
    result = KEYS(value, false).length;
  }
  else {
    THROW(INTERNAL.errors.ERROR_QUERY_FUNCTION_ARGUMENT_TYPE_MISMATCH, "LENGTH");
  }

  return result;
}

////////////////////////////////////////////////////////////////////////////////
/// @brief get the first element of a list
////////////////////////////////////////////////////////////////////////////////

function FIRST (value) {
  "use strict";

  LIST(value);

  if (value.length === 0) {
    return null;
  }

  return value[0];
}

////////////////////////////////////////////////////////////////////////////////
/// @brief get the last element of a list
////////////////////////////////////////////////////////////////////////////////

function LAST (value) {
  "use strict";

  LIST(value);

  if (value.length === 0) {
    return null;
  }

  return value[value.length - 1];
}

////////////////////////////////////////////////////////////////////////////////
/// @brief get the position of an element in a list
////////////////////////////////////////////////////////////////////////////////

function POSITION (value, search, returnIndex) {
  "use strict";

  LIST(value);
  returnIndex = returnIndex || false;

  var i, n = value.length;

  if (n > 0) {
    for (i = 0; i < n; ++i) {
      if (RELATIONAL_EQUAL(value[i], search)) {
        return returnIndex ? i : true;
      }
    }
  }

  return returnIndex ? -1 : false;
}

////////////////////////////////////////////////////////////////////////////////
/// @brief get the nth element in a list, or null if the item does not exist
////////////////////////////////////////////////////////////////////////////////

function NTH (value, position) {
  "use strict";

  LIST(value);
  if (position < 0 || position >= value.length) {
    return null;
  }

  return value[position];
}

////////////////////////////////////////////////////////////////////////////////
/// @brief reverse the elements in a list or in a string
////////////////////////////////////////////////////////////////////////////////

function REVERSE (value) {
  "use strict";

  if (TYPEWEIGHT(value) === TYPEWEIGHT_STRING) {
    return value.split("").reverse().join(""); 
  }

  LIST(value);

  return value.reverse();
}

////////////////////////////////////////////////////////////////////////////////
/// @brief return a range of values
////////////////////////////////////////////////////////////////////////////////

function RANGE (from, to, step) {
  "use strict";

  if (step === undefined) {
    if (from <= to) {
      step = 1;
    }
    else {
      step = -1;
    }
  }
 
  // check from, to and step values 
  ARG_CHECK(from, TYPEWEIGHT_NUMBER, "RANGE");
  ARG_CHECK(to, TYPEWEIGHT_NUMBER, "RANGE");
  ARG_CHECK(step, TYPEWEIGHT_NUMBER, "RANGE");

  // check if we would run into an endless loop
  if (step === 0) {
    THROW(INTERNAL.errors.ERROR_QUERY_FUNCTION_ARGUMENT_TYPE_MISMATCH, "RANGE");
  }
  if (from < to && step < 0) {
    THROW(INTERNAL.errors.ERROR_QUERY_FUNCTION_ARGUMENT_TYPE_MISMATCH, "RANGE");
  }
  if (from > to && step > 0) {
    THROW(INTERNAL.errors.ERROR_QUERY_FUNCTION_ARGUMENT_TYPE_MISMATCH, "RANGE");
  }

  var result = [ ], i;
  if (step < 0 && to <= from) {
    for (i = from; i >= to; i += step) {
      result.push(i);
    }
  }
  else {
    for (i = from; i <= to; i += step) {
      result.push(i);
    }
  }

  return result;
}

////////////////////////////////////////////////////////////////////////////////
/// @brief return a list of unique elements from the list
////////////////////////////////////////////////////////////////////////////////

function UNIQUE (values) {
  "use strict";

  LIST(values);

  var keys = { }, result = [ ], a;

  values.forEach(function (value) {
    var normalized = NORMALIZE(value);
    var key = JSON.stringify(normalized);

    if (! keys.hasOwnProperty(key)) {
      keys[key] = normalized;
    }
  });

  for (a in keys) {
    if (keys.hasOwnProperty(a)) {
      result.push(keys[a]);
    }
  }

  return result;
}

////////////////////////////////////////////////////////////////////////////////
/// @brief create the union (all) of all arguments
////////////////////////////////////////////////////////////////////////////////

function UNION () {
  "use strict";

  var result = [ ], i;

  for (i in arguments) {
    if (arguments.hasOwnProperty(i)) {
      var element = arguments[i];

      if (TYPEWEIGHT(element) !== TYPEWEIGHT_LIST) {
        THROW(INTERNAL.errors.ERROR_QUERY_FUNCTION_ARGUMENT_TYPE_MISMATCH, "UNION");
      }

      var n = element.length, j;

      for (j = 0; j < n; ++j) {
        result.push(element[j]);
      }
    }
  }

  return result; 
}

////////////////////////////////////////////////////////////////////////////////
/// @brief create the union (distinct) of all arguments
////////////////////////////////////////////////////////////////////////////////

function UNION_DISTINCT () {
  "use strict";

  var keys = { }, i;

  for (i in arguments) {
    if (arguments.hasOwnProperty(i)) {
      var element = arguments[i];

      if (TYPEWEIGHT(element) !== TYPEWEIGHT_LIST) {
        THROW(INTERNAL.errors.ERROR_QUERY_FUNCTION_ARGUMENT_TYPE_MISMATCH, "UNION_DISTINCT");
      }
      
      var n = element.length, j;

      for (j = 0; j < n; ++j) {
        var normalized = NORMALIZE(element[j]);
        var key = JSON.stringify(normalized);

        if (! keys.hasOwnProperty(key)) {
          keys[key] = normalized;
        }
      }
    }
  }

  var result = [ ];
  for (i in keys) {
    if (keys.hasOwnProperty(i)) {
      result.push(keys[i]);
    }
  }

  return result; 
}

////////////////////////////////////////////////////////////////////////////////
/// @brief extract a slice from a list
////////////////////////////////////////////////////////////////////////////////

function SLICE (value, from, to) {
  "use strict";
      
  if (TYPEWEIGHT(value) !== TYPEWEIGHT_LIST) {
    THROW(INTERNAL.errors.ERROR_QUERY_FUNCTION_ARGUMENT_TYPE_MISMATCH, "SLICE");
  }

  if (TYPEWEIGHT(from) !== TYPEWEIGHT_NUMBER) {
    THROW(INTERNAL.errors.ERROR_QUERY_FUNCTION_ARGUMENT_TYPE_MISMATCH, "SLICE");
  }

  if (TYPEWEIGHT(to) === TYPEWEIGHT_NULL) {
    to = undefined;
  }
  else if (TYPEWEIGHT(to) !== TYPEWEIGHT_NUMBER) {
    THROW(INTERNAL.errors.ERROR_QUERY_FUNCTION_ARGUMENT_TYPE_MISMATCH, "SLICE");
  }
  else {
    if (to >= 0) {
      to += from;
    }
  }

  return value.slice(from, to);
}

////////////////////////////////////////////////////////////////////////////////
/// @brief subtract lists from other lists
////////////////////////////////////////////////////////////////////////////////

function MINUS () {
  "use strict";

  var keys = { }, i, first = true;

  for (i in arguments) {
    if (arguments.hasOwnProperty(i)) {
      var element = arguments[i];

      if (TYPEWEIGHT(element) !== TYPEWEIGHT_LIST) {
        THROW(INTERNAL.errors.ERROR_QUERY_FUNCTION_ARGUMENT_TYPE_MISMATCH, "MINUS");
      }
      
      var n = element.length, j;

      for (j = 0; j < n; ++j) {
        var normalized = NORMALIZE(element[j]);
        var key = JSON.stringify(normalized);
        var contained = keys.hasOwnProperty(key);

        if (first) {
          if (! contained) {
            keys[key] = normalized;
          }
        }
        else if (contained) {
          delete keys[key];
        }
      }

      first = false;
    }
  }

  var result = [ ];
  for (i in keys) {
    if (keys.hasOwnProperty(i)) {
      result.push(keys[i]);
    }
  }

  return result; 
}

////////////////////////////////////////////////////////////////////////////////
/// @brief create the intersection of all arguments
////////////////////////////////////////////////////////////////////////////////

function INTERSECTION () {
  "use strict";

  var result = [ ], i, first = true, keys = { };
        
  var func = function (value) {
    var normalized = NORMALIZE(value);
    keys[JSON.stringify(normalized)] = normalized;
  };

  for (i in arguments) {
    if (arguments.hasOwnProperty(i)) {
      var element = arguments[i];

      if (TYPEWEIGHT(element) !== TYPEWEIGHT_LIST) {
        THROW(INTERNAL.errors.ERROR_QUERY_FUNCTION_ARGUMENT_TYPE_MISMATCH, "INTERSECTION");
      }
 
      if (first) {
        element.forEach(func);
        first = false;
      }
      else {
        var j, newKeys = { };
        for (j = 0; j < element.length; ++j) {
          var normalized = NORMALIZE(element[j]);
          var key = JSON.stringify(normalized);

          if (keys.hasOwnProperty(key)) {
            newKeys[key] = normalized;
          }
        }
        keys = newKeys;
        newKeys = null;
      }

    }
  }

  for (i in keys) {
    if (keys.hasOwnProperty(i)) {
      result.push(keys[i]);
    }
  }

  return result; 
}

////////////////////////////////////////////////////////////////////////////////
/// @brief maximum of all values
////////////////////////////////////////////////////////////////////////////////

function MAX (values) {
  "use strict";

  LIST(values);

  var value, result = null;
  var i, n;
  
  for (i = 0, n = values.length; i < n; ++i) {
    value = values[i];
    if (TYPEWEIGHT(value) !== TYPEWEIGHT_NULL) { 
      if (result === null || RELATIONAL_GREATER(value, result)) {
        result = value;
      }
    }
  }

  return result;
}

////////////////////////////////////////////////////////////////////////////////
/// @brief minimum of all values
////////////////////////////////////////////////////////////////////////////////

function MIN (values) {
  "use strict";

  LIST(values);

  var value, result = null;
  var i, n;
  
  for (i = 0, n = values.length; i < n; ++i) {
    value = values[i];
    if (TYPEWEIGHT(value) !== TYPEWEIGHT_NULL) { 
      if (result === null || RELATIONAL_LESS(value, result)) {
        result = value;
      }
    }
  }

  return result;
}

////////////////////////////////////////////////////////////////////////////////
/// @brief sum of all values
////////////////////////////////////////////////////////////////////////////////

function SUM (values) {
  "use strict";

  LIST(values);

  var i, n;
  var value, typeWeight, result = 0;

  for (i = 0, n = values.length; i < n; ++i) {
    value = values[i];
    typeWeight = TYPEWEIGHT(value);

    if (typeWeight !== TYPEWEIGHT_NULL) {
      if (typeWeight !== TYPEWEIGHT_NUMBER) {
        THROW(INTERNAL.errors.ERROR_QUERY_FUNCTION_ARGUMENT_TYPE_MISMATCH, "SUM");
      }

      result += value;
    }
  }

  return NUMERIC_VALUE(result);
}

////////////////////////////////////////////////////////////////////////////////
/// @brief average of all values
////////////////////////////////////////////////////////////////////////////////

function AVERAGE (values) {
  "use strict";

  LIST(values);

  var current, typeWeight, sum = 0;
  var i, j, n;

  for (i = 0, j = 0, n = values.length; i < n; ++i) {
    current = values[i];
    typeWeight = TYPEWEIGHT(current);

    if (typeWeight !== TYPEWEIGHT_NULL) {
      if (typeWeight !== TYPEWEIGHT_NUMBER) {
        THROW(INTERNAL.errors.ERROR_QUERY_INVALID_ARITHMETIC_VALUE);
      }

      sum += current;
      j++;
    }
  }

  if (j === 0) {
    return null;
  }

  return NUMERIC_VALUE(sum / j);
}

////////////////////////////////////////////////////////////////////////////////
/// @brief median of all values
////////////////////////////////////////////////////////////////////////////////

function MEDIAN (values) {
  "use strict";

  LIST(values);
  
  var copy = [ ], current, typeWeight;
  var i, n;

  for (i = 0, n = values.length; i < n; ++i) {
    current = values[i];
    typeWeight = TYPEWEIGHT(current);

    if (typeWeight !== TYPEWEIGHT_NULL) {
      if (typeWeight !== TYPEWEIGHT_NUMBER) {
        THROW(INTERNAL.errors.ERROR_QUERY_INVALID_ARITHMETIC_VALUE);
      }

      copy.push(current);
    }
  }

  if (copy.length === 0) {
    return null;
  }

  copy.sort(RELATIONAL_CMP);

  var midpoint = copy.length / 2;
  if (copy.length % 2 === 0) {
    return NUMERIC_VALUE((copy[midpoint - 1] + copy[midpoint]) / 2);
  }

  return NUMERIC_VALUE(copy[Math.floor(midpoint)]);
}

////////////////////////////////////////////////////////////////////////////////
/// @brief variance of all values
////////////////////////////////////////////////////////////////////////////////

function VARIANCE (values) {
  "use strict";

  LIST(values);

  var mean = 0, m2 = 0, current, typeWeight, delta;
  var i, j, n;

  for (i = 0, j = 0, n = values.length; i < n; ++i) {
    current = values[i];
    typeWeight = TYPEWEIGHT(current);

    if (typeWeight !== TYPEWEIGHT_NULL) {
      if (typeWeight !== TYPEWEIGHT_NUMBER) {
        THROW(INTERNAL.errors.ERROR_QUERY_INVALID_ARITHMETIC_VALUE);
      }

      delta = current - mean;
      mean += delta / ++j;
      m2 += delta * (current - mean);
    }
  }

  return {
    n: j,
    value: m2
  };
}

////////////////////////////////////////////////////////////////////////////////
/// @brief sample variance of all values
////////////////////////////////////////////////////////////////////////////////

function VARIANCE_SAMPLE (values) {
  "use strict";

  var result = VARIANCE(values);

  if (result.n < 2) {
    return null;
  }

  return NUMERIC_VALUE(result.value / (result.n - 1));
}

////////////////////////////////////////////////////////////////////////////////
/// @brief population variance of all values
////////////////////////////////////////////////////////////////////////////////

function VARIANCE_POPULATION (values) {
  "use strict";

  var result = VARIANCE(values);

  if (result.n < 1) {
    return null;
  }

  return NUMERIC_VALUE(result.value / result.n);
}

////////////////////////////////////////////////////////////////////////////////
/// @brief standard deviation of all values
////////////////////////////////////////////////////////////////////////////////

function STDDEV_SAMPLE (values) {
  "use strict";

  var result = VARIANCE(values);

  if (result.n < 2) {
    return null;
  }

  return NUMERIC_VALUE(Math.sqrt(result.value / (result.n - 1)));
}

////////////////////////////////////////////////////////////////////////////////
/// @brief standard deviation of all values
////////////////////////////////////////////////////////////////////////////////

function STDDEV_POPULATION (values) {
  "use strict";

  var result = VARIANCE(values);

  if (result.n < 1) {
    return null;
  }

  return NUMERIC_VALUE(Math.sqrt(result.value / result.n));
}

// -----------------------------------------------------------------------------
// --SECTION--                                                     geo functions
// -----------------------------------------------------------------------------

////////////////////////////////////////////////////////////////////////////////
/// @brief return at most <limit> documents near a certain point
////////////////////////////////////////////////////////////////////////////////

function GEO_NEAR (collection, latitude, longitude, limit, distanceAttribute) {
  "use strict";

  var idx = INDEX(COLLECTION(collection), [ "geo1", "geo2" ]); 
  if (idx === null) {
    THROW(INTERNAL.errors.ERROR_QUERY_GEO_INDEX_MISSING, collection);
  }

  if (limit === null || limit === undefined) {
    // use default value
    limit = 100;
  }

  var result = COLLECTION(collection).NEAR(idx, latitude, longitude, limit);
  if (distanceAttribute === null || distanceAttribute === undefined) {
    return result.documents;
  }

  // inject distances
  var documents = result.documents;
  var distances = result.distances;
  var n = documents.length, i;
  for (i = 0; i < n; ++i) {
    documents[i][distanceAttribute] = distances[i];
  }

  return documents;
}

////////////////////////////////////////////////////////////////////////////////
/// @brief return documents within <radius> around a certain point
////////////////////////////////////////////////////////////////////////////////

function GEO_WITHIN (collection, latitude, longitude, radius, distanceAttribute) {
  "use strict";

  var idx = INDEX(COLLECTION(collection), [ "geo1", "geo2" ]); 
  if (idx === null) {
    THROW(INTERNAL.errors.ERROR_QUERY_GEO_INDEX_MISSING, collection);
  }

  var result = COLLECTION(collection).WITHIN(idx, latitude, longitude, radius);
  if (distanceAttribute === null || distanceAttribute === undefined) {
    return result.documents;
  }

  // inject distances
  var documents = result.documents;
  var distances = result.distances;
  var n = documents.length, i;
  for (i = 0; i < n; ++i) {
    documents[i][distanceAttribute] = distances[i];
  }

  return documents;
}

// -----------------------------------------------------------------------------
// --SECTION--                                                fulltext functions
// -----------------------------------------------------------------------------

////////////////////////////////////////////////////////////////////////////////
/// @brief return documents that match a fulltext query
////////////////////////////////////////////////////////////////////////////////

function FULLTEXT (collection, attribute, query) {
  "use strict";

  var idx = INDEX_FULLTEXT(COLLECTION(collection), attribute);
  if (idx === null) {
    THROW(INTERNAL.errors.ERROR_QUERY_FULLTEXT_INDEX_MISSING, collection);
  }

  var result = COLLECTION(collection).FULLTEXT(idx, query);
  return result.documents;
}

// -----------------------------------------------------------------------------
// --SECTION--                                                    misc functions
// -----------------------------------------------------------------------------

////////////////////////////////////////////////////////////////////////////////
/// @brief return the first alternative that's not null until there are no more 
/// alternatives. if neither of the alternatives is a value other than null, 
/// then null will be returned
///
/// the operands can have any type
////////////////////////////////////////////////////////////////////////////////

function NOT_NULL () {
  "use strict";

  var i;
  for (i in arguments) {
    if (arguments.hasOwnProperty(i)) {
      var element = arguments[i];
  
      if (TYPEWEIGHT(element) !== TYPEWEIGHT_NULL) {
        return element;
      }
    }
  }

  return null;
}

////////////////////////////////////////////////////////////////////////////////
/// @brief return the first alternative that's a list until there are no more
/// alternatives. if neither of the alternatives is a list, then null will be
/// returned
///
/// the operands can have any type
////////////////////////////////////////////////////////////////////////////////

function FIRST_LIST () {
  "use strict";

  var i;
  for (i in arguments) {
    if (arguments.hasOwnProperty(i)) {
      var element = arguments[i];

      if (TYPEWEIGHT(element) === TYPEWEIGHT_LIST) {
        return element;
      }
    }
  }

  return null;
}

////////////////////////////////////////////////////////////////////////////////
/// @brief return the first alternative that's a document until there are no 
/// more alternatives. if neither of the alternatives is a document, then null 
/// will be returned
///
/// the operands can have any type
////////////////////////////////////////////////////////////////////////////////

function FIRST_DOCUMENT () {
  "use strict";

  var i;
  for (i in arguments) {
    if (arguments.hasOwnProperty(i)) {
      var element = arguments[i];
  
      if (TYPEWEIGHT(element) === TYPEWEIGHT_DOCUMENT) {
        return element;
      }
    }
  }

  return null;
}

////////////////////////////////////////////////////////////////////////////////
/// @brief return the parts of a document identifier separately
///
/// returns a document with the attributes `collection` and `key` or fails if
/// the individual parts cannot be determined.
////////////////////////////////////////////////////////////////////////////////

function PARSE_IDENTIFIER (value) {
  "use strict";

  if (TYPEWEIGHT(value) === TYPEWEIGHT_STRING) {
    var parts = value.split('/');
    if (parts.length === 2) {
      return { 
        collection: parts[0],
        key: parts[1]
      };
    }
    // fall through intentional
  }
  else if (TYPEWEIGHT(value) === TYPEWEIGHT_DOCUMENT) {
    if (value.hasOwnProperty('_id')) {
      return PARSE_IDENTIFIER(value._id);
    }
    // fall through intentional
  }
  
  THROW(INTERNAL.errors.ERROR_QUERY_FUNCTION_ARGUMENT_TYPE_MISMATCH, "PARSE_IDENTIFIER");
}

////////////////////////////////////////////////////////////////////////////////
/// @brief query a skiplist index
///
/// returns a documents from a skiplist index on the specified collection. Only
/// documents that match the specified condition will be returned.
////////////////////////////////////////////////////////////////////////////////

function SKIPLIST_QUERY (collection, condition, skip, limit) {
  "use strict";

  var keys = [ ], key, idx;

  for (key in condition) {
    if (condition.hasOwnProperty(key)) {
      keys.push(key);
    }
  }
    
  var c = COLLECTION(collection);
  if (c === null) {
    THROW(INTERNAL.errors.ERROR_ARANGO_COLLECTION_NOT_FOUND, collection);
  }

  idx = c.lookupSkiplist.apply(c, keys);

  if (idx === null) {
    THROW(INTERNAL.errors.ERROR_ARANGO_NO_INDEX);
  }

  if (skip === undefined || skip === null) {
    skip = 0;
  }

  if (limit === undefined || limit === null) {
    limit = null;
  }
 
  try {
    return c.BY_CONDITION_SKIPLIST(idx.id, condition, skip, limit).documents; 
  }
  catch (err) {
    THROW(INTERNAL.errors.ERROR_ARANGO_NO_INDEX);
  }
}

////////////////////////////////////////////////////////////////////////////////
/// @brief check whether a document has a specific attribute
////////////////////////////////////////////////////////////////////////////////

function HAS (element, name) {
  "use strict";

  if (TYPEWEIGHT(element) === TYPEWEIGHT_NULL) {
    return false;
  }

  if (TYPEWEIGHT(element) !== TYPEWEIGHT_DOCUMENT) {
    THROW(INTERNAL.errors.ERROR_QUERY_FUNCTION_ARGUMENT_TYPE_MISMATCH, "HAS");
  }

  return element.hasOwnProperty(name);
}

////////////////////////////////////////////////////////////////////////////////
/// @brief return the attribute names of a document as a list
////////////////////////////////////////////////////////////////////////////////

function ATTRIBUTES (element, removeInternal, sort) {
  "use strict";

  if (TYPEWEIGHT(element) !== TYPEWEIGHT_DOCUMENT) {
    THROW(INTERNAL.errors.ERROR_QUERY_FUNCTION_ARGUMENT_TYPE_MISMATCH, "ATTRIBUTES");
  }

  if (removeInternal) {  
    var a, result = [ ];

    for (a in element) {
      if (element.hasOwnProperty(a)) {
        if (a.substring(0, 1) !== '_') {
          result.push(a);
        }
      }
    }
  
    if (sort) {
      result.sort();
    }

    return result;
  }
  
  return KEYS(element, sort);
}

////////////////////////////////////////////////////////////////////////////////
/// @brief unset specific attributes from a document
////////////////////////////////////////////////////////////////////////////////

function UNSET (value) {
  "use strict";

  if (TYPEWEIGHT(value) !== TYPEWEIGHT_DOCUMENT) {
    THROW(INTERNAL.errors.ERROR_QUERY_FUNCTION_ARGUMENT_TYPE_MISMATCH, "UNSET");
  }

  var result = { }, keys = EXTRACT_KEYS(arguments, 1, "UNSET"), i;
  // copy over all that is left
  for (i in value) {
    if (value.hasOwnProperty(i)) {
      if (keys[i] !== true) {
        result[i] = CLONE(value[i]);
      }
    }
  }

  return result;
}

////////////////////////////////////////////////////////////////////////////////
/// @brief keep specific attributes from a document
////////////////////////////////////////////////////////////////////////////////

function KEEP (value) {
  "use strict";

  if (TYPEWEIGHT(value) !== TYPEWEIGHT_DOCUMENT) {
    THROW(INTERNAL.errors.ERROR_QUERY_FUNCTION_ARGUMENT_TYPE_MISMATCH, "KEEP");
  }

  var keys = EXTRACT_KEYS(arguments, 1, "KEEP"), i;

  // copy over all that is left
  var result = { };
  for (i in keys) {
    if (keys.hasOwnProperty(i)) {
      if (value.hasOwnProperty(i)) {
        result[i] = CLONE(value[i]);
      }
    }
  }

  return result;
}

////////////////////////////////////////////////////////////////////////////////
/// @brief merge all arguments
////////////////////////////////////////////////////////////////////////////////

function MERGE () {
  "use strict";

  var result = { }, i, a;

  for (i in arguments) {
    if (arguments.hasOwnProperty(i)) {
      var element = arguments[i];

      if (TYPEWEIGHT(element) !== TYPEWEIGHT_DOCUMENT) {
        THROW(INTERNAL.errors.ERROR_QUERY_FUNCTION_ARGUMENT_TYPE_MISMATCH, "MERGE");
      }

      for (a in element) {
        if (element.hasOwnProperty(a)) {
          result[a] = element[a];
        }
      }
    }
  }

  return result; 
}

////////////////////////////////////////////////////////////////////////////////
/// @brief merge all arguments recursively
////////////////////////////////////////////////////////////////////////////////

function MERGE_RECURSIVE () {
  "use strict";

  var result = { }, i, recurse;
      
  recurse = function (old, element) {
    var r = CLONE(old), a;

    for (a in element) {
      if (element.hasOwnProperty(a)) {
        if (r.hasOwnProperty(a) && TYPEWEIGHT(element[a]) === TYPEWEIGHT_DOCUMENT) {
          r[a] = recurse(r[a], element[a]);
        }
        else {
          r[a] = element[a];
        }
      }
    }
    return r;
  };

  for (i in arguments) {
    if (arguments.hasOwnProperty(i)) {
      var element = arguments[i];

      if (TYPEWEIGHT(element) !== TYPEWEIGHT_DOCUMENT) {
        THROW(INTERNAL.errors.ERROR_QUERY_FUNCTION_ARGUMENT_TYPE_MISMATCH, "MERGE_RECURSIVE");
      }

      result = recurse(result, element);
    }
  }

  return result; 
}

////////////////////////////////////////////////////////////////////////////////
/// @brief compare an object against a list of examples and return whether the
/// object matches any of the examples. returns the example index or a bool,
/// depending on the value of the control flag (3rd) parameter
////////////////////////////////////////////////////////////////////////////////

function MATCHES (element, examples, returnIndex) {
  "use strict";

  if (TYPEWEIGHT(element) !== TYPEWEIGHT_DOCUMENT) {
    return false;
  }

  if (! Array.isArray(examples)) {
    examples = [ examples ];
  }

  if (examples.length === 0) {
    THROW(INTERNAL.errors.ERROR_QUERY_FUNCTION_ARGUMENT_TYPE_MISMATCH, "MATCHES");
  }

  returnIndex = returnIndex || false;
  var i;

  for (i = 0; i < examples.length; ++i) {
    var example = examples[i];
    var result = true;

    if (TYPEWEIGHT(example) !== TYPEWEIGHT_DOCUMENT) {
      THROW(INTERNAL.errors.ERROR_QUERY_FUNCTION_ARGUMENT_TYPE_MISMATCH, "MATCHES");
    }

    var keys = KEYS(example), key, j;
    for (j = 0; j < keys.length; ++j) {
      key = keys[j];

      if (! RELATIONAL_EQUAL(element[key], example[key])) {
        result = false;
        break;
      }
    }

    if (result) {
      // 3rd parameter determines whether we return the index or a bool flag
      return (returnIndex ? i : true);
    }
  }

  return (returnIndex ? -1 : false);
}

////////////////////////////////////////////////////////////////////////////////
/// @brief passthru the argument
///
/// this function is marked as non-deterministic so its argument withstands
/// query optimisation. this function can be used for testing
////////////////////////////////////////////////////////////////////////////////

function PASSTHRU (value) {
  "use strict";

  return value;
}

////////////////////////////////////////////////////////////////////////////////
/// @brief sleep
///
/// sleep for the specified duration
////////////////////////////////////////////////////////////////////////////////

function SLEEP (duration) {
  "use strict";

  if (TYPEWEIGHT(duration) !== TYPEWEIGHT_NUMBER) {
    THROW(INTERNAL.errors.ERROR_QUERY_FUNCTION_ARGUMENT_TYPE_MISMATCH, "SLEEP");
  }

  INTERNAL.wait(duration);
}

////////////////////////////////////////////////////////////////////////////////
/// @brief always fail
///
/// this function is non-deterministic so it is not executed at query 
/// optimisation time. this function can be used for testing
////////////////////////////////////////////////////////////////////////////////

function FAIL (message) {
  "use strict";

  if (TYPEWEIGHT(message) === TYPEWEIGHT_STRING) {
    THROW(INTERNAL.errors.ERROR_QUERY_FAIL_CALLED, message);
  }

  THROW(INTERNAL.errors.ERROR_QUERY_FAIL_CALLED, "");
}

// -----------------------------------------------------------------------------
// --SECTION--                                                   graph functions
// -----------------------------------------------------------------------------

////////////////////////////////////////////////////////////////////////////////
/// @brief find all paths through a graph, INTERNAL part called recursively
////////////////////////////////////////////////////////////////////////////////

function GRAPH_SUBNODES (searchAttributes, vertexId, visited, edges, vertices, level) {
  "use strict";

  var result = [ ];

  if (level >= searchAttributes.minLength) {
    result.push({ 
      vertices : vertices, 
      edges : edges,
      source : vertices[0],
      destination : vertices[vertices.length - 1]
    });
  }

  if (level + 1 > searchAttributes.maxLength) {
    return result;
  }
        
        
  var subEdges;

  if (searchAttributes.direction === 1) {
    subEdges = searchAttributes.edgeCollection.outEdges(vertexId);
  }
  else if (searchAttributes.direction === 2) {
    subEdges = searchAttributes.edgeCollection.inEdges(vertexId);
  }
  else if (searchAttributes.direction === 3) {
    subEdges = searchAttributes.edgeCollection.edges(vertexId);
  }

  var i, j, k;
  for (i = 0; i < subEdges.length; ++i) {
    var subEdge = subEdges[i];
    var targets = [ ];

    if ((searchAttributes.direction === 1 || searchAttributes.direction === 3) && 
        (subEdge._to !== vertexId)) {
      targets.push(subEdge._to);
    }
    if ((searchAttributes.direction === 2 || searchAttributes.direction === 3) && 
        (subEdge._from !== vertexId)) {
      targets.push(subEdge._from);
    }

    for (j = 0; j < targets.length; ++j) {
      var targetId = targets[j];
      
      if (! searchAttributes.followCycles) {
        if (visited[targetId]) {
          continue;
        }
        visited[targetId] = true;
      }

      var clonedEdges = CLONE(edges);
      var clonedVertices = CLONE(vertices);
      try { 
        clonedVertices.push(INTERNAL.db._document(targetId));
        clonedEdges.push(subEdge);
      }
      catch (e) {
        // avoid "document not found error" in case referenced vertices were deleted
      }
      
      var connected = GRAPH_SUBNODES(searchAttributes, 
                                     targetId, 
                                     CLONE(visited), 
                                     clonedEdges, 
                                     clonedVertices, 
                                     level + 1);
      for (k = 0; k < connected.length; ++k) {
        result.push(connected[k]);
      }

      if (! searchAttributes.followCycles) {
        delete visited[targetId];
      }
    }
  }

  return result;
}

////////////////////////////////////////////////////////////////////////////////
/// @brief find all paths through a graph
////////////////////////////////////////////////////////////////////////////////

function GRAPH_PATHS (vertices, edgeCollection, direction, followCycles, minLength, maxLength) {
  "use strict";

  var searchDirection;
  
  direction      = direction || "outbound";
  followCycles   = followCycles || false;
  minLength      = minLength || 0;
  maxLength      = maxLength !== undefined ? maxLength : 10;
  
  LIST(vertices);

  // validate arguments
  if (direction === "outbound") {
    searchDirection = 1;
  }
  else if (direction === "inbound") {
    searchDirection = 2;
  }
  else if (direction === "any") {
    searchDirection = 3;
  }
  else {
    THROW(INTERNAL.errors.ERROR_QUERY_FUNCTION_ARGUMENT_TYPE_MISMATCH, "PATHS");
  }

  if (minLength < 0 || maxLength < 0 || minLength > maxLength) {
    THROW(INTERNAL.errors.ERROR_QUERY_FUNCTION_ARGUMENT_TYPE_MISMATCH, "PATHS");
  }

  var searchAttributes = { 
    edgeCollection : COLLECTION(edgeCollection),
    minLength : minLength, 
    maxLength : maxLength, 
    direction : searchDirection,
    followCycles : followCycles
  };

  var result = [ ];
  var n = vertices.length, i, j;
  for (i = 0; i < n; ++i) {
    var vertex = vertices[i];
    var visited = { };

    visited[vertex._id] = true;
    var connected = GRAPH_SUBNODES(searchAttributes, vertex._id, visited, [ ], [ vertex ], 0);
    for (j = 0; j < connected.length; ++j) {
      result.push(connected[j]);
    }
  }

  return result;
}

////////////////////////////////////////////////////////////////////////////////
/// @brief visitor callback function for traversal
////////////////////////////////////////////////////////////////////////////////

function TRAVERSAL_VISITOR (config, result, vertex, path) {
  "use strict";

  if (config.trackPaths) {
    result.push(CLONE({ vertex: vertex, path: path }));
  }
  else {
    result.push(CLONE({ vertex: vertex }));
  }
}

////////////////////////////////////////////////////////////////////////////////
/// @brief visitor callback function for tree traversal
////////////////////////////////////////////////////////////////////////////////

function TRAVERSAL_TREE_VISITOR (config, result, vertex, path) {
  "use strict";

  if (result.length === 0) {
    result.push({ }); 
  }
  
  var current = result[0], connector = config.connect, i;

  for (i = 0; i < path.vertices.length; ++i) {
    var v = path.vertices[i];
    if (typeof current[connector] === "undefined") {
      current[connector] = [ ];
    }
    var found = false, j;
    for (j = 0; j < current[connector].length; ++j) {
      if (current[connector][j]._id === v._id) {
        current = current[connector][j];
        found = true;
        break;
      }
    }
    if (! found) {
      current[connector].push(CLONE(v));
      current = current[connector][current[connector].length - 1];
    }
  }
}

////////////////////////////////////////////////////////////////////////////////
/// @brief expander callback function for traversal
////////////////////////////////////////////////////////////////////////////////

function TRAVERSAL_EDGE_EXAMPLE_FILTER (config, vertex, edge, path) {
  "use strict";

  return MATCHES(edge, config.expandEdgeExamples);
}

////////////////////////////////////////////////////////////////////////////////
/// @brief vertex filter callback function for traversal
////////////////////////////////////////////////////////////////////////////////

function TRAVERSAL_VERTEX_FILTER (config, vertex, path) {
  "use strict";
  
  if (! MATCHES(vertex, config.filterVertexExamples)) {
    return config.vertexFilterMethod;
  }
}

////////////////////////////////////////////////////////////////////////////////
/// @brief check typeweights of params.followEdges/params.filterVertices
////////////////////////////////////////////////////////////////////////////////

function TRAVERSAL_CHECK_EXAMPLES_TYPEWEIGHTS (examples, func) {
  "use strict";

  if (TYPEWEIGHT(examples) === TYPEWEIGHT_STRING) {
    // a callback function was supplied. this is considered valid
    return;
  }
  
  if (TYPEWEIGHT(examples) !== TYPEWEIGHT_LIST) {
    THROW(INTERNAL.errors.ERROR_QUERY_FUNCTION_ARGUMENT_TYPE_MISMATCH, func);
  }
  if (examples.length === 0) {
    THROW(INTERNAL.errors.ERROR_QUERY_FUNCTION_ARGUMENT_TYPE_MISMATCH, func);
  }
  examples.forEach(function (example) {
    if (TYPEWEIGHT(example) !== TYPEWEIGHT_DOCUMENT) {
      THROW(INTERNAL.errors.ERROR_QUERY_FUNCTION_ARGUMENT_TYPE_MISMATCH, func);
    }
  });
}

////////////////////////////////////////////////////////////////////////////////
/// @brief traverse a graph
////////////////////////////////////////////////////////////////////////////////

function TRAVERSAL_FUNC (func, 
                         vertexCollection, 
                         edgeCollection, 
                         startVertex, 
<<<<<<< HEAD
                         endVertex, 
=======
                         endVertex,
>>>>>>> 87a753da
                         direction, 
                         params) {
  "use strict";

  if (startVertex.indexOf('/') === -1) {
    startVertex = vertexCollection + '/' + startVertex;
  }
  
  if (endVertex !== undefined && endVertex.indexOf('/') === -1) {
    endVertex = vertexCollection + '/' + endVertex;
  }
<<<<<<< HEAD

=======
  
>>>>>>> 87a753da
  vertexCollection = COLLECTION(vertexCollection);
  edgeCollection   = COLLECTION(edgeCollection);

  if (params === undefined) {
    params = { };
  }
  
  // check followEdges property
  if (params.followEdges) {
    TRAVERSAL_CHECK_EXAMPLES_TYPEWEIGHTS(params.followEdges, func);
  }
  // check filterVertices property
  if (params.filterVertices) {
    TRAVERSAL_CHECK_EXAMPLES_TYPEWEIGHTS(params.filterVertices, func);
  }

  if (typeof params.visitor !== "function") {
    THROW(INTERNAL.errors.ERROR_QUERY_FUNCTION_ARGUMENT_TYPE_MISMATCH, func);
  }

  if (params.maxDepth === undefined) {
    // we need to have at least SOME limit to prevent endless iteration
    params.maxDepth = 256;
  }

  var config = {
    distance: params.distance, 
    connect: params.connect,
    datasource: TRAVERSAL.collectionDatasourceFactory(edgeCollection),
    trackPaths: params.paths || false,
    visitor: params.visitor,
    maxDepth: params.maxDepth,
    minDepth: params.minDepth,
    maxIterations: params.maxIterations,
    uniqueness: params.uniqueness,
    expander: direction,
    strategy: params.strategy,
    order: params.order,
    itemOrder: params.itemOrder
  };

  if (params.followEdges) {
    if (typeof params.followEdges === 'string') {
      var f1 = params.followEdges.toUpperCase();
      config.expandFilter = function (config, vertex, edge, path) {
        return FCALL_USER(f1, [ config, vertex, edge, path ]);
      };
    } 
    else {
      config.expandFilter = TRAVERSAL_EDGE_EXAMPLE_FILTER;
      config.expandEdgeExamples = params.followEdges;  
    }
  }

  if (params.filterVertices) {
    if (typeof params.filterVertices === 'string') {
      var f2 = params.filterVertices.toUpperCase();
      config.filter = function (config, vertex, edge, path) {
        return FCALL_USER(f2, [ config, vertex, path ]);
      };
    } 
    else {
      config.filter = TRAVERSAL_VERTEX_FILTER;
      config.filterVertexExamples = params.filterVertices;
      config.vertexFilterMethod = params.vertexFilterMethod || ["prune", "exclude"];
    }
  }

  if (params._sort) {
    config.sort = function (l, r) { return l._key < r._key ? -1 : 1; };
  }

  // start vertex
  var v = null;
  try {
    v = INTERNAL.db._document(startVertex);
  }
  catch (err1) {
  }
  
  // end vertex
  var e;
  if (endVertex !== undefined) {
    try {
      e = INTERNAL.db._document(endVertex);
    }
    catch (err2) {
    }
  }

  // end vertex
  var e;
  if (endVertex !== undefined) {
    try {
      e = INTERNAL.db._document(endVertex);
    }
    catch (err2) {
    }
  }

  var result = [ ];

  if (v !== null) {
    var traverser = new TRAVERSAL.Traverser(config);
    traverser.traverse(result, v, e);
  }

  return result;
}

////////////////////////////////////////////////////////////////////////////////
/// @brief shortest path algorithm
////////////////////////////////////////////////////////////////////////////////

function GRAPH_SHORTEST_PATH (vertexCollection, 
                              edgeCollection, 
                              startVertex, 
                              endVertex,
                              direction, 
                              params) {
  "use strict";
  
  if (params === undefined) {
    params = { };
  }

  params.strategy = "dijkstra";
  params.itemorder = "forward";
  params.visitor = TRAVERSAL_VISITOR;

  if (typeof params.distance === "string") {
    var name = params.distance.toUpperCase();

    params.distance = function (config, vertex1, vertex2, edge) {
      return FCALL_USER(name, [ config, vertex1, vertex2, edge ]);
    }; 
  }
  else {
    params.distance = undefined;
  }

  return TRAVERSAL_FUNC("SHORTEST_PATH", 
                        vertexCollection, 
                        edgeCollection, 
                        startVertex, 
                        endVertex,
                        direction, 
                        params);
}
 
////////////////////////////////////////////////////////////////////////////////
/// @brief traverse a graph
////////////////////////////////////////////////////////////////////////////////

function GRAPH_TRAVERSAL (vertexCollection, 
                          edgeCollection, 
                          startVertex, 
                          direction, 
                          params) {
  "use strict";
  
  if (params === undefined) {
    params = { };
  }

  params.visitor  = TRAVERSAL_VISITOR;

  return TRAVERSAL_FUNC("TRAVERSAL", 
                        vertexCollection, 
                        edgeCollection, 
                        startVertex,
<<<<<<< HEAD
                        undefined, 
=======
                        undefined,
>>>>>>> 87a753da
                        direction, 
                        params);
}

////////////////////////////////////////////////////////////////////////////////
/// @brief traverse a graph and create a hierarchical result
/// this function uses the same setup as the TRAVERSE() function but will use
/// a different visitor to create the result
////////////////////////////////////////////////////////////////////////////////

function GRAPH_TRAVERSAL_TREE (vertexCollection, 
                               edgeCollection, 
                               startVertex, 
                               direction, 
                               connectName, 
                               params) {
  "use strict";

  if (connectName === "") {
    THROW(INTERNAL.errors.ERROR_QUERY_FUNCTION_ARGUMENT_TYPE_MISMATCH, "TRAVERSAL_TREE");
  }

  if (params === undefined) {
    params = { };
  }

  params.visitor  = TRAVERSAL_TREE_VISITOR;
  params.connect  = connectName;

  var result = TRAVERSAL_FUNC("TRAVERSAL_TREE", 
                              vertexCollection, 
                              edgeCollection, 
<<<<<<< HEAD
                              startVertex, 
                              undefined,
=======
                              startVertex,
                              undefined, 
>>>>>>> 87a753da
                              direction, 
                              params);

  if (result.length === 0) {
    return [ ];
  }
  return [ result[0][params.connect] ];
}

////////////////////////////////////////////////////////////////////////////////
/// @brief shortest path algorithm
////////////////////////////////////////////////////////////////////////////////

function GRAPH_SHORTEST_PATH (vertexCollection, 
                              edgeCollection, 
                              startVertex, 
                              endVertex,
                              direction, 
                              params) {
  "use strict";
  
  if (params === undefined) {
    params = { };
  }

  params.strategy = "dijkstra";
  params.itemorder = "forward";
  params.visitor = TRAVERSAL_VISITOR;

  if (typeof params.distance === "string") {
    var name = params.distance.toUpperCase();

    params.distance = function (config, vertex1, vertex2, edge) {
      return FCALL_USER(name, [ config, vertex1, vertex2, edge ]);
    }; 
  }
  else {
    params.distance = undefined;
  }

  return TRAVERSAL_FUNC("SHORTEST_PATH", 
                        vertexCollection, 
                        edgeCollection, 
                        startVertex, 
                        endVertex,
                        direction, 
                        params);
}

////////////////////////////////////////////////////////////////////////////////
/// @brief return connected edges
////////////////////////////////////////////////////////////////////////////////

function GRAPH_EDGES (edgeCollection, 
                      vertex, 
                      direction, 
                      examples) {
  "use strict";

  var c = COLLECTION(edgeCollection), result;

  // validate arguments
  if (direction === "outbound") {
    result = c.outEdges(vertex);
  }
  else if (direction === "inbound") {
    result = c.inEdges(vertex);
  }
  else if (direction === "any") {
    result = c.edges(vertex);
  }
  else {
    THROW(INTERNAL.errors.ERROR_QUERY_FUNCTION_ARGUMENT_TYPE_MISMATCH, "EDGES");
  }

  return FILTER(result, examples);
} 

////////////////////////////////////////////////////////////////////////////////
/// @brief return connected neighbors
////////////////////////////////////////////////////////////////////////////////

function GRAPH_NEIGHBORS (vertexCollection,
                          edgeCollection, 
                          vertex, 
                          direction,
                          examples) {
  "use strict";

  var c = COLLECTION(vertexCollection);

  if (vertex.indexOf('/') === -1) {
    vertex = vertexCollection + '/' + vertex;
  }

  var edges = GRAPH_EDGES(edgeCollection, vertex, direction);
  var result = [ ];
  
  FILTER(edges, examples).forEach (function (e) {
    var key;

    if (direction === "inbound") {
      key = e._from;
    }
    else if (direction === "outbound") {
      key = e._to;
    }
    else if (direction === "any") {
      key = e._from;
      if (key === vertex) {
        key = e._to;
      }
    }

    if (key === vertex) {
      // do not return the start vertex itself
      return;
    }

    try {
      result.push({ edge: CLONE(e), vertex: c.document(key) });
    }
    catch (err) {
    }
  });

  return result;
} 

// -----------------------------------------------------------------------------
// --SECTION--                                                    MODULE EXPORTS
// -----------------------------------------------------------------------------

exports.FCALL = FCALL;
exports.FCALL_USER = FCALL_USER;
exports.KEYS = KEYS;
exports.GET_INDEX = GET_INDEX;
exports.DOCUMENT_MEMBER = DOCUMENT_MEMBER;
exports.LIST = LIST;
exports.DOCUMENT = DOCUMENT;
exports.GET_DOCUMENTS = GET_DOCUMENTS;
exports.GET_DOCUMENTS_INCREMENTAL_INIT = GET_DOCUMENTS_INCREMENTAL_INIT;
exports.GET_DOCUMENTS_INCREMENTAL_CONT = GET_DOCUMENTS_INCREMENTAL_CONT;
exports.GET_DOCUMENTS_PRIMARY = GET_DOCUMENTS_PRIMARY;
exports.GET_DOCUMENTS_PRIMARY_LIST = GET_DOCUMENTS_PRIMARY_LIST;
exports.GET_DOCUMENTS_HASH = GET_DOCUMENTS_HASH;
exports.GET_DOCUMENTS_HASH_LIST = GET_DOCUMENTS_HASH_LIST;
exports.GET_DOCUMENTS_EDGE = GET_DOCUMENTS_EDGE;
exports.GET_DOCUMENTS_EDGE_LIST = GET_DOCUMENTS_EDGE_LIST;
exports.GET_DOCUMENTS_BITARRAY = GET_DOCUMENTS_BITARRAY;
exports.GET_DOCUMENTS_BITARRAY_LIST = GET_DOCUMENTS_BITARRAY_LIST;
exports.GET_DOCUMENTS_SKIPLIST = GET_DOCUMENTS_SKIPLIST;
exports.GET_DOCUMENTS_SKIPLIST_LIST = GET_DOCUMENTS_SKIPLIST_LIST;
exports.COLLECTIONS = COLLECTIONS;
exports.TERNARY_OPERATOR = TERNARY_OPERATOR;
exports.TERNARY_OPERATOR_FN = TERNARY_OPERATOR_FN;
exports.LOGICAL_AND = LOGICAL_AND;
exports.LOGICAL_OR = LOGICAL_OR;
exports.LOGICAL_AND_FN = LOGICAL_AND_FN;
exports.LOGICAL_OR_FN = LOGICAL_OR_FN;
exports.LOGICAL_NOT = LOGICAL_NOT;
exports.RELATIONAL_EQUAL = RELATIONAL_EQUAL;
exports.RELATIONAL_UNEQUAL = RELATIONAL_UNEQUAL;
exports.RELATIONAL_GREATER = RELATIONAL_GREATER;
exports.RELATIONAL_GREATEREQUAL = RELATIONAL_GREATEREQUAL;
exports.RELATIONAL_LESS = RELATIONAL_LESS;
exports.RELATIONAL_LESSEQUAL = RELATIONAL_LESSEQUAL;
exports.RELATIONAL_CMP = RELATIONAL_CMP;
exports.RELATIONAL_IN = RELATIONAL_IN;
exports.UNARY_PLUS = UNARY_PLUS;
exports.UNARY_MINUS = UNARY_MINUS;
exports.ARITHMETIC_PLUS = ARITHMETIC_PLUS;
exports.ARITHMETIC_MINUS = ARITHMETIC_MINUS;
exports.ARITHMETIC_TIMES = ARITHMETIC_TIMES;
exports.ARITHMETIC_DIVIDE = ARITHMETIC_DIVIDE;
exports.ARITHMETIC_MODULUS = ARITHMETIC_MODULUS;
exports.STRING_CONCAT = STRING_CONCAT;
exports.STRING_CONCAT_SEPARATOR = STRING_CONCAT_SEPARATOR;
exports.CHAR_LENGTH = CHAR_LENGTH;
exports.STRING_LOWER = STRING_LOWER;
exports.STRING_UPPER = STRING_UPPER;
exports.STRING_SUBSTRING = STRING_SUBSTRING;
exports.STRING_CONTAINS = STRING_CONTAINS;
exports.STRING_LIKE = STRING_LIKE;
exports.STRING_LEFT = STRING_LEFT;
exports.STRING_RIGHT = STRING_RIGHT;
exports.STRING_TRIM = STRING_TRIM;
exports.CAST_BOOL = CAST_BOOL;
exports.CAST_NUMBER = CAST_NUMBER;
exports.CAST_STRING = CAST_STRING;
exports.CAST_LIST = CAST_LIST;
exports.IS_NULL = IS_NULL;
exports.IS_BOOL = IS_BOOL;
exports.IS_NUMBER = IS_NUMBER;
exports.IS_STRING = IS_STRING;
exports.IS_LIST = IS_LIST;
exports.IS_DOCUMENT = IS_DOCUMENT;
exports.NUMBER_FLOOR = NUMBER_FLOOR;
exports.NUMBER_CEIL = NUMBER_CEIL;
exports.NUMBER_ROUND = NUMBER_ROUND;
exports.NUMBER_ABS = NUMBER_ABS;
exports.NUMBER_RAND = NUMBER_RAND;
exports.NUMBER_SQRT = NUMBER_SQRT;
exports.SORT = SORT;
exports.GROUP = GROUP;
exports.LIMIT = LIMIT;
exports.LENGTH = LENGTH;
exports.FIRST = FIRST;
exports.LAST = LAST;
exports.POSITION = POSITION;
exports.NTH = NTH;
exports.REVERSE = REVERSE;
exports.RANGE = RANGE;
exports.UNIQUE = UNIQUE;
exports.UNION = UNION;
exports.UNION_DISTINCT = UNION_DISTINCT;
exports.SLICE = SLICE;
exports.MINUS = MINUS;
exports.INTERSECTION = INTERSECTION;
exports.MAX = MAX;
exports.MIN = MIN;
exports.SUM = SUM;
exports.AVERAGE = AVERAGE;
exports.MEDIAN = MEDIAN;
exports.VARIANCE_SAMPLE = VARIANCE_SAMPLE;
exports.VARIANCE_POPULATION = VARIANCE_POPULATION;
exports.STDDEV_SAMPLE = STDDEV_SAMPLE;
exports.STDDEV_POPULATION = STDDEV_POPULATION;
exports.GEO_NEAR = GEO_NEAR;
exports.GEO_WITHIN = GEO_WITHIN;
exports.FULLTEXT = FULLTEXT;
exports.GRAPH_PATHS = GRAPH_PATHS;
exports.GRAPH_SHORTEST_PATH = GRAPH_SHORTEST_PATH;
exports.GRAPH_TRAVERSAL = GRAPH_TRAVERSAL;
exports.GRAPH_TRAVERSAL_TREE = GRAPH_TRAVERSAL_TREE;
exports.GRAPH_EDGES = GRAPH_EDGES;
exports.GRAPH_NEIGHBORS = GRAPH_NEIGHBORS;
exports.NOT_NULL = NOT_NULL;
exports.FIRST_LIST = FIRST_LIST;
exports.FIRST_DOCUMENT = FIRST_DOCUMENT;
exports.PARSE_IDENTIFIER = PARSE_IDENTIFIER;
exports.SKIPLIST_QUERY = SKIPLIST_QUERY;
exports.HAS = HAS;
exports.ATTRIBUTES = ATTRIBUTES;
exports.UNSET = UNSET;
exports.KEEP = KEEP;
exports.MERGE = MERGE;
exports.MERGE_RECURSIVE = MERGE_RECURSIVE;
exports.MATCHES = MATCHES;
exports.PASSTHRU = PASSTHRU;
exports.SLEEP = SLEEP;
exports.FAIL = FAIL;

exports.reload = reloadUserFunctions;

// initialise the query engine
resetEngine();

// -----------------------------------------------------------------------------
// --SECTION--                                                       END-OF-FILE
// -----------------------------------------------------------------------------

// Local Variables:
// mode: outline-minor
// outline-regexp: "/// @brief\\|/// @addtogroup\\|// --SECTION--\\|/// @page\\|/// @\\}"
// End:<|MERGE_RESOLUTION|>--- conflicted
+++ resolved
@@ -3877,11 +3877,7 @@
                          vertexCollection, 
                          edgeCollection, 
                          startVertex, 
-<<<<<<< HEAD
                          endVertex, 
-=======
-                         endVertex,
->>>>>>> 87a753da
                          direction, 
                          params) {
   "use strict";
@@ -3893,11 +3889,7 @@
   if (endVertex !== undefined && endVertex.indexOf('/') === -1) {
     endVertex = vertexCollection + '/' + endVertex;
   }
-<<<<<<< HEAD
-
-=======
-  
->>>>>>> 87a753da
+
   vertexCollection = COLLECTION(vertexCollection);
   edgeCollection   = COLLECTION(edgeCollection);
 
@@ -3988,16 +3980,6 @@
     }
   }
 
-  // end vertex
-  var e;
-  if (endVertex !== undefined) {
-    try {
-      e = INTERNAL.db._document(endVertex);
-    }
-    catch (err2) {
-    }
-  }
-
   var result = [ ];
 
   if (v !== null) {
@@ -4069,11 +4051,7 @@
                         vertexCollection, 
                         edgeCollection, 
                         startVertex,
-<<<<<<< HEAD
                         undefined, 
-=======
-                        undefined,
->>>>>>> 87a753da
                         direction, 
                         params);
 }
@@ -4106,13 +4084,8 @@
   var result = TRAVERSAL_FUNC("TRAVERSAL_TREE", 
                               vertexCollection, 
                               edgeCollection, 
-<<<<<<< HEAD
                               startVertex, 
                               undefined,
-=======
-                              startVertex,
-                              undefined, 
->>>>>>> 87a753da
                               direction, 
                               params);
 
@@ -4120,46 +4093,6 @@
     return [ ];
   }
   return [ result[0][params.connect] ];
-}
-
-////////////////////////////////////////////////////////////////////////////////
-/// @brief shortest path algorithm
-////////////////////////////////////////////////////////////////////////////////
-
-function GRAPH_SHORTEST_PATH (vertexCollection, 
-                              edgeCollection, 
-                              startVertex, 
-                              endVertex,
-                              direction, 
-                              params) {
-  "use strict";
-  
-  if (params === undefined) {
-    params = { };
-  }
-
-  params.strategy = "dijkstra";
-  params.itemorder = "forward";
-  params.visitor = TRAVERSAL_VISITOR;
-
-  if (typeof params.distance === "string") {
-    var name = params.distance.toUpperCase();
-
-    params.distance = function (config, vertex1, vertex2, edge) {
-      return FCALL_USER(name, [ config, vertex1, vertex2, edge ]);
-    }; 
-  }
-  else {
-    params.distance = undefined;
-  }
-
-  return TRAVERSAL_FUNC("SHORTEST_PATH", 
-                        vertexCollection, 
-                        edgeCollection, 
-                        startVertex, 
-                        endVertex,
-                        direction, 
-                        params);
 }
 
 ////////////////////////////////////////////////////////////////////////////////

--- conflicted
+++ resolved
@@ -145,10 +145,7 @@
   else if (threadId() == currentThreadId()) {
     bool ok = setupTask(task, scheduler, _loop);
     if (!ok) {
-<<<<<<< HEAD
-      LOGGER_WARNING << "In SchedulerThread::registerTask setupTask has failed";
-=======
->>>>>>> 2a06f6c5
+      LOGGER_WARNING("In SchedulerThread::registerTask setupTask has failed");
       cleanupTask(task);
       deleteTask(task);
     }
